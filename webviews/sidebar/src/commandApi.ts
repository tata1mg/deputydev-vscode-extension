--- conflicted
+++ resolved
@@ -1,15 +1,5 @@
 import { UsageTrackingRequest, SaveUrlRequest, Settings } from './types';
 import { callCommand } from './vscode';
-
-// export function webviewReady() {
-//   return callCommand('webview-ready', null);
-// }
-
-// export function searchFile(query: string, limit: number = 20) {
-//   return callCommand('search-file', { query, limit }) as Promise<
-//     ChatReferenceFileItem[]
-//   >;
-// }
 
 export function writeFile(params: {
   filePath: string;
@@ -133,12 +123,6 @@
   return callCommand('show-info-message', { message });
 }
 
-// export function getOpenedFiles() {
-//   return callCommand('get-opened-files', null) as Promise<
-//     Omit<ChatReferenceFileItem, 'type'>[]
-//   >;
-// }
-
 export function setGlobalState(data: { key: string; value: unknown }) {
   return callCommand('set-global-state', data);
 }
@@ -266,7 +250,6 @@
   return callCommand('enhance-user-query', { userQuery });
 }
 
-<<<<<<< HEAD
 // MCP Operations
 export function syncServers() {
   return callCommand('sync-servers', {});
@@ -278,7 +261,7 @@
 
 export function mcpServerRestart(serverName: string) {
   return callCommand('mcp-server-restart', { serverName });
-=======
+}
 export function uploadFileToS3(data: File) {
   const reader = new FileReader();
 
@@ -298,5 +281,4 @@
 
 export function showVsCodeMessageBox(type: 'info' | 'error' | 'warning', message: string) {
   return callCommand('show-vscode-message-box', { type, message });
->>>>>>> 386e90a1
 }