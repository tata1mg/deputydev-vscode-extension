--- conflicted
+++ resolved
@@ -297,7 +297,6 @@
   name: string;
 }
 
-<<<<<<< HEAD
 export type ToolRunStatus = 'idle' | 'pending' | 'completed' | 'error' | 'aborted';
 
 export interface ToolRequest {
@@ -334,9 +333,8 @@
   showAllMCPServers: boolean;
   showMCPServerTools: boolean;
   setMcpServers: (mcpServers: MCPServer[]) => void;
-=======
+}
 export interface S3Object {
   key?: string;
   get_url?: string;
->>>>>>> 386e90a1
 }