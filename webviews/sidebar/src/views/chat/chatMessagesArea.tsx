import { submitFeedback } from '@/commandApi';
import { useThemeStore } from '@/stores/useThemeStore';
import { ChatMessage } from '@/types';
import * as Tooltip from '@radix-ui/react-tooltip';
import { CircleUserRound, ThumbsDown, ThumbsUp, TriangleAlert } from 'lucide-react';
import { JSX, useRef } from 'react';
import Markdown from 'react-markdown';
import { useChatStore } from '../../stores/chatStore';
import '../../styles/markdown-body.css';
import { CreateNewWorkspace } from './chatElements/CreateNewWorkspace';
import { TerminalPanel } from './chatElements/TerminalPanel';
import {
  FileEditedChip,
  ModelSuggestionChip,
  RetryChip,
  ThinkingChip,
  ToolUseStatusMessage,
  ThrottledChatMessage,
} from './chatElements/ToolChips';
import { IterativeFileReader } from './chatElements/Tools/IterativeFileReader';
import { TerminalPanelHistory } from './chatElements/Tools/TerminalPanelHistory';
import MCPTool from './chatElements/Tools/mcpTool';
import { CodeActionPanel } from './chatElements/codeActionPanel';
import { Shimmer } from './chatElements/shimmerEffect';
import ReferenceChip from './chatElements/autocomplete/referencechip';
import GeneratingLoader from './chatElements/chatLoader';
import { ImageWithDownload } from './chatElements/imageView';
import QueryReferenceChip from './chatElements/autocomplete/referencechip';
import ActiveFileReferenceInChat from './chatElements/autocomplete/ActiveFileReferenceInChat';
import { AskUserInput } from './chatElements/Tools/askUserInput';
import { useChatSettingStore } from '@/stores/chatStore';

export function ChatArea() {
<<<<<<< HEAD
  const {
    history: messages,
    current,
    showSkeleton,
    showSessionsBox,
    showGeneratingEffect,
    sendChatMessage,
  } = useChatStore();
  const { activeModel } = useChatSettingStore();
=======
  const { history: messages, current, showSkeleton, showGeneratingEffect } = useChatStore();
>>>>>>> 46d49195
  const { themeKind } = useThemeStore();
  const queryCompleteTimestampsRef = useRef(new Map());
  const queryIdMap = new Map();
  let queryId: number;

  // Helper to extract retryAfterSeconds from error message or payload if available
  function getRetryAfterSeconds(msg: any): number {
    // Prefer retry_after_seconds from content, fallback to top-level, but do not fallback to 0
    return (msg.content && msg.content.retry_after_seconds) || msg.retry_after_seconds;
  }

  // Handler to retry the chat with the same payload
  function handleRetry(payload: any) {
    sendChatMessage('retry', [], () => {}, undefined, true, payload);
  }

  // Handler to retry the chat with a new model
  function handleModelChangeAndRetry(payload: any, newModel: string) {
    // Clone the payload and update the model
    const newPayload = { ...payload, llm_model: newModel };
    sendChatMessage('retry', [], () => {}, undefined, true, newPayload);
  }

  return (
    <>
      {messages.map((msg, index) => {
        switch (msg.type) {
          case 'RESPONSE_METADATA': {
            queryId = msg.content.query_id;
            break;
          }
          case 'TEXT_BLOCK':
            if (msg.actor === 'USER') {
              if (msg.content.focus_items?.length) {
                msg.referenceList = msg.content.focus_items;
                for (let i = 0; i < msg.referenceList.length; i++) {
                  msg.referenceList[i].index = i;
                  msg.referenceList[i].keyword =
                    `${msg.referenceList[i].type}:${msg.referenceList[i].value}`;
                }
              }
              return (
                <div key={index} className="flex flex-col gap-1 rounded-md p-2">
                  {/* ── 1️⃣ First row: avatar + message bubble ─────────────────────────────── */}
                  <div className="flex items-start gap-2">
                    <div className="flex h-7 flex-shrink-0 items-center justify-center">
                      <CircleUserRound className="text-neutral-600" size={20} />
                    </div>

                    <div className="max-w-full flex-1 overflow-hidden rounded-lg border border-[var(--vscode-editorWidget-border)] bg-[var(--vscode-editor-background)] p-2">
                      {/* attachments (optional) */}
                      {msg.s3References?.length > 0 && (
                        <div className="mb-2 overflow-x-auto">
                          <div className="flex gap-2 pb-2" style={{ minWidth: 'fit-content' }}>
                            {msg.s3References.map(
                              (s3Ref, imgIndex) =>
                                s3Ref.get_url && (
                                  <ImageWithDownload
                                    key={imgIndex}
                                    src={s3Ref.get_url}
                                    alt={`Attached content ${imgIndex + 1}`}
                                    Key={s3Ref.key}
                                    thumbnail
                                  />
                                )
                            )}
                          </div>
                        </div>
                      )}

                      {/* main text */}
                      <span className="whitespace-pre-wrap break-words font-sans text-[var(--vscode-editor-foreground)]">
                        {msg.content.text}
                      </span>
                    </div>
                  </div>

                  {/* ── 2️⃣ Second row: reference chips (only rendered if needed) ──────────── */}
                  {(msg.activeFileReference || (msg.referenceList?.length ?? 0) > 0) && (
                    <div className="flex items-start gap-2">
                      {/* empty spacer keeps left edge aligned with the bubble,                  */}
                      {/* matching avatar width + gap from row 1                                */}
                      <div className="flex w-[21px] flex-shrink-0" />

                      {/* chip container */}
                      <div className="flex flex-wrap items-center gap-1">
                        {msg.activeFileReference && (
                          <ActiveFileReferenceInChat
                            activeFileReference={msg.activeFileReference}
                          />
                        )}

                        {msg.referenceList?.map((reference, chipIndex) => (
                          <QueryReferenceChip
                            key={chipIndex}
                            value={reference.value}
                            type={reference.type}
                            path={reference.path}
                            chunks={reference.chunks}
                            url={reference.url}
                          />
                        ))}
                      </div>
                    </div>
                  )}
                </div>
              );
            }
            if (msg.actor === 'ASSISTANT') {
              return (
                <div
                  key={index}
                  className={`markdown-body ${['high-contrast', 'high-contrast-light'].includes(themeKind) ? themeKind : ''}`}
                >
                  <Markdown>{String(msg.content?.text)}</Markdown>
                </div>
              );
            }
            break;

          case 'THINKING':
            return (
              <div key={index}>
                <ThinkingChip completed={msg.completed} />
              </div>
            );

          case 'CODE_BLOCK_STREAMING':
          case 'CODE_BLOCK': {
            const isStreaming = msg.type === 'CODE_BLOCK_STREAMING';
            return (
              <div key={index} className="text-white">
                <CodeActionPanel
                  language={msg.content.language}
                  filepath={msg.content.file_path}
                  is_diff={msg.content.is_diff}
                  content={msg.content.code}
                  inline={false}
                  diff={msg.content.diff}
                  added_lines={msg.content.added_lines}
                  removed_lines={msg.content.removed_lines}
                  isStreaming={isStreaming}
                />
              </div>
            );
          }

          case 'TOOL_CHIP_UPSERT': {
            const contentComponent = (
              <MCPTool
                toolRequest={msg.content.toolRequest}
                toolResponse={msg.content.toolResponse}
                toolUseId={msg.content.tool_use_id}
                toolRunStatus={msg.content.status}
              />
            );
            return contentComponent;
          }

          case 'TOOL_USE_REQUEST': {
            let contentComponent: JSX.Element;

            switch (msg.content.tool_name) {
              case 'ask_user_input':
                contentComponent = <AskUserInput input={msg.content.input_params_json} />;
                break;
              case 'execute_command':
                contentComponent = (
                  <TerminalPanel
                    tool_id={msg.content.tool_use_id}
                    terminal_command={(msg.content.input_params_json as string) || ''}
                    status={msg.content.status}
                    show_approval_options={msg.content.terminal?.terminal_approval_required}
                    is_execa_process={msg.content.terminal?.is_execa_process || false}
                    process_id={msg.content.terminal?.process_id}
                    terminal_output={msg.content.terminal?.terminal_output || ''}
                    exit_code={msg.content.terminal?.exit_code}
                  />
                );
                break;

              case 'create_new_workspace':
                contentComponent = (
                  <CreateNewWorkspace
                    tool_id={msg.content.tool_use_id}
                    status={msg.content.status || 'pending'}
                  />
                );
                break;
              case 'iterative_file_reader':
                contentComponent = (
                  <IterativeFileReader
                    status={msg.content.status}
                    tool_name={msg.content.tool_name}
                    toolInputJson={msg.content.input_params_json as string}
                  />
                );
                break;
              case 'replace_in_file': {
                const isStreaming = true;
                contentComponent = (
                  <div key={index}>
                    <FileEditedChip
                      isToolUse={true}
                      isWriteToFileTool={false}
                      content={msg.content.input_params_json as string}
                      status={isStreaming ? msg.content.status : 'idle'}
                      addedLines={msg.content.diff?.addedLines}
                      removedLines={msg.content.diff?.removedLines}
                      isStreaming={isStreaming}
                    />
                  </div>
                );
                break;
              }
              case 'write_to_file': {
                const isStreaming = true;
                contentComponent = (
                  <div key={index}>
                    <FileEditedChip
                      isToolUse={true}
                      isWriteToFileTool={true}
                      content={msg.content.input_params_json as string}
                      status={isStreaming ? msg.content.status : 'idle'}
                      addedLines={msg.content.diff?.addedLines}
                      removedLines={msg.content.diff?.removedLines}
                      isStreaming={isStreaming}
                    />
                  </div>
                );
                break;
              }

              default:
                contentComponent = (
                  <ToolUseStatusMessage
                    status={msg.content.status}
                    tool_name={msg.content.tool_name}
                  />
                );
                break;
            }

            return <div key={index}>{contentComponent}</div>;
          }
          case 'TOOL_USE_REQUEST_BLOCK': {
            let contentComponent: JSX.Element | null = null;

            switch (msg.content.tool_name) {
              case 'ask_user_input':
                contentComponent = (
                  <div
                    key={index}
                    className={`markdown-body ${
                      ['high-contrast', 'high-contrast-light'].includes(themeKind) ? themeKind : ''
                    }`}
                  >
                    <Markdown>
                      {typeof msg.content.tool_input_json === 'object' &&
                      msg.content.tool_input_json?.prompt
                        ? String(msg.content.tool_input_json.prompt)
                        : typeof msg.content.tool_input_json === 'string'
                          ? msg.content.tool_input_json
                          : 'Awaiting input...'}
                    </Markdown>
                  </div>
                );
                break;

              case 'replace_in_file': {
                const isStreaming = false;
                const inputParams = msg.content.tool_input_json as unknown as {
                  path: string;
                  diff: any;
                };
                contentComponent = (
                  <FileEditedChip
                    key={index}
                    isToolUse={true}
                    isWriteToFileTool={false}
                    content={JSON.stringify(inputParams)}
                    status={isStreaming ? msg.content.status : 'idle'}
                    addedLines={msg.content.diff?.addedLines}
                    removedLines={msg.content.diff?.removedLines}
                    isStreaming={isStreaming}
                  />
                );
                break;
              }
              case 'execute_command': {
                const inputParams = msg.content.tool_input_json as unknown as {
                  command: string;
                  is_long_running: boolean;
                  terminal_approval_required: boolean;
                };
                contentComponent = (
                  <TerminalPanelHistory
                    tool_id={msg.content.tool_use_id}
                    terminal_command={inputParams.command}
                    status={msg.content.status || 'history'}
                  />
                );
                break;
              }
              case 'write_to_file': {
                const isStreaming = false;
                const inputParams = msg.content.tool_input_json as unknown as {
                  path: string;
                  diff: any;
                };
                contentComponent = (
                  <FileEditedChip
                    key={index}
                    isToolUse={true}
                    isWriteToFileTool={true}
                    content={JSON.stringify(inputParams)}
                    status={isStreaming ? msg.content.status : 'idle'}
                    addedLines={msg.content.diff?.addedLines}
                    removedLines={msg.content.diff?.removedLines}
                    isStreaming={isStreaming}
                  />
                );
                break;
              }
            }

            return contentComponent;
          }

          case 'QUERY_COMPLETE': {
            if (!queryCompleteTimestampsRef.current.has(index)) {
              const elapsed = msg.content.elapsedTime;

              if (elapsed !== null) {
                queryCompleteTimestampsRef.current.set(index, elapsed);
              }
            }

            const rawElapsed = queryCompleteTimestampsRef.current.get(index);
            let timeElapsed;

            if (rawElapsed != null) {
              const totalSeconds = Math.round(rawElapsed / 1000);
              if (totalSeconds >= 60) {
                const min = Math.floor(totalSeconds / 60);
                const sec = totalSeconds % 60;
                timeElapsed = `${min} min ${Math.floor(sec)} sec`;
              } else {
                timeElapsed = `${Math.floor(totalSeconds)} sec`;
              }
            }

            queryIdMap.set(index, queryId);
            const feedback = msg.content.feedbackState;
            return (
              <div key={index} className="mt-1.5 flex items-center justify-between font-medium">
                <div className="flex items-center space-x-2 text-green-500">
                  <span>✓</span>
                  {timeElapsed !== null ? (
                    <span>{`Task Completed in ${timeElapsed}.`}</span>
                  ) : (
                    <span>Task Completed</span>
                  )}
                </div>
                <div className="flex items-center space-x-3">
                  {/* Thumbs up */}
                  <Tooltip.Provider>
                    <Tooltip.Root>
                      <Tooltip.Trigger>
                        <div className={`${feedback === 'UPVOTE' && 'animate-thumbs-up'}`}>
                          <ThumbsUp
                            className={`h-4 w-4 cursor-pointer ${
                              feedback === 'UPVOTE'
                                ? 'fill-green-500 text-green-500'
                                : 'hover:fill-green-500 hover:text-green-500'
                            }`}
                            onClick={() => {
                              if (feedback !== 'UPVOTE') {
                                const updatedMessages = useChatStore
                                  .getState()
                                  .history.map((m, i) => {
                                    if (i !== index) return m;
                                    if (
                                      m.type === 'QUERY_COMPLETE' ||
                                      (m.type === 'TEXT_BLOCK' && m.actor === 'ASSISTANT')
                                    ) {
                                      return {
                                        ...m,
                                        content: {
                                          ...m.content,
                                          feedbackState: 'UPVOTE',
                                        },
                                      };
                                    }

                                    return m;
                                  });

                                useChatStore.setState({
                                  history: updatedMessages as ChatMessage[],
                                });
                                submitFeedback('UPVOTE', queryIdMap.get(index));
                              }
                            }}
                          />
                        </div>
                      </Tooltip.Trigger>
                      <Tooltip.Portal>
                        <Tooltip.Content
                          side="top"
                          className="rounded-md px-2 py-1 text-xs shadow-md"
                          style={{
                            backgroundColor: 'var(--vscode-editorHoverWidget-background)',
                            color: 'var(--vscode-editorHoverWidget-foreground)',
                            border: '1px solid var(--vscode-editorHoverWidget-border)',
                          }}
                        >
                          Like
                        </Tooltip.Content>
                      </Tooltip.Portal>
                    </Tooltip.Root>
                  </Tooltip.Provider>

                  {/* Thumbs down */}
                  <Tooltip.Provider>
                    <Tooltip.Root>
                      <Tooltip.Trigger>
                        <div className={`${feedback === 'DOWNVOTE' && 'animate-thumbs-down'}`}>
                          <ThumbsDown
                            className={`h-4 w-4 cursor-pointer ${
                              feedback === 'DOWNVOTE'
                                ? 'fill-red-500 text-red-500'
                                : 'hover:fill-red-500 hover:text-red-500'
                            }`}
                            onClick={() => {
                              if (feedback !== 'DOWNVOTE') {
                                const updatedMessages = useChatStore
                                  .getState()
                                  .history.map((m, i) => {
                                    if (i !== index) return m;
                                    if (
                                      m.type === 'QUERY_COMPLETE' ||
                                      (m.type === 'TEXT_BLOCK' && m.actor === 'ASSISTANT')
                                    ) {
                                      return {
                                        ...m,
                                        content: {
                                          ...m.content,
                                          feedbackState: 'DOWNVOTE',
                                        },
                                      };
                                    }
                                    return m;
                                  });

                                useChatStore.setState({
                                  history: updatedMessages as ChatMessage[],
                                });

                                submitFeedback('DOWNVOTE', queryIdMap.get(index));
                              }
                            }}
                          />
                        </div>
                      </Tooltip.Trigger>
                      <Tooltip.Portal>
                        <Tooltip.Content
                          side="top"
                          className="rounded-md px-2 py-1 text-xs shadow-md"
                          style={{
                            backgroundColor: 'var(--vscode-editorHoverWidget-background)',
                            color: 'var(--vscode-editorHoverWidget-foreground)',
                            border: '1px solid var(--vscode-editorHoverWidget-border)',
                          }}
                        >
                          Dislike
                        </Tooltip.Content>
                      </Tooltip.Portal>
                    </Tooltip.Root>
                  </Tooltip.Provider>
                </div>
              </div>
            );
          }
          case 'TERMINAL_NO_SHELL_INTEGRATION':
            return (
              <div
                key={index}
                className={`mt-2 flex flex-col items-start gap-1.5 rounded-md ${['light', 'high-contrast-light'].includes(themeKind) ? 'bg-yellow-200/60' : 'bg-yellow-800/40'} px-3 py-2`}
              >
                <div
                  className={`flex items-center ${['light', 'high-contrast-light'].includes(themeKind) ? 'text-gray-900' : 'text-yellow-500'} gap-2`}
                >
                  <TriangleAlert className="h-4 w-4" />
                  <p className="text-sm font-medium">Shell Integration Unavailable</p>
                </div>
                <div className="text-xs">
                  DeputyDev won't be able to view the command's output. Future terminal commands
                  will use the fallback terminal provider.
                </div>
              </div>
            );

          case 'ERROR': {
            // If throttling, show the new UI
            if (msg.is_throttling) {
              return (
                <ThrottledChatMessage
                  key={index}
                  retryAfterSeconds={getRetryAfterSeconds(msg)}
                  currentModel={activeModel}
                  onRetry={() => handleRetry(msg.payload_to_retry)}
                  onModelChangeAndRetry={(newModel) =>
                    handleModelChangeAndRetry(msg.payload_to_retry, newModel)
                  }
                />
              );
            }
            // Otherwise, show the old error UI
            return (
              <div key={index}>
                <RetryChip
                  error_msg={msg.error_msg}
                  retry={msg.retry}
                  payload_to_retry={msg.payload_to_retry}
                />
                {msg.is_throttling && <ModelSuggestionChip />}
              </div>
            );
          }

          default:
            return null;
        }
      })}
      {showGeneratingEffect && !showSkeleton && <GeneratingLoader text="Generating" />}
      {showSkeleton && <Shimmer />}
      {current && typeof current.content?.text === 'string' && (
        <div
          key="streaming"
          className={`markdown-body text-base ${['high-contrast', 'high-contrast-light'].includes(themeKind) ? themeKind : ''}`}
        >
          <Markdown>{current.content.text}</Markdown>
        </div>
      )}
    </>
  );
}<|MERGE_RESOLUTION|>--- conflicted
+++ resolved
@@ -31,7 +31,6 @@
 import { useChatSettingStore } from '@/stores/chatStore';
 
 export function ChatArea() {
-<<<<<<< HEAD
   const {
     history: messages,
     current,
@@ -41,9 +40,6 @@
     sendChatMessage,
   } = useChatStore();
   const { activeModel } = useChatSettingStore();
-=======
-  const { history: messages, current, showSkeleton, showGeneratingEffect } = useChatStore();
->>>>>>> 46d49195
   const { themeKind } = useThemeStore();
   const queryCompleteTimestampsRef = useRef(new Map());
   const queryIdMap = new Map();
