import { getWorkspaceState } from '@/commandApi';
import { useLLMModelStore } from '@/stores/llmModelStore';
import { LLMModels } from '@/types';
import * as Tooltip from '@radix-ui/react-tooltip';
import { AnimatePresence, motion } from 'framer-motion';
import { Box, Check, ChevronDown } from 'lucide-react';
import { useEffect, useMemo, useRef, useState } from 'react';

const ModelSelector = () => {
  const [isOpen, setIsOpen] = useState(false);
  const dropdownRef = useRef<HTMLDivElement>(null);
  const { llmModels, setActiveModel, setLLMModels, activeModel } = useLLMModelStore();

  // Group models by provider for rendering
  const modelsByProvider = useMemo(() => {
    return llmModels.reduce<Record<string, typeof llmModels>>((acc, model) => {
      if (!acc[model.provider]) acc[model.provider] = [];
      acc[model.provider].push(model);
      return acc;
    }, {});
  }, [llmModels]);

  useEffect(() => {
    const fetchConfigFromWorkspaceState = async () => {
      const essentialConfig = await getWorkspaceState({ key: 'essentialConfigData' });
<<<<<<< HEAD
      const models = essentialConfig['LLM_MODELS'];
      if (models.length > 0) {
        useChatStore.setState({ llmModels: models });
        if (!useChatSettingStore.getState().activeModel) {
          useChatSettingStore.setState({ activeModel: models[0].name });
        }
=======
      const models = essentialConfig['LLM_MODELS'] as LLMModels[];
      if (models.length) {
        setLLMModels(models);
>>>>>>> b7c746c7
      }
    };
    fetchConfigFromWorkspaceState();
  }, []);

  useEffect(() => {
    const handleClickOutside = (event: MouseEvent) => {
      if (dropdownRef.current && !dropdownRef.current.contains(event.target as Node)) {
        setIsOpen(false);
      }
    };
    document.addEventListener('mousedown', handleClickOutside);
    return () => document.removeEventListener('mousedown', handleClickOutside);
  }, []);

  const handleSelect = (modelName: string) => {
    setActiveModel(modelName);
    setIsOpen(false);
  };

  const selectedModel = llmModels.find((m) => m.name === activeModel);

  return (
    <div className="relative" ref={dropdownRef}>
      <Tooltip.Provider delayDuration={200}>
        <Tooltip.Root>
          <Tooltip.Trigger asChild>
            <motion.button
              onClick={() => setIsOpen(!isOpen)}
              className="inline-flex w-auto min-w-[90px] items-center gap-1 rounded-full border border-[--vscode-commandCenter-inactiveBorder] px-2 py-0.5 text-xs hover:bg-[var(--deputydev-input-background)]"
              whileTap={{ scale: 0.98 }}
            >
              <motion.span
                animate={{ rotate: isOpen ? -180 : 0 }}
                transition={{ duration: 0.75, ease: 'easeInOut' }}
              >
                <Box className="h-3 w-3" />
              </motion.span>
              <div className="flex items-center gap-0.5">
                <span className="text-xs">{selectedModel?.display_name || 'Select Model'}</span>

                <motion.span animate={{ rotate: isOpen ? 180 : 0 }} transition={{ duration: 0.2 }}>
                  <ChevronDown className="h-3 w-3 opacity-70" />
                </motion.span>
              </div>
            </motion.button>
          </Tooltip.Trigger>
          <Tooltip.Portal>
            <Tooltip.Content
              side="top"
              align="center"
              className="whitespace-nowrap rounded px-2 py-1 text-xs"
              style={{
                backgroundColor: 'var(--vscode-editorHoverWidget-background)',
                color: 'var(--vscode-editorHoverWidget-foreground)',
                border: '1px solid var(--vscode-editorHoverWidget-border)',
              }}
            >
              Choose Model
              <Tooltip.Arrow style={{ fill: 'var(--vscode-editorHoverWidget-background)' }} />
            </Tooltip.Content>
          </Tooltip.Portal>
        </Tooltip.Root>
      </Tooltip.Provider>

      <AnimatePresence>
        {isOpen && (
          <motion.div
            initial={{ opacity: 0, y: 4, scale: 0.98 }}
            animate={{ opacity: 1, y: 0, scale: 1 }}
            exit={{ opacity: 0, y: 10, scale: 0.95 }}
            transition={{ type: 'spring', damping: 20, stiffness: 200, mass: 0.4, duration: 0.13 }}
            className="absolute bottom-full left-0 right-0 z-50 mx-auto mb-1 w-[200px] origin-bottom rounded-md border border-[--vscode-commandCenter-inactiveBorder] bg-[--vscode-dropdown-background] shadow-lg"
          >
            <motion.div
              className="max-h-60 overflow-y-auto py-1"
              initial={{ opacity: 0 }}
              animate={{ opacity: 1 }}
              transition={{ delay: 0.06, duration: 0.15 }}
            >
              {llmModels.length > 0 ? (
                Object.entries(modelsByProvider).map(([provider, models]) => (
                  <div key={provider} className="pb-2">
                    <div className="px-2 pb-1 pt-1 text-[0.65rem] font-semibold uppercase text-gray-500">
                      {provider}
                    </div>
                    {models.map((model) => (
                      <motion.div
                        key={model.id}
                        className={`flex cursor-pointer items-center justify-between px-2 py-1 text-xs ${
                          activeModel === model.name
                            ? 'bg-[var(--vscode-list-activeSelectionBackground)] text-[--vscode-list-activeSelectionForeground]'
                            : 'hover:bg-[var(--vscode-list-hoverBackground)] hover:text-[--vscode-list-hoverForeground]'
                        }`}
                        onClick={() => handleSelect(model.name)}
                      >
                        <span className="truncate">{model.display_name}</span>
                        {activeModel === model.name && <Check className="h-3 w-3" />}
                      </motion.div>
                    ))}
                  </div>
                ))
              ) : (
                <div className="px-2 py-1 text-xs text-gray-400">No models available</div>
              )}
            </motion.div>
          </motion.div>
        )}
      </AnimatePresence>
    </div>
  );
};

export default ModelSelector;<|MERGE_RESOLUTION|>--- conflicted
+++ resolved
@@ -23,18 +23,9 @@
   useEffect(() => {
     const fetchConfigFromWorkspaceState = async () => {
       const essentialConfig = await getWorkspaceState({ key: 'essentialConfigData' });
-<<<<<<< HEAD
-      const models = essentialConfig['LLM_MODELS'];
-      if (models.length > 0) {
-        useChatStore.setState({ llmModels: models });
-        if (!useChatSettingStore.getState().activeModel) {
-          useChatSettingStore.setState({ activeModel: models[0].name });
-        }
-=======
       const models = essentialConfig['LLM_MODELS'] as LLMModels[];
       if (models.length) {
         setLLMModels(models);
->>>>>>> b7c746c7
       }
     };
     fetchConfigFromWorkspaceState();
