--- conflicted
+++ resolved
@@ -33,7 +33,7 @@
   const countdownRef = useRef<NodeJS.Timeout | null>(null);
   const autoRetryRef = useRef<NodeJS.Timeout | null>(null);
 
-<<<<<<< HEAD
+
   // Use better models from error payload
   const modelsWithLimits = useMemo(() => {
     // Only use betterModels provided from error payload
@@ -48,23 +48,7 @@
     // Return empty array if no better models available
     return [];
   }, [betterModels]);
-=======
-  // Sort models by token limits (highest first) - show only models with higher capacity
-  const modelsWithLimits = useMemo(() => {
-    const currentModelData = llmModels.find((m) => m.name === currentModel);
-    const currentModelLimit = currentModelData?.input_token_limit || 100000;
-
-    return llmModels
-      .filter((m) => m.name !== currentModel)
-      .map((model) => ({
-        ...model,
-        tokenLimit: model.input_token_limit || 100000,
-        hasHigherCapacity: (model.input_token_limit || 100000) > currentModelLimit,
-      }))
-      .filter((model) => model.hasHigherCapacity) 
-      .sort((a, b) => b.tokenLimit - a.tokenLimit);
-  }, [llmModels, currentModel]);
->>>>>>> e0dd6f3b
+
 
   // Reset states when current model changes (indicates a new error or retry)
   useEffect(() => {
