--- conflicted
+++ resolved
@@ -41,18 +41,11 @@
 } from '@/types';
 import { isEqual as lodashIsEqual } from 'lodash';
 import '../../styles/markdown-body.css';
-<<<<<<< HEAD
-import { AutocompleteMenu } from './autocomplete';
-import ReferenceChip from './referencechip';
-import ModelSelector from './chatElements/modelSelector';
-=======
 import ActiveFileReferenceChip from './chatElements/autocomplete/ActiveFileReferenceChip';
 import { AutocompleteMenu } from './chatElements/autocomplete/autocomplete';
 import InputReferenceChip from './chatElements/autocomplete/inputReferenceChip';
->>>>>>> 0b20c234
 import FeaturesBar from './chatElements/features_bar';
 import ModelSelector from './chatElements/modelSelector';
-import ProgressBar from './chatElements/progressBar';
 import RepoSelector from './chatElements/RepoSelector';
 import { ChatArea } from './chatMessagesArea';
 import ChangedFilesBar from './chatElements/changedFilesBar';
@@ -535,19 +528,6 @@
               </div>
             )}
 
-<<<<<<< HEAD
-=======
-          {activeRepo ? (
-            <div className="mb-[2px] w-full">
-              <ProgressBar progressBars={progressBars} />
-            </div>
-          ) : (
-            <div className="mb-[4px] w-full text-center text-xs">
-              To proceed, please import a project into your workspace!
-            </div>
-          )}
-
->>>>>>> 0b20c234
           {/* The textarea remains enabled even when a response is pending */}
           <div className="relative w-full">
             {!showAutocomplete && changedFiles.length === 0 && <FeaturesBar />}
