export enum AuthStatus {
  AUTHENTICATED = 'AUTHENTICATED',
  VERIFIED = 'VERIFIED',
  EXPIRED = 'EXPIRED',
}

export type UsageTrackingRequest = {
  eventType: string;
  eventData: Record<string, any>;
  sessionId: number;
};

export interface ErrorTrackingRequestForBackend {
  error_id: string;
  error_type: string;
  client_version: string;
  repo_name?: string;
  error_source: string;
  timestamp: string;
  session_id?: number;
  user_email?: string;
  error_data: Record<string, any>;
  user_system_info?: Record<string, any>;
  stack_trace?: string;
}

export type ChunkCallback = (data: { name: string; data: unknown }) => void;

export type Chunk = {
  start_line: number;
  end_line: number;
  chunk_hash: string;
  file_hash: string;
  file_path: string;
  meta_info?: any;
};

type ChatReferenceItem = {
  index: number;
  type: 'file' | 'directory' | 'function' | 'keyword' | 'url' | 'code_snippet' | 'class';
  keyword: string;
  path: string;
  chunks: Chunk[];
  value?: string;
  url?: string;
};

export interface MCPToolMetadata {
  tool_name: string; // Unique identifier for the tool
  server_id: string; // Name of the server where the tool is available
  type: 'MCP';
}

export interface ClientTool {
  name: string; // Unique identifier for the tool
  description: string; // Human-readable description
  input_schema: {
    // JSON Schema for the tool's parameters
    type: 'object';
    properties: {
      [key: string]: string | number | boolean | object | null;
    };
  };
  tool_metadata: MCPToolMetadata;
  auto_approve: boolean; // Whether the tool can be used without explicit approval
}

export interface ChatPayload {
  search_web: boolean;
  llm_model: string;
  focus_files?: string[];
  focus_chunks?: string[];
  message_id?: string;
  query?: string;
  is_tool_response?: boolean;
  tool_use_failed?: boolean;
  write_mode?: boolean;
  referenceList?: ChatReferenceItem[];
  batch_tool_responses?: Array<{
    tool_name: string;
    tool_use_id: string;
    response: any;
  }>;
  previous_query_ids?: number[];
  focus_items?: Array<any>;
  directory_items?: Array<any>;
  deputy_dev_rules?: string;
  is_inline?: boolean;
  vscode_env?: string;
  os_name: string;
  shell: string;
  is_from_runTool_response?: string;
  client_tools: Array<ClientTool>;
  active_file_reference?: {
    active_file: string;
    start_line?: number;
    end_line?: number;
  };
}

export interface SearchTerm {
  keyword: string;
  type: string;
}

export interface ToolRequest {
  tool_name: string;
  tool_use_id: string;
  accumulatedContent: string;
  write_mode: boolean;
  is_inline: boolean;
  llm_model: string;
  search_web: boolean;
}

export interface CurrentDiffRequest {
  filepath: string;
  raw_diff: string;
}

export interface CurrentDiffRequest {
  filepath: string;
  raw_diff: string;
}

export interface SaveUrlRequest {
  id?: string;
  name: string;
  url: string;
  isSettings?: boolean;
}

export interface Settings {
  terminal_settings: {
    enable_yolo_mode: boolean;
    command_deny_list: string[];
  };
}

export type ToolUseResult = {
  name: string;
  data: {
    tool_name: string;
    tool_use_id: string;
    result_json: any;
    status: 'completed' | 'pending' | 'error' | 'aborted';
  };
};

export interface MCPServerToolInvokePayload {
  server_name: string;
  tool_name: string;
  tool_arguments: Record<string, any>;
}

export interface MCPServerToolApprovePayload {
  tool_name: string;
  server_name: string;
}

export type ProgressStatus = 'COMPLETED' | 'FAILED' | 'IN_PROGRESS' | 'IDLE';

export interface IndexingStatusData {
  file_path: string;
  status: ProgressStatus;
}

export type IndexingProgressData = {
  task: string;
  status: ProgressStatus;
  repo_path: string;
  progress: number;
  indexing_status: IndexingStatusData[];
};

export type EmbeddingProgressData = {
  task: string;
  status: ProgressStatus;
  repo_path: string;
  progress: number;
};

export interface FileSummaryResponse {
  file_path: string;
  file_type: string; // "code", "text", etc.
  strategy_used: string; // "code", "text", etc.
  summary_content: string;
}

export interface ThrottlingErrorData {
  type: 'STREAM_ERROR';
  status: 'LLM_THROTTLED';
  provider: string;
  model: string;
  retry_after?: number | null;
  message: string;
  detail?: string | null;
<<<<<<< HEAD
}

export interface ReviewToolUseResponse {
  tool_name: string;
  tool_use_id: string;
  response: any;
}

export interface AgentPayload {
  agent_id: number;
  review_id: number;
  type: 'query' | 'tool_use_response' | 'tool_use_failed';
  session_id?: number;
  tool_use_response?: ReviewToolUseResponse;
}

export interface GrepSearchInput {
  search_path: string;
  query: string;
  case_insensitive: boolean;
  use_regex: boolean;
}

export interface FilePathSearchInput {
  directory: string;
  search_terms: SearchTerm[];
}

export interface IterativeFileReaderInput {
  file_path: string;
  start_line: number;
  end_line: number;
}

export interface ReviewToolUseRequest {
  agent_id: number;
  tool_use_id: string;
  tool_name: string;
  tool_input: GrepSearchInput | FilePathSearchInput | IterativeFileReaderInput;
}

export interface ReviewEvent {
  type: 'REVIEW_FAIL' | 'AGENT_START' | 'AGENT_COMPLETE' | 'AGENT_FAIL' | 'TOOL_USE_REQUEST';
  agent_id: number;
  data?: ReviewToolUseRequest;
}

export interface PostProcessEvent {
  type: 'POST_PROCESS_ERROR' | 'POST_PROCESS_COMPLETE' | 'POST_PROCESS_START' | 'STREAM_END';
  agent_id: number | null;
  data: {
    message: string;
    result?: { status: string };
    progress?: number;
  };
  timestamp: string;
}

export interface LineChanges {
  added: number;
  removed: number;
}

export interface FileWiseChange {
  file_name: string;
  file_path: string;
  line_changes: LineChanges;
  status: string;
  diff: string;
}

export interface NewReview {
  file_wise_changes: FileWiseChange[];
  source_branch: string;
  target_branch: string;
  source_commit: string;
  target_commit: string;
  origin_url: string;
  repo_name: string;
=======
  region?: string | null;
}

export interface FileReadOrSummaryResponse {
  type: 'full' | 'summary';
  content: string;
  total_lines: number;
>>>>>>> 928af7d7
}<|MERGE_RESOLUTION|>--- conflicted
+++ resolved
@@ -195,7 +195,13 @@
   retry_after?: number | null;
   message: string;
   detail?: string | null;
-<<<<<<< HEAD
+  region?: string | null;
+}
+
+export interface FileReadOrSummaryResponse {
+  type: 'full' | 'summary';
+  content: string;
+  total_lines: number;
 }
 
 export interface ReviewToolUseResponse {
@@ -275,13 +281,4 @@
   target_commit: string;
   origin_url: string;
   repo_name: string;
-=======
-  region?: string | null;
-}
-
-export interface FileReadOrSummaryResponse {
-  type: 'full' | 'summary';
-  content: string;
-  total_lines: number;
->>>>>>> 928af7d7
 }