--- conflicted
+++ resolved
@@ -8,11 +8,7 @@
 
 export type UsageTrackingRequest = {
   anonymous_id?: string;
-<<<<<<< HEAD
-  event: "accepted" | "generated" | "copied" | "applied";
-=======
   event: 'accepted' | 'generated' | 'copied' | 'applied';
->>>>>>> 43c58e05
   properties: UsageTrackingProperties;
 };
 
