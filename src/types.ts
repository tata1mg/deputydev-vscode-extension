--- conflicted
+++ resolved
@@ -73,17 +73,8 @@
   is_tool_response?: boolean;
   tool_use_failed?: boolean;
   write_mode?: boolean;
-<<<<<<< HEAD
   focusItems?: ChatReferenceItem[];
   previous_query_ids?: number[];
-=======
-  referenceList?: ChatReferenceItem[];
-  batch_tool_responses?: Array<{
-    tool_name: string;
-    tool_use_id: string;
-    response: any;
-  }>;
->>>>>>> 07de57c4
   focus_items?: Array<any>;
   deputy_dev_rules?: string;
   is_inline?: boolean;
@@ -93,21 +84,18 @@
   is_from_runTool_response?: string;
   client_tools: Array<ClientTool>;
   retry_reason?: string;
+  is_embedding_done?: boolean;
+  is_lsp_ready?: boolean;
   active_file_reference?: {
     active_file: string;
     start_line?: number;
     end_line?: number;
   };
-<<<<<<< HEAD
   batch_tool_responses?: Array<{
     tool_name: string;
     tool_use_id: string;
     response: any;
   }>;
-=======
-  is_embedding_done?: boolean;
-  is_lsp_ready?: boolean;
->>>>>>> 07de57c4
 }
 
 export interface SearchTerm {
