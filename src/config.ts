// required for essential config fetching
export const CLIENT = 'VSCODE_EXT';
<<<<<<< HEAD
export const CLIENT_VERSION = '8.1.2';
=======
export const CLIENT_VERSION = '8.2.0';
>>>>>>> f7b032c9
export const DD_HOST = 'https://api.deputydev.ai';
// export const DD_HOST = 'http://localhost:8084';
export const ENABLE_OUTPUT_CHANNEL = false;

// move this to config based, please add these in config.json
export const WS_TIMEOUT = 1800000;

export const MAX_PORT_ATTEMPTS = 20;

export const BINARY_BG_PING_INTERVAL_MS = 1000;
// local binary host
let BINARY_PORT: number | null = null;

export function setBinaryPort(port: number) {
  BINARY_PORT = port;
}

export function getBinaryPort(): number | null {
  // return 8001;
  return BINARY_PORT;
}

export function getBinaryHost(): string {
  const port = getBinaryPort();
  return `http://127.0.0.1:${port}`;
}

export function getBinaryWsHost(): string {
  const port = getBinaryPort();
  return `ws://127.0.0.1:${port}`;
}

import * as os from 'os';
import * as path from 'path';
const HOME_DIR = os.homedir();
export const MCP_CONFIG_PATH = path.join(HOME_DIR, '.deputydev', 'mcp_settings.json');<|MERGE_RESOLUTION|>--- conflicted
+++ resolved
@@ -1,10 +1,6 @@
 // required for essential config fetching
 export const CLIENT = 'VSCODE_EXT';
-<<<<<<< HEAD
-export const CLIENT_VERSION = '8.1.2';
-=======
-export const CLIENT_VERSION = '8.2.0';
->>>>>>> f7b032c9
+export const CLIENT_VERSION = '8.2.1';
 export const DD_HOST = 'https://api.deputydev.ai';
 // export const DD_HOST = 'http://localhost:8084';
 export const ENABLE_OUTPUT_CHANNEL = false;
