// required for essential config fetching
export const CLIENT = "VSCODE_EXT";
<<<<<<< HEAD
export const CLIENT_VERSION = "2.0.5";
// export const DD_HOST = "https://api.deputydev.ai";
// export const DD_HOST_WS = "wss://cnkilg390a.execute-api.ap-south-1.amazonaws.com";
export const DD_HOST = "http://localhost:8084";
export const DD_HOST_WS = "ws://localhost:8084";
=======
export const CLIENT_VERSION = "2.1.0";
export const DD_HOST = "https://api.deputydev.ai";
export const DD_HOST_WS = "wss://cnkilg390a.execute-api.ap-south-1.amazonaws.com";
// export const DD_HOST = "http://localhost:8084";
// export const DD_HOST_WS = "ws://localhost:8084";
>>>>>>> 7fa82d1a


// move this to config based, please add these in config.json
export const POLLING_MAX_ATTEMPTS = 20;
export const WS_TIMEOUT = 1800000;


export const MAX_PORT_ATTEMPTS = 20;

export const BINARY_BG_PING_INTERVAL_MS = 5000;
// local binary host
let BINARY_PORT: number | null = null;

export function setBinaryPort(port: number) {
  BINARY_PORT = port;
}

export function getBinaryPort(): number | null {
  // return 8001;
  return BINARY_PORT;
}



export function getBinaryHost(): string {
  const port = getBinaryPort();
  return `http://127.0.0.1:${port}`;
}

export function getBinaryWsHost(): string {
  const port = getBinaryPort();
  return `ws://127.0.0.1:${port}`;
}


<|MERGE_RESOLUTION|>--- conflicted
+++ resolved
@@ -1,18 +1,10 @@
 // required for essential config fetching
 export const CLIENT = "VSCODE_EXT";
-<<<<<<< HEAD
-export const CLIENT_VERSION = "2.0.5";
-// export const DD_HOST = "https://api.deputydev.ai";
-// export const DD_HOST_WS = "wss://cnkilg390a.execute-api.ap-south-1.amazonaws.com";
-export const DD_HOST = "http://localhost:8084";
-export const DD_HOST_WS = "ws://localhost:8084";
-=======
 export const CLIENT_VERSION = "2.1.0";
 export const DD_HOST = "https://api.deputydev.ai";
 export const DD_HOST_WS = "wss://cnkilg390a.execute-api.ap-south-1.amazonaws.com";
 // export const DD_HOST = "http://localhost:8084";
 // export const DD_HOST_WS = "ws://localhost:8084";
->>>>>>> 7fa82d1a
 
 
 // move this to config based, please add these in config.json
