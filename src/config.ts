--- conflicted
+++ resolved
@@ -1,14 +1,8 @@
 // required for essential config fetching
 export const CLIENT = "VSCODE_EXT";
-<<<<<<< HEAD
-export const CLIENT_VERSION = "2.4.0";
-// export const DD_HOST = "https://api.deputydev.ai";
-export const DD_HOST = "http://localhost:8084";
-=======
 export const CLIENT_VERSION = "2.6.0";
 export const DD_HOST = "https://api.deputydev.ai";
 // export const DD_HOST = "http://localhost:8084";
->>>>>>> 63058a96
 
 // move this to config based, please add these in config.json
 export const WS_TIMEOUT = 1800000;
@@ -26,8 +20,8 @@
 }
 
 export function getBinaryPort(): number | null {
-  return 8001;
-  // return BINARY_PORT;
+  // return 8001;
+  return BINARY_PORT;
 }
 
 
