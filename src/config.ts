--- conflicted
+++ resolved
@@ -1,10 +1,6 @@
 // required for essential config fetching
 export const CLIENT = "VSCODE_EXT";
-<<<<<<< HEAD
-export const CLIENT_VERSION = "2.1.1";
-=======
 export const CLIENT_VERSION = "2.2.0";
->>>>>>> e5d62aea
 export const DD_HOST = "https://api.deputydev.ai";
 // export const DD_HOST = "http://localhost:8084";
 
