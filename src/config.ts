
// required for essential config fetching
export const CLIENT = "VSCODE_EXT";
export const CLIENT_VERSION = "0.0.1";
<<<<<<< HEAD
// export const DD_HOST = "https://api.deputydev.ai";
// export const DD_HOST_WS = "wss://cnkilg390a.execute-api.ap-south-1.amazonaws.com";
export const DD_HOST = "http://localhost:8084";
export const DD_HOST_WS = "ws://localhost:8084";
=======
export const DD_HOST = "https://api.deputydev.ai";
// export const DD_HOST = "http://localhost:8084";
export const DD_HOST_WS = "wss://cnkilg390a.execute-api.ap-south-1.amazonaws.com";
// export const DD_HOST_WS = "ws://localhost:8084";
>>>>>>> 43bce1c3


// from essential config
export const POLLING_MAX_ATTEMPTS = 10;
export const WS_TIMEOUT = 1800000;
export const DD_BROWSER_HOST = "https://deputydev.ai";


export const FIRST_PING_ATTEMPTS = 150;
export const MAX_PORT_ATTEMPTS = 20;


// local binary host
let BINARY_PORT: number | null = null;

export function setBinaryPort(port: number) {
  BINARY_PORT = port;
}

export function getBinaryPort(): number | null {
  return BINARY_PORT;
}



export function getBinaryHost(): string {
    const port = getBinaryPort();
    console.log(`this is the binary host of the exnetion`);
    console.log(`http://localhost:${port}`);
    return `http://localhost:${port}`;
  }

  export function getBinaryWsHost(): string {
    const port = getBinaryPort();
    return `ws://localhost:${port}`;
  }<|MERGE_RESOLUTION|>--- conflicted
+++ resolved
@@ -2,17 +2,10 @@
 // required for essential config fetching
 export const CLIENT = "VSCODE_EXT";
 export const CLIENT_VERSION = "0.0.1";
-<<<<<<< HEAD
-// export const DD_HOST = "https://api.deputydev.ai";
-// export const DD_HOST_WS = "wss://cnkilg390a.execute-api.ap-south-1.amazonaws.com";
-export const DD_HOST = "http://localhost:8084";
-export const DD_HOST_WS = "ws://localhost:8084";
-=======
 export const DD_HOST = "https://api.deputydev.ai";
+export const DD_HOST_WS = "wss://cnkilg390a.execute-api.ap-south-1.amazonaws.com";
 // export const DD_HOST = "http://localhost:8084";
-export const DD_HOST_WS = "wss://cnkilg390a.execute-api.ap-south-1.amazonaws.com";
 // export const DD_HOST_WS = "ws://localhost:8084";
->>>>>>> 43bce1c3
 
 
 // from essential config
