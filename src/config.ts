--- conflicted
+++ resolved
@@ -1,15 +1,8 @@
 // required for essential config fetching
 export const CLIENT = 'VSCODE_EXT';
-<<<<<<< HEAD
-export const CLIENT_VERSION = '11.0.1';
+export const CLIENT_VERSION = '11.2.0';
 export const DD_HOST = process.env.DD_HOST;
 export const ENABLE_OUTPUT_CHANNEL = process.env.ENABLE_OUTPUT_CHANNEL === 'true';
-=======
-export const CLIENT_VERSION = '11.2.0';
-export const DD_HOST = 'https://api.deputydev.ai';
-// export const DD_HOST = 'http://localhost:8084';
-export const ENABLE_OUTPUT_CHANNEL = false;
->>>>>>> 7ead4aec
 
 export const MAX_PORT_ATTEMPTS = 20;
 
