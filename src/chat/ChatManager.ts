// import * as path from 'node:path';
import { join } from 'path';
import * as vscode from 'vscode';
import { DiffViewManager } from '../diff/DiffManager';
import { SidebarProvider } from '../panels/SidebarProvider';
import { binaryApi } from '../services/api/axios';
import { API_ENDPOINTS } from '../services/api/endpoints';
import { QuerySolverService } from "../services/chat/ChatService";
import { fetchRelevantChunks } from "../clients/common/websocketHandlers";
import { getActiveRepo, getSessionId, setQueryId, setSessionId } from '../utilities/contextManager';

interface payload {
  focus_files?: string[];
  focus_chunks?: string[];
  message_id?: string;
  query?: string;
  is_tool_response?: boolean;
  relevant_chunks?: any[];
  write_mode?: boolean;
  referenceList?: string[];
  tool_use_response?: {
    tool_name: string;
    tool_use_id?: string;
    response: any;
  };
}

interface SearchTerm {
  keyword: string;
  type: string;
}

interface ToolRequest {
  tool_name: string;
  tool_use_id: string;
  accumulatedContent: string;
  write_mode? : boolean;
}


interface CurrentDiffRequest {
  filepath: string;
  raw_diff: string;

}


export class ChatManager {
  private querySolverService = new QuerySolverService();
  private sidebarProvider?: SidebarProvider; // Optional at first



  onStarted: () => void = () => { };
  onError: (error: Error) => void = () => { };
  constructor(
    private context: vscode.ExtensionContext,
    private outputChannel: vscode.LogOutputChannel,
    private diffViewManager: DiffViewManager,

  ) { }


  // Method to set the sidebar provider later
  setSidebarProvider(sidebarProvider: SidebarProvider) {
    this.sidebarProvider = sidebarProvider;
  }

  async start() {
    this.outputChannel.info('Starting deputydev binary service...');

    // const config = vscode.workspace.getConfiguration('deputydev');
    // const pythonPath = config.get('pythonPath') as string;
    // if (!pythonPath) {
    //   this.outputChannel.info('Python path is not set, skip starting deputydev binaray service.');
    //   vscode.window.showErrorMessage('Python path is not set, please set it in vscode settings.');
    //   return Promise.reject();
    // }

    // // Determine if the given path is a file or a directory.
    // let pythonPathFile: string;
    // try {
    //   const stats = await fsPromise.stat(pythonPath);
    //   pythonPathFile = stats.isFile() ? pythonPath : path.join(pythonPath, 'python');
    // } catch (error) {
    //   this.outputChannel.error('Error accessing python path');
    //   vscode.window.showErrorMessage('Invalid python path.');
    //   return Promise.reject();
    // }

    // if (!pythonPathFile) {
    //   this.outputChannel.error('Python path does not include python executable, skip starting hat service.');
    //   vscode.window.showErrorMessage('Python path does not include python executable, please set it in vscode settings.');
    //   return Promise.reject();
    // }
    const folders = vscode.workspace.workspaceFolders;
    if (!folders) {
      // this.outputChannel.warn('No workspace folders found, skip starting chat service.');
      // vscode.window.showWarningMessage('No workspace folders found, skip starting chat service.');
      return Promise.reject();
    }

    if (folders.length > 1) {
      // this.outputChannel.warn('Multiple workspace folders found, skip starting chat service.');
      // vscode.window.showWarningMessage('Current only supports a single workspace folder.');
      return Promise.reject();
    }
    // Additional initialization logic can be added here.
  }

  restart() {
    this.outputChannel.info('Restarting deputydev binary service...');
    this.stop();
    this.start();
  }

  stop() {
    this.outputChannel.info('Stopping deputydev binary service...');
  }




  async processRelevantChunks(data: payload): Promise<string[]> {
    try {
      // If data contains a referenceList, process it as needed.
      // if (data.referenceList) {
      //   // TODO: Create an array from the referenceList and process it if necessary.
      // }


      // Retrieve the active repository path.
      const active_repo = getActiveRepo();
      if (!active_repo) {
        throw new Error('Active repository is not defined.');
      }
      // Extract the query from the data.
      const query = data.query || '';
      this.outputChannel.info(`Relevant chunks next`);

      // Call the external function to fetch relevant chunks.
      const result = await fetchRelevantChunks({
        repo_path: active_repo,
        query: query,
        // focus_chunks: data.focus_chunks || [],
        // focus_files: data.focus_files || [],
      });
      // only print few words only
      this.outputChannel.info(`Relevant chunks: ${JSON.stringify(result.slice(0, 1))}`);
      // Extract the content from each chunk in the payload.
      return result;


    } catch (error) {
      this.outputChannel.error(`Error fetching relevant chunks: ${error}`);
      return [];
    }
  }


    /**
   * apiChat:
   * Expects a payload that includes message_id along with the query with other parameters,
   * and uses the querySolver service to yield text chunks. Each chunk is sent via
   * the provided chunkCallback.
   */


  async apiChat(payload: payload, chunkCallback: (data: { name: string; data: unknown }) => void) {
    try {
      this.outputChannel.info(`apiChat payload: ${JSON.stringify(payload)}`);

      if (payload.query) {
        const relevant_chunks = await this.processRelevantChunks(payload);
        payload.relevant_chunks = relevant_chunks;
      }
      delete payload.referenceList;

      let message_id = undefined;

      if (payload.message_id) {
        this.outputChannel.info(`Message ID: ${payload.message_id}`);
        message_id = payload.message_id;
        delete payload.message_id;
      }

      if (payload.is_tool_response) {
        delete payload.query;
      }
      delete payload.is_tool_response;



      const querySolverIterator = await this.querySolverService.querySolver(payload);
      let currentToolRequest: any = null;
      let currentDiffRequest: any = null;

      for await (const event of querySolverIterator) {
        switch (event.type) {
          case 'RESPONSE_METADATA': {
            if (event.content?.session_id) {
              setSessionId(event.content.session_id);
            }
            if (event.content?.query_id) {
              setQueryId(event.content.session_id);
            }
            const sessionid = getSessionId()
            this.outputChannel.info(`Session ID: ${sessionid}`);
            chunkCallback({ name: event.type, data: event.content });
            break;
          }
          case 'TOOL_USE_REQUEST_START': {
            currentToolRequest = {
              tool_name: event.content?.tool_name,
              tool_use_id: event.content?.tool_use_id,
              accumulatedContent: '',
              write_mode : payload.write_mode
            };
            // Immediately forward the start event.
            chunkCallback({ name: event.type, data: event.content });
            break;
          }
          case 'TOOL_USE_REQUEST_DELTA': {
            if (currentToolRequest) {
              currentToolRequest.accumulatedContent += event.content?.input_params_json_delta || '';
              // Forward the delta along with the tool_use_id.
              chunkCallback({
                name: event.type,
                data: {
                  tool_name: currentToolRequest.tool_name,
                  tool_use_id: currentToolRequest.tool_use_id,
                  delta: event.content?.input_params_json_delta || '',
                },
              });
            }
            break;
          }
          case 'TOOL_USE_REQUEST_END': {
            if (currentToolRequest) {
              chunkCallback({
                name: event.type,
                data: {
                  tool_name: currentToolRequest.tool_name,
                  tool_use_id: currentToolRequest.tool_use_id,
                },
              });
              // Run the tool (placeholder) and send a result.
              await this.runTool(currentToolRequest, message_id);

              currentToolRequest = null;
            }
            break;
          }
          case 'CODE_BLOCK_START': {
            if (event.content?.is_diff) {
              currentDiffRequest = {
                is_diff: true,
                filepath: event.content?.filepath,
                language: event.content?.language,
              };
            }
            chunkCallback({ name: event.type, data: event.content });
            break;
          }


          case 'CODE_BLOCK_END': {
            this.outputChannel.info(`Code block end: ${JSON.stringify(event.content)}`);
            if (currentDiffRequest) {
              currentDiffRequest.raw_diff = event.content.diff;
              chunkCallback({ name: event.type, data: event.content });
              const active_repo = getActiveRepo();
              if (!active_repo) {
                throw new Error('Active repository is not defined. cannot apply diff');
              }
              if (payload.write_mode) {
                const modifiedFiles = await this.getModifiedRequest(currentDiffRequest);
                await this.handleModifiedFiles(modifiedFiles, active_repo);
              }

              currentDiffRequest = null;
            } else {
              chunkCallback({ name: event.type, data: event.content });
            }
            break;
          }
          default:
            chunkCallback({ name: event.type, data: event.content });
            break;
        }
      }
      // Signal end of stream.
      chunkCallback({ name: 'end', data: {} });

    } catch (error) {
      this.outputChannel.error(`Error during apiChat: ${error}`);
    }
  }


  public async getModifiedRequest(currentDiffRequest: CurrentDiffRequest) : Promise<Record<string, string>> {
    this.outputChannel.info(`Running diff tool for file ${currentDiffRequest.filepath}`);

    const active_repo = getActiveRepo();
    if (!active_repo) {
      throw new Error('Active repository is not defined.');
    }

    // Parse accumulated diff content to extract necessary params
    const raw_udiff = currentDiffRequest.raw_diff;
    const payload_key = currentDiffRequest.filepath;

    this.outputChannel.info("getting modified file from binary");

    // Call the external function to fetch the modified file
    const result = await this.fetchModifiedFile(
      active_repo,
      {
        [payload_key]: raw_udiff,
      }
    );

    console.log("result of binary search and replace", result);

    if (!result) {
      this.outputChannel.info(`no file update after search and replace`);
      return {};
    }
    this.outputChannel.info(`Modified file: ${JSON.stringify(result)}`);

    return result;
  }


  public async fetchModifiedFile(
    repo_path: string,
    file_path_to_diff_map: Record<string, string>,
  ): Promise<any> {
    try {
      const response = await binaryApi.post(
        API_ENDPOINTS.DIFF_APPLIER,
        {
          repo_path: repo_path,
          file_path_to_diff_map: file_path_to_diff_map,
        },

      );

      return response.status === 200 ? response.data : "failed";
    } catch (error) {
      console.error("Error while applying diff:", error);
      throw error;
    }
  }


  async handleModifiedFiles(
    modifiedFiles: Record<string, string>,
    active_repo: string
  ): Promise<void> {
    for (const [relative_path, content] of Object.entries(modifiedFiles)) {
      const fullPath = join(active_repo, relative_path);


      // // Check if file exists
      // if (!existsSync(fullPath)) {
      //   // Ensure parent directories exist
      //   const fs = await import('fs/promises');
      //   await fs.mkdir(join(fullPath, '..'), { recursive: true });

      //   // Create a new file with the provided content
      //   writeFileSync(fullPath, content);
      // } else {
      //   // File exists, update it with the new content
      //   writeFileSync(fullPath, content);
      // }

      await this.diffViewManager.openDiffView({ path : fullPath, content });
    }
  }
<<<<<<< HEAD

=======
>>>>>>> cd0a6637

  async fetchFocusedSnippetsSearcherResult(repo_path: string, search_terms: SearchTerm[]): Promise<any> {
    try {
      const response = await binaryApi.post(
        API_ENDPOINTS.BATCH_CHUNKS_SEARCH,
        {
          repo_path: repo_path,
          search_terms: search_terms,
        },
      )
      return response.status === 200 ? response.data : "failed";
    } catch (error) {
      console.error("Error while fetching focused snippets searcher results:", error);
      throw error;
    }
  }

  async runTool(toolRequest: ToolRequest, message_id: string | undefined) {
    this.outputChannel.info(`Running tool ${toolRequest.tool_name} with id ${toolRequest.tool_use_id}`);
    this.outputChannel.info(`message id ${message_id}`);
    let active_repo;
    let parsedContent;
    let searchQuery: string;
    let focusFiles: string[];

    // Define the callback to send chunk data.
    const chunkCallback = (chunkData: unknown) => {
      this.sidebarProvider?.sendMessageToSidebar({
        // Use the same ID so that the front-end resolver knows which generator to push data into.
        id: message_id,
        command: 'chunk',
        data: chunkData,
      });
    };

    switch (toolRequest.tool_name) {
      case 'related_code_searcher':
        this.outputChannel.info("The tool use request:", JSON.stringify(toolRequest));
        active_repo = this.context.workspaceState.get<string>('activeRepo');
        if (!active_repo) {
          throw new Error('Active repository is not defined.');
        }

        // Parse accumulatedContent to extract the search query and paths (used as focus_files).
        parsedContent = JSON.parse(toolRequest.accumulatedContent);
        this.outputChannel.info(`Parsed Content: ${JSON.stringify(parsedContent, null, 2)}`);
        searchQuery = parsedContent.search_query || '';
        focusFiles = parsedContent.paths || [];

        this.outputChannel.info("Running related_code_searcher tool with query");
        // Call the external function to fetch relevant chunks.
        const result = await fetchRelevantChunks({
          repo_path: active_repo,
          query: searchQuery,
          // Uncomment and use focusFiles if needed:
          // focus_files: focusFiles,
        });

        if (result) {
          const payloadData = {
            message_id: message_id,
            write_mode : toolRequest.write_mode,
            tool_use_response: {
              tool_name: toolRequest.tool_name,
              tool_use_id: toolRequest.tool_use_id,
              response: {
                RELEVANT_CHUNKS: result
              }
            }
          };


          chunkCallback({
            name: 'TOOL_USE_RESULT',
            data: {
              tool_name: toolRequest.tool_name,
              tool_use_id: toolRequest.tool_use_id,
              result_json: result,
              status: 'completed',
            },
          });



          this.outputChannel.info(`Code searcher payload: ${JSON.stringify(payloadData)}`);
          await this.apiChat(payloadData, chunkCallback);
          return JSON.stringify({ completed: true });
        }

        this.outputChannel.info(`Code searcher result: ${JSON.stringify(result)}`);

        return JSON.stringify({ completed: false });

      case "focused_snippets_searcher":
        this.outputChannel.info("The tool use request:", JSON.stringify(toolRequest));
        active_repo = this.context.workspaceState.get<string>('activeRepo');
        if (!active_repo) {
          throw new Error('Active repository is not defined.');
        }

        // Parse accumulatedContent to extract the search query and paths (used as focus_files).
        parsedContent = JSON.parse(toolRequest.accumulatedContent);
        const search_terms = parsedContent.search_terms;

        this.outputChannel.info("Running focused_snippets_searcher tool with query");

        // const response = await this.fetchFocusedSnippetsSearcherResult(active_repo, search_terms);
        const response = ["This tool is not usable please related_code_searcher"]
        if (response) {
          const payloadData = {
            message_id: message_id,
            write_mode : toolRequest.write_mode,
            tool_use_response: {
              tool_name: toolRequest.tool_name,
              tool_use_id: toolRequest.tool_use_id,
              response: {
                batch_chunks_search: response
              }
            }
          }

          chunkCallback({
            name: 'TOOL_USE_RESULT',
            data: {
              tool_name: toolRequest.tool_name,
              tool_use_id: toolRequest.tool_use_id,
              result_json: response,
              status: 'completed',
            },
          });

          this.outputChannel.info(`Code searcher payload: ${JSON.stringify(payloadData)}`);
          await this.apiChat(payloadData, chunkCallback);
          return JSON.stringify({ completed: true });

        }

        this.outputChannel.info(`Focused snippets searcher result: ${JSON.stringify(response)}`);

        return JSON.stringify({ completed: false });

      default:
        this.outputChannel.warn(`Unknown tool: ${toolRequest.tool_name}`);
        return JSON.stringify({ completed: true });
    }
  }

  async apiClearChat() {
    // Implementation for clearing chat on the backend.
  }

  async apiSaveSession() {
    // Implementation for saving the chat session.
  }

  async apiChatSetting() {
    // Implementation for updating chat settings.
  }
}<|MERGE_RESOLUTION|>--- conflicted
+++ resolved
@@ -378,10 +378,6 @@
       await this.diffViewManager.openDiffView({ path : fullPath, content });
     }
   }
-<<<<<<< HEAD
-
-=======
->>>>>>> cd0a6637
 
   async fetchFocusedSnippetsSearcherResult(repo_path: string, search_terms: SearchTerm[]): Promise<any> {
     try {
