// import * as path from 'node:path';
import { join } from 'path';
import * as vscode from 'vscode';
import { DiffViewManager } from '../diff/DiffManager';
import { SidebarProvider } from '../panels/SidebarProvider';
import { binaryApi, api } from '../services/api/axios';
import { API_ENDPOINTS } from '../services/api/endpoints';
import { QuerySolverService } from '../services/chat/ChatService';
import { fetchRelevantChunks } from '../clients/common/websocketHandlers';
import { getActiveRepo, getSessionId, setSessionId } from '../utilities/contextManager';
import { HistoryService } from '../services/history/HistoryService';
import { FocusChunksService } from '../services/focusChunks/focusChunksService';
import { AuthService } from '../services/auth/AuthService';
import { registerApiChatTask, unregisterApiChatTask } from './ChatCancellationManager';
import { SESSION_TYPE } from '../constants';
import { ChatPayload, ChunkCallback, Chunk, ToolRequest, CurrentDiffRequest, SearchTerm, Settings } from '../types';
import { SingletonLogger } from '../utilities/Singleton-logger';
import * as fs from 'fs';
import * as path from 'path';
import { UsageTrackingManager } from '../usageTracking/UsageTrackingManager';
import { UsageTrackingRequest } from '../types';
import { getShell } from '../terminal/utils/shell';
import { TerminalManager } from '../terminal/TerminalManager';
import { TerminalExecutor } from './tools/TerminalTool';
import { getOSName } from '../utilities/osName';

export class ChatManager {
  private querySolverService = new QuerySolverService(this.context);
  private sidebarProvider?: SidebarProvider; // Optional at first
  private historyService = new HistoryService();
  private focusChunksService = new FocusChunksService();
  private authService = new AuthService();
  private currentAbortController: AbortController | null = null;
  private logger: ReturnType<typeof SingletonLogger.getInstance>;
  public _onTerminalApprove = new vscode.EventEmitter<{ toolUseId: string; command: string }>();
  public onTerminalApprove = this._onTerminalApprove.event;
  private terminalExecutor: TerminalExecutor;

  onStarted: () => void = () => {};
  onError: (error: Error) => void = () => {};
  constructor(
    private context: vscode.ExtensionContext,
    private outputChannel: vscode.LogOutputChannel,
    private diffViewManager: DiffViewManager,
    private terminalManager: TerminalManager,
  ) {
    this.logger = SingletonLogger.getInstance();
    this.terminalExecutor = new TerminalExecutor(
      this.context,
      this.terminalManager,
      this.logger,
      this.onTerminalApprove,
      this.outputChannel,
    );
  }

  // Method to set the sidebar provider later
  setSidebarProvider(sidebarProvider: SidebarProvider) {
    this.sidebarProvider = sidebarProvider;
  }

  async start() {
    // this.outputChannel.info("Starting deputydev binary service...");
  }

  restart() {
    // this.outputChannel.info("Restarting deputydev binary service...");
    this.stop();
    this.start();
  }

  stop() {
    this.logger.info('Stopping deputydev binary service...');
    this.outputChannel.info('Stopping deputydev binary service...');
  }

  async getFocusChunks(data: ChatPayload): Promise<string[]> {
    const active_repo = getActiveRepo();
    if (!active_repo) {
      throw new Error('Active repository is not defined.');
    }

    const finalResult: Array<any> = [];
    this.outputChannel.info(`Reference list: ${JSON.stringify(data.referenceList)}`);
    try {
      // wait for all the async operations to finish
      await Promise.all(
        (data.referenceList ?? []).map(async (element) => {
          let chunkDetails: Array<Chunk> = [];
          if (element.chunks !== null) {
            chunkDetails = chunkDetails.concat(element.chunks);
          }

          this.outputChannel.info(`chunks: ${JSON.stringify(chunkDetails)}`);

          // Call the external function to fetch relevant chunks.
          const result = chunkDetails.length
            ? await this.focusChunksService.getFocusChunks({
                auth_token: await this.authService.loadAuthToken(),
                repo_path: active_repo,
                chunks: chunkDetails,
                search_item_name: element.value,
                search_item_type: element.type,
                search_item_path: element.path,
              })
            : [];

          const finalChunkInfos: Array<any> = [];
          if (result.length) {
            result.forEach((chunkInfoWithHash: any) => {
              const chunkInfo = chunkInfoWithHash.chunk_info;
              finalChunkInfos.push(chunkInfo);
            });
          }

          finalResult.push({
            type: element.type,
            value: element.value,
            chunks: finalChunkInfos || null,
            path: element.path,
          });
        }),
      );

      return finalResult;
    } catch (error) {
      this.outputChannel.error(`Error fetching focus chunks: ${error}`);
      return [];
    }
  }

  /**
   * Fetches relevant previous chat messages from the current session based on the new query.
   * @param currentSessionId The ID of the current chat session.
   * @param query The current user query.
   * @returns An object containing the concatenated text of relevant history and their IDs.
   */
  private async _fetchRelevantHistory(
    currentSessionId: number,
    query: string,
  ): Promise<{ text?: string; ids: number[] }> {
    this.outputChannel.info(
      `Fetching relevant history for session ${currentSessionId} and query "${query.substring(0, 50)}..."`,
    );
    try {
      const relevantHistoryData = await this.historyService.getRelevantChatHistory(currentSessionId, query);
      const relevantHistoryChats = relevantHistoryData?.chats || [];

      if (!relevantHistoryChats.length) {
        this.outputChannel.info('No relevant chat history found.');
        return { ids: [] };
      }

      let combinedText = '';
      const ids: number[] = [];
      for (const chat of relevantHistoryChats) {
        // Combine query and response for context
        combinedText += `User: ${chat.query}\nAssistant: ${chat.response}\n\n`;
        ids.push(chat.id);
      }

      this.outputChannel.info(`Found ${ids.length} relevant history items.`);
      // this.outputChannel.debug(`Relevant history text: ${combinedText}`); // Can be very verbose
      return { text: combinedText.trim(), ids };
    } catch (error: any) {
      this.outputChannel.error(`Error fetching relevant chat history: ${error.message}`, error);
      this.onError(error);
      return { ids: [] }; // Return empty on error
    }
  }

  private async getDeputyDevRulesContent(): Promise<string | null> {
    const active_repo = getActiveRepo();
    if (!active_repo) {
      this.outputChannel.error('Active repository is not defined.');
      return null;
    }

    const filePath = path.join(active_repo, '.deputydevrules');

    try {
      if (fs.existsSync(filePath)) {
        return fs.readFileSync(filePath, 'utf8');
      }
    } catch (error) {
      this.logger.error('Error reading .deputydevrules file');
      this.outputChannel.error('Error reading .deputydevrules file');
    }
    return null;
  }

  /**
   * apiChat:
   * Expects a payload that includes message_id along with the query with other parameters,
   * and uses the querySolver service to yield text chunks. Each chunk is sent via
   * the provided chunkCallback.
   */

  async apiChat(payload: ChatPayload, chunkCallback: ChunkCallback) {
    const originalPayload = structuredClone(payload);
    const abortController = new AbortController();
    this.currentAbortController = abortController; // Track the current controller

    let querySolverTask:
      | {
          abortController: AbortController;
          asyncIterator: AsyncIterableIterator<any>;
        }
      | undefined;

    try {
      this.outputChannel.info('apiChat initiated.');
      this.outputChannel.info(`Initial payload: ${JSON.stringify(payload)}`);

      const messageId = payload.message_id; // Store for later use, e.g., in tool responses
      this.outputChannel.info(`Message ID: ${messageId}`);

      // 1. Prepare Context: History and Focus Items
      const currentSessionId = getSessionId();
      if (currentSessionId && payload.query && !payload.is_tool_response) {
        const { ids: relevantHistoryQueryIds } = await this._fetchRelevantHistory(currentSessionId, payload.query);
        if (relevantHistoryQueryIds.length > 0) {
          payload.previous_query_ids = relevantHistoryQueryIds;
        }
      }

      if (payload.referenceList) {
        const focus_chunks = await this.getFocusChunks(payload);
        payload.focus_items = focus_chunks;
      }
      delete payload.referenceList;

      delete payload.message_id; // Backend doesn't need this directly
      if (payload.is_tool_response) {
        delete payload.query;
      }
      delete payload.is_tool_response;

      const deputyDevRules = await this.getDeputyDevRulesContent();
      if (deputyDevRules) {
        payload.deputy_dev_rules = deputyDevRules;
      }
      payload.os_name = await getOSName();
      payload.shell = getShell();

      this.outputChannel.info('Payload prepared for QuerySolverService.');
      // console.log(payload)
      this.outputChannel.info(`Processed payload: ${JSON.stringify(payload)}`);

      // 2. Call Query Solver Service and Register Task for Cancellation
      const querySolverIterator = this.querySolverService.querySolver(payload, abortController.signal);
      querySolverTask = { abortController, asyncIterator: querySolverIterator };
      registerApiChatTask(querySolverTask);

      this.outputChannel.info('QuerySolverService called, listening for events...');

      let currentToolRequest: ToolRequest | null = null;
      let currentDiffRequest: any = null;

      for await (const event of querySolverIterator) {
        if (abortController.signal.aborted) {
          this.outputChannel.warn('apiChat aborted by cancellation signal.');
          break; // Exit loop if cancelled
        }

        // this.outputChannel.info(`Received event:`, JSON.stringify(event)); // Log event type

        switch (event.type) {
          case 'RESPONSE_METADATA':
            if (event.content?.session_id) {
              // Set session ID if not already set
              setSessionId(event.content.session_id);
              this.outputChannel.info(`Session ID set: ${event.content.session_id}`);
            }
            chunkCallback({ name: event.type, data: event.content });
            break;

          case 'TOOL_USE_REQUEST_START': {
            currentToolRequest = {
              tool_name: event.content.tool_name,
              tool_use_id: event.content.tool_use_id,
              accumulatedContent: '',
              write_mode: payload.write_mode,
              llm_model: payload.llm_model,
              search_web: payload.search_web,
            };
            // Immediately forward the start event.
            chunkCallback({ name: event.type, data: event.content });
            break;
          }
          case 'TOOL_USE_REQUEST_DELTA': {
            if (currentToolRequest) {
              currentToolRequest.accumulatedContent += event.content?.input_params_json_delta || '';
              // Forward the delta along with the tool_use_id.
              chunkCallback({
                name: event.type,
                data: {
                  tool_name: currentToolRequest.tool_name,
                  tool_use_id: currentToolRequest.tool_use_id,
                  delta: event.content?.input_params_json_delta || '',
                },
              });
            }
            break;
          }
          case 'TOOL_USE_REQUEST_END': {
            if (currentToolRequest) {
              chunkCallback({
                name: event.type,
                data: {
                  tool_name: currentToolRequest.tool_name,
                  tool_use_id: currentToolRequest.tool_use_id,
                },
              });
              await this._runTool(currentToolRequest, messageId, chunkCallback);
              currentToolRequest = null;
            }
            break;
          }
          case 'CODE_BLOCK_START':
            if (event.content?.is_diff) {
              currentDiffRequest = {
                filepath: event.content?.filepath,
                // raw_diff will be populated at CODE_BLOCK_END
              };
              this.outputChannel.info(`Starting diff block for: ${currentDiffRequest.filepath}`);
            }
            chunkCallback({ name: event.type, data: event.content });
            break;

          case 'CODE_BLOCK_END': {
            this.outputChannel.info(`Code block end: ${JSON.stringify(event.content)}`);
            if (currentDiffRequest) {
              currentDiffRequest.raw_diff = event.content.diff;
              chunkCallback({ name: event.type, data: event.content });
              const active_repo = getActiveRepo();
              if (!active_repo) {
                throw new Error('Active repository is not defined. cannot apply diff');
              }
              if (payload.write_mode) {
                // Usage tracking
                const usageTrackingData: UsageTrackingRequest = {
                  event: 'generated',
                  properties: {
                    file_path: vscode.workspace.asRelativePath(vscode.Uri.parse(currentDiffRequest.filepath)),
                    lines: Math.abs(event.content.added_lines) + Math.abs(event.content.removed_lines),
                    source: payload.is_inline ? 'inline-chat-act' : 'act',
                  },
                };
                const usageTrackingManager = new UsageTrackingManager();
                usageTrackingManager.trackUsage(usageTrackingData);
                const modifiedFiles = await this.getModifiedRequest(currentDiffRequest);
                if (modifiedFiles) {
                  //  only log 1st words
                  this.outputChannel.error(
                    `the modified file at vscode side is:  ${JSON.stringify(modifiedFiles).slice(0, 1)}`,
                  );
                  this.sidebarProvider?.sendMessageToSidebar({
                    id: messageId,
                    command: 'chunk',
                    data: {
                      name: 'APPLY_DIFF_RESULT',
                      data: 'completed',
                    },
                  });
                  await this.handleModifiedFiles(
                    modifiedFiles,
                    active_repo,
                    getSessionId(),
                    payload.write_mode,
                    payload.is_inline,
                  );
                } else {
                  this.sidebarProvider?.sendMessageToSidebar({
                    id: messageId,
                    command: 'chunk',
                    data: {
                      name: 'APPLY_DIFF_RESULT',
                      data: 'error',
                    },
                  });
                }
              }

              currentDiffRequest = null;
            } else {
              chunkCallback({ name: event.type, data: event.content });
            }
            break;
          }
          default:
            chunkCallback({ name: event.type, data: event.content });
            break;
        }
      }
      // Signal end of stream.
      chunkCallback({ name: 'end', data: {} });
    } catch (error: any) {
      this.outputChannel.error(`Error during apiChat: ${error.message}`, error);
      this.onError(error);
      if (this.currentAbortController?.signal.aborted) {
        this.outputChannel.info('apiChat was cancelled.');
        return;
      }
      // Send error details back to the UI for potential retry
      chunkCallback({
        name: 'error',
        data: {
          payload_to_retry: originalPayload,
          error_msg: String(error.message || error),
          retry: true, // Suggest retry is possible
        },
      });
    } finally {
      // Cleanup: Unregister task and clear controller regardless of success/error/cancellation
      if (querySolverTask) {
        unregisterApiChatTask(querySolverTask);
      }
      this.currentAbortController = null;
      this.outputChannel.info('apiChat finished cleanup.');
    }
  }

  public async getModifiedRequest(currentDiffRequest: CurrentDiffRequest): Promise<Record<string, string> | null> {
    this.outputChannel.info(`Running diff tool for file ${currentDiffRequest.filepath}`);

    const active_repo = getActiveRepo();
    if (!active_repo) {
      throw new Error('Active repository is not defined.');
    }

    // Parse accumulated diff content to extract necessary params
    const raw_udiff = currentDiffRequest.raw_diff;
    const payload_key = currentDiffRequest.filepath;

    this.outputChannel.info('getting modified file from binary');

    // Call the external function to fetch the modified file
    const result = await this.fetchModifiedFile(active_repo, {
      [payload_key]: raw_udiff,
    });

    if (!result || Object.keys(result).length === 0) {
      this.outputChannel.info(`no file update after search and replace`);
      // vscode.window.showErrorMessage(
      //   "No file updated after search and replace."
      // );
      return null;
    }
    this.outputChannel.info(`Modified file: ${JSON.stringify(result)}`);

    return result;
  }

  public async fetchModifiedFile(repo_path: string, file_path_to_diff_map: Record<string, string>): Promise<any> {
    try {
      const authToken = await this.authService.loadAuthToken();
      const headers = {
        Authorization: `Bearer ${authToken}`,
      };
      const response = await binaryApi().post(
        API_ENDPOINTS.DIFF_APPLIER,
        {
          repo_path: repo_path,
          file_path_to_diff_map: file_path_to_diff_map,
        },
        { headers },
      );
      return response.status === 200 ? response.data : 'failed';
    } catch (error) {
      this.logger.error('Error while applying diff');

      // console.log({
      //     repo_path: repo_path,
      //     file_path_to_diff_map: file_path_to_diff_map,
      // });
      // console.log(error)
      // console.error("Error while applying diff:", error);
      throw error;
    }
  }

  /**
   * Calls the backend API for batch chunk search (focused_snippets_searcher).
   */
  private async _fetchBatchChunksSearch(repoPath: string, searchTerms: SearchTerm[]): Promise<any> {
    this.outputChannel.info(`Calling batch chunks search API.`);
    try {
      const authToken = await this.authService.loadAuthToken();
      const headers = { Authorization: `Bearer ${authToken}` };
      const response = await binaryApi().post(
        API_ENDPOINTS.BATCH_CHUNKS_SEARCH,
        {
          repo_path: repoPath,
          search_terms: searchTerms,
        },
        { headers },
      );

      if (response.status === 200) {
        this.outputChannel.info('Batch chunks search API call successful.');
        return response.data;
      } else {
        this.logger.error(`Batch chunks search API failed with status ${response.status}`);
        this.outputChannel.error(`Batch chunks search API failed with status ${response.status}`);
        throw new Error(`Batch chunks search failed with status ${response.status}`);
      }
    } catch (error: any) {
      this.logger.error(`Error calling batch chunks search API: ${error.message}`);
      this.outputChannel.error(`Error calling batch chunks search API: ${error.message}`, error);
      throw error;
    }
  }

  /**
   * Calls the backend API for file path search.
   */
  private async _fetchFilePathSearch(repoPath: string, directory: string, searchTerms?: string[]): Promise<any> {
    this.outputChannel.info(`Calling file path search API.`);
    try {
      const authToken = await this.authService.loadAuthToken();
      const headers = { Authorization: `Bearer ${authToken}` };
      const response = await binaryApi().post(
        API_ENDPOINTS.FILE_PATH_SEARCH,
        {
          repo_path: repoPath,
          directory: directory,
          search_terms: searchTerms, // Send null/undefined if not provided
        },
        { headers },
      );

      if (response.status === 200) {
        this.outputChannel.info('File path search API call successful.');
        return response.data;
      } else {
        this.logger.error(`File path search API failed with status ${response.status}`);
        this.outputChannel.error(`File path search API failed with status ${response.status}`);
        throw new Error(`File path search failed with status ${response.status}`);
      }
    } catch (error: any) {
      this.logger.error(`Error calling file path search API: ${error.message}`);
      this.outputChannel.error(`Error calling file path search API: ${error.message}`, error);
      throw error;
    }
  }

  async _runIterativeFileReader(repoPath: string, filePath: string, startLine: number, endLine: number): Promise<any> {
    this.outputChannel.info(`Running iterative file reader for ${filePath}`);
    try {
      const authToken = await this.authService.loadAuthToken();
      const headers = { Authorization: `Bearer ${authToken}` };
      const response = await binaryApi().post(
        API_ENDPOINTS.ITERATIVELY_READ_FILE,
        {
          repo_path: repoPath,
          file_path: filePath,
          start_line: startLine,
          end_line: endLine,
        },
        { headers },
      );

      if (response.status === 200) {
        this.outputChannel.info('Iterative file reader API call successful.');
        return response.data;
      } else {
        this.logger.error(`Iterative file reader API failed with status ${response.status}`);
        this.outputChannel.error(`Iterative file reader API failed with status ${response.status}`);
        throw new Error(`Iterative file reader failed with status ${response.status}`);
      }
    } catch (error: any) {
      this.logger.error(`Error calling Iterative file reader API: ${error.message}`);
      this.outputChannel.error(`Error calling Iterative file reader API: ${error.message}`, error);
      throw error;
    }
  }

  async _runGrepSearch(directoryPath: string, repoPath: string, searchTerms?: string[]): Promise<any> {
    this.outputChannel.info(`Running grep search tool for ${directoryPath}`);
    try {
      const authToken = await this.authService.loadAuthToken();
      const headers = { Authorization: `Bearer ${authToken}` };
      const response = await binaryApi().post(
        API_ENDPOINTS.GREP_SEARCH,
        {
          repo_path: repoPath,
          directory_path: directoryPath,
          search_terms: searchTerms,
        },
        { headers },
      );

      if (response.status === 200) {
        this.outputChannel.info('Grep search API call successful.');
        this.outputChannel.info(`Grep search result: ${JSON.stringify(response.data)}`);
        return response.data;
      } else {
        this.logger.error(`Grep search API failed with status ${response.status}`);
        this.outputChannel.error(`Grep search API failed with status ${response.status}`);
        throw new Error(`Grep search API failed with status ${response.status}`);
      }
    } catch (error: any) {
      this.logger.error(`Error calling Grep search API: ${error.message}`);
      this.outputChannel.error(`Error calling Grep search API: ${error.message}`, error);
      throw error;
    }
  }

  async _runPublicUrlContentReader(payload: { urls: string[] }) {
    try {
      const authToken = await this.authService.loadAuthToken();
      const headers = {
        Authorization: `Bearer ${authToken}`,
        'X-Session-Type': SESSION_TYPE,
        'X-Session-Id': getSessionId(),
      };
      const response = await binaryApi().post(
        API_ENDPOINTS.PUBLIC_URL_CONTENT_READER,
        { urls: payload.urls },
        { headers },
      );
      if (response.status === 200) {
        this.outputChannel.info('URL Read API call successful.');
        this.outputChannel.info(`URL Read result: ${JSON.stringify(response.data)}`);
        return response.data;
      }
    } catch (error: any) {
      this.logger.error(`Error calling URL Read API: ${error.message}`);
      this.outputChannel.error(`Error calling URL Read API: ${error.message}`, error);
      throw error;
    }
  }

<<<<<<< HEAD
  async _runWebSearch(payload: { descriptive_query: string[] }) {
    try {
      const authToken = await this.authService.loadAuthToken();
      const headers = {
        Authorization: `Bearer ${authToken}`,
        'X-Session-Type': SESSION_TYPE,
        'X-Session-Id': getSessionId(),
      };
      const response = await api.post(
        API_ENDPOINTS.WEB_SEARCH,
        { descriptive_query: payload.descriptive_query },
        { headers },
      );
      if (response.status === 200) {
        this.outputChannel.info('Web Search API call successful.');
        this.outputChannel.info(`Web Search API result: ${JSON.stringify(response.data)}`);
        return response.data;
      }
    } catch (error: any) {
      this.logger.error(`Error calling Web Search API: ${error.message}`);
      this.outputChannel.error(`Error calling Web Search API: ${error.message}`, error);
      throw error;
    }
  }

  async _runExecuteCommand(
    command: string,
    requires_approval: boolean,
    is_long_running: boolean,
    chunkCallback: ChunkCallback,
    toolRequest: ToolRequest,
    messageId?: string,
  ): Promise<string> {
    if (!command) {
      throw new Error('Command is empty.');
    }
    const TERMINAL_TIMEOUT = is_long_running ? DEFAULT_TERMINAL_TIMEOUT + 40_000 : 15_000;
    let finalCommand = command;
    let edited_command: string | undefined;
    const parsedContent = JSON.parse(toolRequest.accumulatedContent);
    const isInDenyList = true;

    this.outputChannel.info(`Running execute command: ${command}`);
    this.outputChannel.info(`Approval required for command: ${requires_approval}`);

    if (requires_approval || isInDenyList) {
      // Step 1: Request approval
      chunkCallback({
        name: 'TERMINAL_APPROVAL',
        data: {
          tool_name: toolRequest.tool_name,
          tool_use_id: toolRequest.tool_use_id,
          terminal_approval_required: true,
        },
      });

      // 2) wait for the matching approval event
      await new Promise<void>((resolve) => {
        const disposable = this.onTerminalApprove(({ toolUseId, command }) => {
          if (toolUseId === toolRequest.tool_use_id) {
            edited_command = command;
            finalCommand = command;
            disposable.dispose();
            resolve();
          }
        });
      });
    }
    // console.log(`Command ${command} approved or not needed.`);

    // Step 2: Actually execute the command (if approved or not needed)
    try {
      const activeRepo = getActiveRepo();
      if (!activeRepo) {
        throw new Error(`Command failed: Active repository is not defined.`);
      }

      this.outputChannel.info(`now running terminal manager: ${activeRepo}`);
      const terminalInfo = await this.terminalManager.getOrCreateTerminal(activeRepo);
      terminalInfo.terminal.show();

      const process = this.terminalManager.runCommand(terminalInfo, finalCommand);

      // Buffer every line
      let output = '';
      if (edited_command && edited_command.trim() !== command.trim()) {
        this.outputChannel.info(`Running edited command: ${edited_command}`);
        output += `
            ===========
            User edited the command:
            original command: ${command}
            edited command: ${edited_command}
            ===========
          `;
        command = edited_command;
      }
      process.on('line', (line) => {
        this.outputChannel.info(`Terminal output: ${line}`);
        output += line + '\n';
      });

      // Race between:
      //  • natural completion
      //  • shell-integration fallback
      //  • error
      //  • 15s timeout
      const result = await new Promise<string>((resolve, reject) => {
        let settled = false;

        // 1) Timeout after 15s
        const timer = setTimeout(() => {
          if (settled) return;
          settled = true;
          // Don't kill the underlying process—let it keep running in the terminal.
          resolve(
            output +
              `
              ===========
              Process is still running after 15s; returning partial output.
              ===========
              `,
          );
        }, TERMINAL_TIMEOUT);

        // 2) Shell-integration unavailable
        process.once('no_shell_integration', () => {
          if (settled) return;
          chunkCallback({
            name: 'TERMINAL_NO_SHELL_INTEGRATION',
            data: {},
          });

          settled = true;
          clearTimeout(timer);
          resolve(
            `
              ===========
              Command sent, but shell-integration isn't available;
              ===========
            `,
          );
        });

        // 3) Low-level error
        process.once('error', (err) => {
          if (settled) return;
          settled = true;
          clearTimeout(timer);
          reject(err);
        });

        // 4) Natural completion
        process.once('completed', () => {
          if (settled) return;
          settled = true;
          clearTimeout(timer);
          // grab any trailing output
          output += this.terminalManager.getUnretrievedOutput(terminalInfo.id);
          resolve(output);
        });
      });
      this.outputChannel.info(`Terminal command finished: ${result}`);
      this.outputChannel.info(`Terminal command finished (wrapper resolved).`);
      return result;
    } catch (err: any) {
      this.logger.error(`Command execution failed: ${err.message}`);
      throw new Error(`Command failed: ${err.message}`);
    }
  }

=======
>>>>>>> 05e9b90f
  async handleModifiedFiles(
    modifiedFiles: Record<string, string>,
    active_repo: string,
    session_id?: number,
    write_mode?: boolean,
    is_inline?: boolean,
    is_inline_modify?: boolean,
  ): Promise<void> {
    for (const [relative_path, content] of Object.entries(modifiedFiles)) {
      const fullPath = join(active_repo, relative_path);
      await this.diffViewManager.openDiffView(
        { path: fullPath, content },
        session_id,
        write_mode,
        is_inline,
        is_inline_modify,
      );
    }
  }

  /**
   * Routes a tool request to the appropriate handler based on the tool name.
   * Executes the tool, sends the TOOL_USE_RESULT to the UI, and then, if successful,
   * continues the chat flow by calling apiChat recursively with the tool's results.
   * This ensures the UI sees the tool completion before the next chat phase begins.
   *
   * @param toolRequest The details of the tool request.
   * @param messageId The original message ID for context.
   * @param chunkCallback Callback to send results back to the UI.
   */

  private async _runTool(
    toolRequest: ToolRequest,
    messageId: string | undefined,
    chunkCallback: ChunkCallback,
  ): Promise<void> {
    this.outputChannel.info(`Running tool: ${toolRequest.tool_name} (ID: ${toolRequest.tool_use_id})`);
    if (this.currentAbortController?.signal.aborted) {
      this.outputChannel.warn(`_runTool aborted before starting tool: ${toolRequest.tool_name}`);
      return;
    }
    let rawResult: any;
    let status: 'completed' | 'error' = 'error'; // Default to error
    let resultForUI: any; // This will hold what's sent in TOOL_USE_RESULT
    if (toolRequest.tool_name == 'create_new_workspace') {
      this.outputChannel.info(`Running create_new_workspace tool`);
      return;
    }
    try {
      const active_repo = getActiveRepo();
      if (!active_repo) {
        throw new Error('Active repository is not defined for running tool.');
      }

      let parsedContent: any;
      try {
        parsedContent = JSON.parse(toolRequest.accumulatedContent);
        this.outputChannel.info(`Parsed tool parameters: ${JSON.stringify(parsedContent)}`);
      } catch (parseError: any) {
        this.logger.error(`Failed to parse tool parameters JSON: ${parseError.message}`);
        throw new Error(`Failed to parse tool parameters JSON: ${parseError.message}`);
      }

      // Execute the specific tool function
      switch (toolRequest.tool_name) {
        case 'related_code_searcher':
          rawResult = await this._runRelatedCodeSearcher(active_repo, parsedContent);
          break;
        case 'focused_snippets_searcher':
          rawResult = await this._runFocusedSnippetsSearcher(active_repo, parsedContent);
          break;
        case 'file_path_searcher':
          this.outputChannel.info(`Running file_path_searcher with params: ${JSON.stringify(parsedContent)}`);
          rawResult = await this._runFilePathSearcher(active_repo, parsedContent);
          break;
        case 'iterative_file_reader':
          this.outputChannel.info(`Running iterative_file_reader with params: ${JSON.stringify(parsedContent)}`);
          rawResult = await this._runIterativeFileReader(
            active_repo,
            parsedContent.file_path,
            parsedContent.start_line,
            parsedContent.end_line,
          );
          break;
        case 'grep_search':
          this.outputChannel.info(`Running grep_search with params: ${JSON.stringify(parsedContent)}`);
          rawResult = await this._runGrepSearch(parsedContent.directory_path, active_repo, parsedContent.search_terms);
          break;
        case 'public_url_content_reader':
          this.outputChannel.info(`Running public_url_content_reader with params: ${JSON.stringify(parsedContent)}`);
          rawResult = await this._runPublicUrlContentReader(parsedContent);
          break;
        case 'execute_command': {
          this.outputChannel.info(`Running execute_command with params: ${JSON.stringify(parsedContent)}`);

          rawResult = await this.terminalExecutor.runCommand({
            original: parsedContent.command,
            requiresApproval: parsedContent.requires_approval,
            isLongRunning: !!parsedContent.is_long_running,
            chunkCallback,
            toolRequest,
          });

          break;
<<<<<<< HEAD
        case 'web_search':
          this.outputChannel.info(`Running web_search with params: ${JSON.stringify(parsedContent)}`);
          rawResult = await this._runWebSearch(parsedContent);
          break;
=======
        }
>>>>>>> 05e9b90f
        default:
          this.outputChannel.warn(`Unknown tool requested: ${toolRequest.tool_name}`);
          // Treat as completed but with a message indicating it's unknown
          rawResult = {
            message: `Tool '${toolRequest.tool_name}' is not implemented.`,
          };
          // We will still send TOOL_USE_RESULT, but won't recurse apiChat
          status = 'completed';
          resultForUI = rawResult; // Send the message back
          // Send TOOL_USE_RESULT immediately as no continuation payload needed
          chunkCallback({
            name: 'TOOL_USE_RESULT',
            data: {
              tool_name: toolRequest.tool_name,
              tool_use_id: toolRequest.tool_use_id,
              result_json: resultForUI,
              status: status,
            },
          });
          return; // Exit _runTool early for unknown tools
      }

      if (this.currentAbortController?.signal.aborted) {
        this.outputChannel.warn(`_runTool aborted after executing tool: ${toolRequest.tool_name}`);
        return;
      }

      // Check if the tool function executed successfully and returned a valid result
      // (null/undefined might indicate an internal tool error not caught)
      status = 'completed';
      resultForUI = rawResult; // The raw result is usually what the UI might want to display
      this.outputChannel.info(`Tool ${toolRequest.tool_name} completed successfully.`);

      // Prepare payload to continue chat with the tool's response
      const structuredResponse = this._structureToolResponse(toolRequest.tool_name, rawResult);
      const continuationPayload: ChatPayload = {
        search_web: toolRequest.search_web,
        llm_model: toolRequest.llm_model,
        message_id: messageId, // Pass original message ID for context if needed by UI later
        write_mode: toolRequest.write_mode,
        is_tool_response: true,
        tool_use_response: {
          tool_name: toolRequest.tool_name,
          tool_use_id: toolRequest.tool_use_id,
          response: structuredResponse, // Use the structured response for the backend
        },
        os_name: await getOSName(),
        shell: getShell(),
        // TODO: Consider if previous_query_ids need to be passed down through tool calls
      };

      // *** CRITICAL STEP ***
      // Send TOOL_USE_RESULT *before* awaiting the recursive apiChat call.
      // This ensures the UI knows this tool finished before the next phase starts.
      chunkCallback({
        name: 'TOOL_USE_RESULT',
        data: {
          tool_name: toolRequest.tool_name,
          tool_use_id: toolRequest.tool_use_id,
          result_json: resultForUI, // Send the raw result to UI
          status: status,
        },
      });

      // Now, continue the chat flow with the tool response
      this.outputChannel.info(`Continuing chat after ${toolRequest.tool_name} result.`);
      await this.apiChat(continuationPayload, chunkCallback);
    } catch (error: any) {
      if (this.currentAbortController?.signal.aborted) {
        this.outputChannel.warn(`_runTool aborted during execution: ${toolRequest.tool_name}`);
        return;
      }
      this.logger.error(`Error running tool ${toolRequest.tool_name}: ${error.message}`);
      this.outputChannel.error(`Error running tool ${toolRequest.tool_name}: ${error.message}`, error);
      this.onError(error);
      status = 'error';
      resultForUI = { error: error.message }; // Set result to error message for UI

      // Send error result back to UI
      // No recursive apiChat call should happen on error.
      chunkCallback({
        name: 'TOOL_USE_RESULT',
        data: {
          tool_name: toolRequest.tool_name,
          tool_use_id: toolRequest.tool_use_id,
          result_json: resultForUI,
          status: status,
        },
      });
      // Do NOT continue chat if the tool itself failed critically
      const toolUseRetryPayload = {
        search_web: toolRequest.search_web,
        llm_model: toolRequest.llm_model,
        message_id: messageId, // Pass original message ID for context if needed by UI later
        write_mode: toolRequest.write_mode,
        is_tool_response: true,
        tool_use_failed: true,
        tool_use_response: {
          tool_name: toolRequest.tool_name,
          tool_use_id: toolRequest.tool_use_id,
          response: {
            message: 'Tool use failed, you might want to retry',
            error_message: error.message,
          },
        },
        os_name: await getOSName(),
        shell: getShell(),
      };
      await this.apiChat(toolUseRetryPayload, chunkCallback);
    }
  }

  /**
   * Structures the raw tool result into the format expected by the backend's tool_use_response.
   */
  private _structureToolResponse(toolName: string, rawResult: any): any {
    switch (toolName) {
      case 'related_code_searcher':
        return { RELEVANT_CHUNKS: rawResult };
      case 'focused_snippets_searcher':
        return { batch_chunks_search: rawResult };
      case 'file_path_searcher':
        return { file_path_search: rawResult };
      case 'execute_command':
        return { execute_command_result: rawResult };
      default:
        // For unknown or simple tools, return the result directly (though handled earlier now)
        return rawResult;
    }
  }

  // --- Specific Tool Implementations ---

  private async _runRelatedCodeSearcher(
    repoPath: string,
    params: { search_query?: string; paths?: string[] },
  ): Promise<any> {
    const query = params.search_query || '';
    // const focusFiles = params.paths || []; // Currently unused based on original code?
    const currentSessionId = getSessionId();

    if (!currentSessionId) {
      throw new Error('Session ID is required for related_code_searcher');
    }
    this.outputChannel.info(`Executing related_code_searcher: query="${query.substring(0, 50)}..."`);

    const result = await fetchRelevantChunks({
      repo_path: repoPath,
      query: query,
      focus_files: [], // Explicitly empty based on original logic
      focus_directories: [],
      focus_chunks: [],
      // Uncomment and use focusFiles if needed:
      // focus_files: focusFiles,
      session_id: currentSessionId,
      session_type: SESSION_TYPE,
    });

    return result.relevant_chunks || []; // Return chunks or empty array
  }

  private async _runFocusedSnippetsSearcher(repoPath: string, params: { search_terms?: SearchTerm[] }): Promise<any> {
    const searchTerms = params.search_terms;
    if (!searchTerms || !searchTerms.length) {
      throw new Error("Missing 'search_terms' parameter for focused_snippets_searcher");
    }
    this.outputChannel.info(`Executing focused_snippets_searcher with ${searchTerms.length} terms.`);
    // return this._fetchBatchChunksSearch(repoPath, searchTerms);
    return this._fetchBatchChunksSearch(repoPath, searchTerms);
  }

  private async _runFilePathSearcher(
    repoPath: string,
    params: { directory?: string; search_terms?: string[] },
  ): Promise<any> {
    const directory = params.directory;
    const searchTerms = params.search_terms; // Optional
    this.outputChannel.info(
      `Executing file_path_searcher: directory="${directory}", terms="${searchTerms?.join(', ')}"`,
    );
    // return this._fetchFilePathSearch(repoPath, directory || "", searchTerms);
    return this._fetchFilePathSearch(repoPath, directory || '', searchTerms);
  }

  async apiClearChat() {
    // Implementation for clearing chat on the backend.
  }
  /**
   * Stops the currently active chat stream, if any.
   */
  async stopChat(): Promise<void> {
    if (this.currentAbortController) {
      this.currentAbortController.abort();
      this.outputChannel.warn('Stopping active chat request...');
      // The finally block in apiChat handles unregistering and nulling the controller
    } else {
      this.outputChannel.info('No active chat request to stop.');
    }
  }

  async apiSaveSession() {
    // Implementation for saving the chat session.
  }

  async apiChatSetting() {
    // Implementation for updating chat settings.
  }
}<|MERGE_RESOLUTION|>--- conflicted
+++ resolved
@@ -632,7 +632,6 @@
     }
   }
 
-<<<<<<< HEAD
   async _runWebSearch(payload: { descriptive_query: string[] }) {
     try {
       const authToken = await this.authService.loadAuthToken();
@@ -658,153 +657,6 @@
     }
   }
 
-  async _runExecuteCommand(
-    command: string,
-    requires_approval: boolean,
-    is_long_running: boolean,
-    chunkCallback: ChunkCallback,
-    toolRequest: ToolRequest,
-    messageId?: string,
-  ): Promise<string> {
-    if (!command) {
-      throw new Error('Command is empty.');
-    }
-    const TERMINAL_TIMEOUT = is_long_running ? DEFAULT_TERMINAL_TIMEOUT + 40_000 : 15_000;
-    let finalCommand = command;
-    let edited_command: string | undefined;
-    const parsedContent = JSON.parse(toolRequest.accumulatedContent);
-    const isInDenyList = true;
-
-    this.outputChannel.info(`Running execute command: ${command}`);
-    this.outputChannel.info(`Approval required for command: ${requires_approval}`);
-
-    if (requires_approval || isInDenyList) {
-      // Step 1: Request approval
-      chunkCallback({
-        name: 'TERMINAL_APPROVAL',
-        data: {
-          tool_name: toolRequest.tool_name,
-          tool_use_id: toolRequest.tool_use_id,
-          terminal_approval_required: true,
-        },
-      });
-
-      // 2) wait for the matching approval event
-      await new Promise<void>((resolve) => {
-        const disposable = this.onTerminalApprove(({ toolUseId, command }) => {
-          if (toolUseId === toolRequest.tool_use_id) {
-            edited_command = command;
-            finalCommand = command;
-            disposable.dispose();
-            resolve();
-          }
-        });
-      });
-    }
-    // console.log(`Command ${command} approved or not needed.`);
-
-    // Step 2: Actually execute the command (if approved or not needed)
-    try {
-      const activeRepo = getActiveRepo();
-      if (!activeRepo) {
-        throw new Error(`Command failed: Active repository is not defined.`);
-      }
-
-      this.outputChannel.info(`now running terminal manager: ${activeRepo}`);
-      const terminalInfo = await this.terminalManager.getOrCreateTerminal(activeRepo);
-      terminalInfo.terminal.show();
-
-      const process = this.terminalManager.runCommand(terminalInfo, finalCommand);
-
-      // Buffer every line
-      let output = '';
-      if (edited_command && edited_command.trim() !== command.trim()) {
-        this.outputChannel.info(`Running edited command: ${edited_command}`);
-        output += `
-            ===========
-            User edited the command:
-            original command: ${command}
-            edited command: ${edited_command}
-            ===========
-          `;
-        command = edited_command;
-      }
-      process.on('line', (line) => {
-        this.outputChannel.info(`Terminal output: ${line}`);
-        output += line + '\n';
-      });
-
-      // Race between:
-      //  • natural completion
-      //  • shell-integration fallback
-      //  • error
-      //  • 15s timeout
-      const result = await new Promise<string>((resolve, reject) => {
-        let settled = false;
-
-        // 1) Timeout after 15s
-        const timer = setTimeout(() => {
-          if (settled) return;
-          settled = true;
-          // Don't kill the underlying process—let it keep running in the terminal.
-          resolve(
-            output +
-              `
-              ===========
-              Process is still running after 15s; returning partial output.
-              ===========
-              `,
-          );
-        }, TERMINAL_TIMEOUT);
-
-        // 2) Shell-integration unavailable
-        process.once('no_shell_integration', () => {
-          if (settled) return;
-          chunkCallback({
-            name: 'TERMINAL_NO_SHELL_INTEGRATION',
-            data: {},
-          });
-
-          settled = true;
-          clearTimeout(timer);
-          resolve(
-            `
-              ===========
-              Command sent, but shell-integration isn't available;
-              ===========
-            `,
-          );
-        });
-
-        // 3) Low-level error
-        process.once('error', (err) => {
-          if (settled) return;
-          settled = true;
-          clearTimeout(timer);
-          reject(err);
-        });
-
-        // 4) Natural completion
-        process.once('completed', () => {
-          if (settled) return;
-          settled = true;
-          clearTimeout(timer);
-          // grab any trailing output
-          output += this.terminalManager.getUnretrievedOutput(terminalInfo.id);
-          resolve(output);
-        });
-      });
-      this.outputChannel.info(`Terminal command finished: ${result}`);
-      this.outputChannel.info(`Terminal command finished (wrapper resolved).`);
-      return result;
-    } catch (err: any) {
-      this.logger.error(`Command execution failed: ${err.message}`);
-      throw new Error(`Command failed: ${err.message}`);
-    }
-  }
-
-=======
->>>>>>> 05e9b90f
   async handleModifiedFiles(
     modifiedFiles: Record<string, string>,
     active_repo: string,
@@ -909,14 +761,11 @@
           });
 
           break;
-<<<<<<< HEAD
+        }
         case 'web_search':
           this.outputChannel.info(`Running web_search with params: ${JSON.stringify(parsedContent)}`);
           rawResult = await this._runWebSearch(parsedContent);
           break;
-=======
-        }
->>>>>>> 05e9b90f
         default:
           this.outputChannel.warn(`Unknown tool requested: ${toolRequest.tool_name}`);
           // Treat as completed but with a message indicating it's unknown
