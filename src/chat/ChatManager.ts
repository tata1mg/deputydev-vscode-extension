--- conflicted
+++ resolved
@@ -184,14 +184,7 @@
       }
       delete payload.is_tool_response;
 
-<<<<<<< HEAD
-
-=======
-      this.outputChannel.info(`Payload ;
-
-
-      ${JSON.stringify(payload)}`);
->>>>>>> 63bba8bc
+
 
       const querySolverIterator = await this.querySolverService.querySolver(payload);
       let currentToolRequest: any = null;
@@ -248,7 +241,7 @@
               });
               // Run the tool (placeholder) and send a result.
               await this.runTool(currentToolRequest, message_id);
-              
+
               currentToolRequest = null;
             }
             break;
