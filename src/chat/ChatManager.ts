// import * as path from 'node:path';
import { join } from "path";
import * as vscode from "vscode";
import { DiffViewManager } from "../diff/DiffManager";
import { SidebarProvider } from "../panels/SidebarProvider";
import { binaryApi } from "../services/api/axios";
import { API_ENDPOINTS } from "../services/api/endpoints";
import { QuerySolverService } from "../services/chat/ChatService";
import { fetchRelevantChunks } from "../clients/common/websocketHandlers";
import {
  getActiveRepo,
  getSessionId,
  setSessionId,
} from "../utilities/contextManager";
import { HistoryService } from "../services/history/HistoryService";
import { forEach, result } from "lodash";
import { FocusChunksService } from "../services/focusChunks/focusChunksService";
import { AuthService } from "../services/auth/AuthService";

export type Chunk = {
  start_line: number;
  end_line: number;
  chunk_hash: string;
  file_hash: string;
  file_path: string;
  meta_info?: any;
};

export type ChatReferenceItem = {
  index: number;
  type: "file" | "directory" | "function" | "keyword" | string;
  keyword: string;
  path: string;
  chunks: Chunk[];
<<<<<<< HEAD
  commit_hash: string;
=======
  value?: string;
>>>>>>> cdaaebf2
};

interface payload {
  focus_files?: string[];
  focus_chunks?: string[];
  message_id?: string;
  query?: string;
  is_tool_response?: boolean;
  relevant_chunks?: any[];
  write_mode?: boolean;
  referenceList?: ChatReferenceItem[];
  tool_use_response?: {
    tool_name: string;
    tool_use_id?: string;
    response: any;
  };
  previous_query_ids?: number[];
  focus_items?: ChatReferenceItem[];
}

interface SearchTerm {
  keyword: string;
  type: string;
}

interface ToolRequest {
  tool_name: string;
  tool_use_id: string;
  accumulatedContent: string;
  write_mode?: boolean;
}

interface CurrentDiffRequest {
  filepath: string;
  raw_diff: string;
}

export class ChatManager {
  private querySolverService = new QuerySolverService();
  private sidebarProvider?: SidebarProvider; // Optional at first
  private historyService = new HistoryService();
  private focusChunksService = new FocusChunksService();
  private authService = new AuthService();

  onStarted: () => void = () => {};
  onError: (error: Error) => void = () => {};
  constructor(
    private context: vscode.ExtensionContext,
    private outputChannel: vscode.LogOutputChannel,
    private diffViewManager: DiffViewManager
  ) {}

  // Method to set the sidebar provider later
  setSidebarProvider(sidebarProvider: SidebarProvider) {
    this.sidebarProvider = sidebarProvider;
  }

  async start() {
    this.outputChannel.info("Starting deputydev binary service...");

    // const config = vscode.workspace.getConfiguration('deputydev');
    // const pythonPath = config.get('pythonPath') as string;
    // if (!pythonPath) {
    //   this.outputChannel.info('Python path is not set, skip starting deputydev binaray service.');
    //   vscode.window.showErrorMessage('Python path is not set, please set it in vscode settings.');
    //   return Promise.reject();
    // }

    // // Determine if the given path is a file or a directory.
    // let pythonPathFile: string;
    // try {
    //   const stats = await fsPromise.stat(pythonPath);
    //   pythonPathFile = stats.isFile() ? pythonPath : path.join(pythonPath, 'python');
    // } catch (error) {
    //   this.outputChannel.error('Error accessing python path');
    //   vscode.window.showErrorMessage('Invalid python path.');
    //   return Promise.reject();
    // }

    // if (!pythonPathFile) {
    //   this.outputChannel.error('Python path does not include python executable, skip starting hat service.');
    //   vscode.window.showErrorMessage('Python path does not include python executable, please set it in vscode settings.');
    //   return Promise.reject();
    // }
    const folders = vscode.workspace.workspaceFolders;
    if (!folders) {
      // this.outputChannel.warn('No workspace folders found, skip starting chat service.');
      // vscode.window.showWarningMessage('No workspace folders found, skip starting chat service.');
      return Promise.reject();
    }

    if (folders.length > 1) {
      // this.outputChannel.warn('Multiple workspace folders found, skip starting chat service.');
      // vscode.window.showWarningMessage('Current only supports a single workspace folder.');
      return Promise.reject();
    }
    // Additional initialization logic can be added here.
  }

  restart() {
    this.outputChannel.info("Restarting deputydev binary service...");
    this.stop();
    this.start();
  }

  stop() {
    this.outputChannel.info("Stopping deputydev binary service...");
  }

  async processRelevantChunks(
    data: payload,
    relevantHistoryText?: string
  ): Promise<string[]> {
    const focus_files = [] as string[];
    const focus_directories = [] as string[];
    const focus_chunks = [] as string[];

    data.referenceList?.forEach((element) => {
      if (element.type === "file") {
        focus_files.push(element.path);
      } else if (element.type === "directory") {
        focus_directories.push(element.path);
      } else {
        focus_chunks.push(
          `${element.path}:${element.chunks[0].start_line}-${element.chunks[0].end_line}`
        );
      }
    });

    try {
      // If data contains a referenceList, process it as needed.
      // if (data.referenceList) {
      //   // TODO: Create an array from the referenceList and process it if necessary.
      // }

      // Retrieve the active repository path.
      const active_repo = getActiveRepo();
      if (!active_repo) {
        throw new Error("Active repository is not defined.");
      }
      // Extract the query from the data.
      let query = data.query ?? "";
      if (relevantHistoryText) {
        query = query + "\n" + relevantHistoryText;
      }
      this.outputChannel.info(`Relevant chunks next`);

      // Call the external function to fetch relevant chunks.
      const result = await fetchRelevantChunks({
        repo_path: active_repo,
        query: query,
        focus_files: focus_files,
        focus_directories: focus_directories,
        focus_chunks: focus_chunks,
        // focus_chunks: data.focus_chunks || [],
        // focus_files: data.focus_files || [],
      });
      // only print few words only
      this.outputChannel.info(
        `Relevant chunks: ${JSON.stringify(result.slice(0, 1))}`
      );
      // Extract the content from each chunk in the payload.
      return result;
    } catch (error) {
      this.outputChannel.error(`Error fetching relevant chunks: ${error}`);
      return [];
    }
  }

  async getFocusChunks(
    data: payload,
  ): Promise<string[]> {


    let chunkDetails: Array<Chunk> = [];

    this.outputChannel.info(`Reference list: ${JSON.stringify(data.referenceList)}`);

    data.referenceList?.forEach((element) => {
      chunkDetails = chunkDetails.concat(element.chunks);
    });

    this.outputChannel.info(`chunks: ${JSON.stringify(chunkDetails)}`);

    try {
      // Retrieve the active repository path.
      const active_repo = getActiveRepo();
      if (!active_repo) {
        throw new Error("Active repository is not defined.");
      }

      // Call the external function to fetch relevant chunks.
      const result = await this.focusChunksService.getFocusChunks({
        auth_token: await this.authService.loadAuthToken(),
        repo_path: active_repo,
        chunks: chunkDetails,
      });
      // only print few words only
      this.outputChannel.info(
        `Relevant chunks: ${JSON.stringify(result.slice(0, 1))}`
      );
      // Extract the content from each chunk in the payload.
      return result;
    } catch (error) {
      this.outputChannel.error(`Error fetching focus chunks: ${error}`);
      return [];
    }
  }

  /**
   * apiChat:
   * Expects a payload that includes message_id along with the query with other parameters,
   * and uses the querySolver service to yield text chunks. Each chunk is sent via
   * the provided chunkCallback.
   */

  async apiChat(
    payload: payload,
    chunkCallback: (data: { name: string; data: unknown }) => void
  ) {
    try {
      this.outputChannel.info(`apiChat payload: ${JSON.stringify(payload)}`);
      if (payload.referenceList?.length) {
        payload.focus_items = payload.referenceList;
        for (let i = 0; i < payload.focus_items.length; i++) {
          payload.focus_items[i].index = i;
          const splitKeyword = payload.focus_items[i].keyword?.split(":");
          
          // Ensure the splitKeyword has at least two elements before accessing index [1]
          if (splitKeyword && splitKeyword.length > 1) {
            payload.focus_items[i].value = splitKeyword[1].trim();
          } else {
            // Handle cases where the keyword format is incorrect
            this.outputChannel.error(`Invalid keyword format: ${payload.focus_items[i].keyword}`);
            payload.focus_items[i].value = ""; // Default value or handle error accordingly
          }
        }
      }
      
      this.outputChannel.info(`apiChat payload: ${JSON.stringify(payload)}`);


      //get all relevant previous chat queries if any
      let currentSessionId = getSessionId();
      let relevantHistoryText: string | undefined = undefined;
      let relevantHistoryQueryIds: number[] = [];
      if (currentSessionId && payload.query) {
        this.outputChannel.info(`Current session ID: ${currentSessionId}`);

        // call the api to get all the previous chat queries
        const relevantHistoryData =
          await this.historyService.getRelevantChatHistory(
            currentSessionId,
            payload.query
          );
        this.outputChannel.info(
          `Relevant chat history: ${JSON.stringify(relevantHistoryData)}`
        );

        // extract the text from the response
        const relevantHistoryChats = relevantHistoryData?.chats || [];
        for (const chat of relevantHistoryChats) {
          relevantHistoryText = relevantHistoryText
            ? relevantHistoryText + chat.query
            : chat.response;
          relevantHistoryQueryIds.push(chat.id);
        }
      }

      this.outputChannel.info("relevantHistoryText", relevantHistoryText);
      this.outputChannel.info(
        "relevantHistoryQueryIds",
        relevantHistoryQueryIds
      );

      // if (payload.query && currentSessionId !== undefined) {
      //   const relevant_chunks = await this.processRelevantChunks(
      //     payload,
      //     relevantHistoryText
      //   );
      //   payload.relevant_chunks = relevant_chunks;
      // }

      if (payload.referenceList) {
        const relevant_chunks = await this.getFocusChunks(
          payload,
        );
        payload.relevant_chunks = relevant_chunks;
      }
      delete payload.referenceList;

      let message_id = undefined;

      if (payload.message_id) {
        this.outputChannel.info(`Message ID: ${payload.message_id}`);
        message_id = payload.message_id;
        delete payload.message_id;
      }

      if (payload.is_tool_response) {
        delete payload.query;
      }
      delete payload.is_tool_response;

      if (relevantHistoryQueryIds.length > 0) {
        payload.previous_query_ids = relevantHistoryQueryIds;
      }

      const querySolverIterator =
        await this.querySolverService.querySolver(payload);
      let currentToolRequest: any = null;
      let currentDiffRequest: any = null;

      for await (const event of querySolverIterator) {
        switch (event.type) {
          case "RESPONSE_METADATA": {
            if (event.content?.session_id) {
              setSessionId(event.content.session_id);
            }
            const sessionid = getSessionId();
            this.outputChannel.info(`Session ID: ${sessionid}`);
            chunkCallback({ name: event.type, data: event.content });
            break;
          }
          case "TOOL_USE_REQUEST_START": {
            currentToolRequest = {
              tool_name: event.content?.tool_name,
              tool_use_id: event.content?.tool_use_id,
              accumulatedContent: "",
              write_mode: payload.write_mode,
            };
            // Immediately forward the start event.
            chunkCallback({ name: event.type, data: event.content});
            break;
          }
          case "TOOL_USE_REQUEST_DELTA": {
            if (currentToolRequest) {
              currentToolRequest.accumulatedContent +=
                event.content?.input_params_json_delta || "";
              // Forward the delta along with the tool_use_id.
              chunkCallback({
                name: event.type,
                data: {
                  tool_name: currentToolRequest.tool_name,
                  tool_use_id: currentToolRequest.tool_use_id,
                  delta: event.content?.input_params_json_delta || "",
                },
              });
            }
            break;
          }
          case "TOOL_USE_REQUEST_END": {
            if (currentToolRequest) {
              chunkCallback({
                name: event.type,
                data: {
                  tool_name: currentToolRequest.tool_name,
                  tool_use_id: currentToolRequest.tool_use_id,
                },
              });
              // Run the tool (placeholder) and send a result.
              await this.runTool(currentToolRequest, message_id);

              currentToolRequest = null;
            }
            break;
          }
          case "CODE_BLOCK_START": {
            if (event.content?.is_diff) {
              currentDiffRequest = {
                is_diff: true,
                filepath: event.content?.filepath,
                language: event.content?.language,
              };
            }
            chunkCallback({ name: event.type, data: event.content });
            break;
          }

          case "CODE_BLOCK_END": {
            this.outputChannel.info(
              `Code block end: ${JSON.stringify(event.content)}`
            );
            if (currentDiffRequest) {
              currentDiffRequest.raw_diff = event.content.diff;
              chunkCallback({ name: event.type, data: event.content });
              const active_repo = getActiveRepo();
              if (!active_repo) {
                throw new Error(
                  "Active repository is not defined. cannot apply diff"
                );
              }
              if (payload.write_mode) {
                const modifiedFiles =
                  await this.getModifiedRequest(currentDiffRequest);
                if (modifiedFiles)
                {
                  //  only log 1st words
                  this.outputChannel.error(
                    `the modified file at vscode side is:  ${JSON.stringify(
                      modifiedFiles
                    ).slice(0, 1)}`
                  );
                  this.sidebarProvider?.sendMessageToSidebar({
                    id: message_id,
                    command: "chunk",
                    data: {
                      name: "APPLY_DIFF_RESULT",
                      data: "completed",
                    },
                  });
                  await this.handleModifiedFiles(modifiedFiles, active_repo);
                }
                else{
                  this.sidebarProvider?.sendMessageToSidebar({
                    id: message_id,
                    command: "chunk",
                    data: {
                      name: "APPLY_DIFF_RESULT",
                      data: "error",
                    },
                  });
                }
                  
              }

              currentDiffRequest = null;
            } else {
              chunkCallback({ name: event.type, data: event.content });
            }
            break;
          }
          default:
            chunkCallback({ name: event.type, data: event.content });
            break;
        }
      }
      // Signal end of stream.
      chunkCallback({ name: "end", data: {} });
    } catch (error) {
      this.outputChannel.error(`Error during apiChat: ${error}`);
    }
  }

  public async getModifiedRequest(
    currentDiffRequest: CurrentDiffRequest
  ): Promise<Record<string, string> | null> { 
    this.outputChannel.info(
      `Running diff tool for file ${currentDiffRequest.filepath}`
    );

    const active_repo = getActiveRepo();
    if (!active_repo) {
      throw new Error("Active repository is not defined.");
    }

    // Parse accumulated diff content to extract necessary params
    const raw_udiff = currentDiffRequest.raw_diff;
    const payload_key = currentDiffRequest.filepath;

    this.outputChannel.info("getting modified file from binary");

    // Call the external function to fetch the modified file
    const result = await this.fetchModifiedFile(active_repo, {
      [payload_key]: raw_udiff,
    });

    console.log("result of binary search and replace", result);

    if (!result || Object.keys(result).length === 0) {
      this.outputChannel.info(`no file update after search and replace`);
      vscode.window.showErrorMessage(
        "No file updated after search and replace."
      );
      return null;  
    }
    this.outputChannel.info(`Modified file: ${JSON.stringify(result)}`);

    return result;
  }

  public async fetchModifiedFile(
    repo_path: string,
    file_path_to_diff_map: Record<string, string>
  ): Promise<any> {
    try {
      const response = await binaryApi.post(API_ENDPOINTS.DIFF_APPLIER, {
        repo_path: repo_path,
        file_path_to_diff_map: file_path_to_diff_map,
      });
      return response.status === 200 ? response.data : "failed";
    } catch (error) {
      console.error("Error while applying diff:", error);
      throw error;
    }
  }

  async handleModifiedFiles(
    modifiedFiles: Record<string, string>,
    active_repo: string
  ): Promise<void> {
    for (const [relative_path, content] of Object.entries(modifiedFiles)) {
      const fullPath = join(active_repo, relative_path);
      await this.diffViewManager.openDiffView({ path: fullPath, content });
    }
  }

  async fetchFocusedSnippetsSearcherResult(
    repo_path: string,
    search_terms: SearchTerm[]
  ): Promise<any> {
    try {
      const response = await binaryApi.post(API_ENDPOINTS.BATCH_CHUNKS_SEARCH, {
        repo_path: repo_path,
        search_terms: search_terms,
      });
      return response.status === 200 ? response.data : "failed";
    } catch (error) {
      console.error(
        "Error while fetching focused snippets searcher results:",
        error
      );
      this.outputChannel.error(
        "Error while fetching focused snippets searcher results:",
        error
      );
      throw error;
    }
  }

  async runTool(toolRequest: ToolRequest, message_id: string | undefined) {
    this.outputChannel.info(
      `Running tool ${toolRequest.tool_name} with id ${toolRequest.tool_use_id}`
    );
    this.outputChannel.info(`message id ${message_id}`);
    let active_repo;
    let parsedContent;
    let searchQuery: string;
    let focusFiles: string[];

    // Define the callback to send chunk data.
    const chunkCallback = (chunkData: unknown) => {
      this.sidebarProvider?.sendMessageToSidebar({
        // Use the same ID so that the front-end resolver knows which generator to push data into.
        id: message_id,
        command: "chunk",
        data: chunkData,
      });
    };

    switch (toolRequest.tool_name) {
      case "related_code_searcher":
        this.outputChannel.info(
          "The tool use request:",
          JSON.stringify(toolRequest)
        );
        active_repo = this.context.workspaceState.get<string>("activeRepo");
        if (!active_repo) {
          throw new Error("Active repository is not defined.");
        }

        // Parse accumulatedContent to extract the search query and paths (used as focus_files).
        parsedContent = JSON.parse(toolRequest.accumulatedContent);
        this.outputChannel.info(
          `Parsed Content: ${JSON.stringify(parsedContent, null, 2)}`
        );
        searchQuery = parsedContent.search_query || "";
        focusFiles = parsedContent.paths || [];

        this.outputChannel.info(
          "Running related_code_searcher tool with query"
        );
        // Call the external function to fetch relevant chunks.
        const result = await fetchRelevantChunks({
          repo_path: active_repo,
          query: searchQuery,
          focus_files: [],
          focus_directories: [],
          focus_chunks: [],
          // Uncomment and use focusFiles if needed:
          // focus_files: focusFiles,
        });

        if (result) {
          const payloadData = {
            message_id: message_id,
            write_mode: toolRequest.write_mode,
            tool_use_response: {
              tool_name: toolRequest.tool_name,
              tool_use_id: toolRequest.tool_use_id,
              response: {
                RELEVANT_CHUNKS: result,
              },
            },
          };

          chunkCallback({
            name: "TOOL_USE_RESULT",
            data: {
              tool_name: toolRequest.tool_name,
              tool_use_id: toolRequest.tool_use_id,
              result_json: result,
              status: "completed",
            },
          });

          this.outputChannel.info(
            `Code searcher payload: ${JSON.stringify(payloadData)}`
          );
          await this.apiChat(payloadData, chunkCallback);
          return JSON.stringify({ completed: true });
        }

        this.outputChannel.info(
          `Code searcher result: ${JSON.stringify(result)}`
        );

        return JSON.stringify({ completed: false });

      case "focused_snippets_searcher":
        this.outputChannel.info(
          "The tool use request:",
          JSON.stringify(toolRequest)
        );
        active_repo = this.context.workspaceState.get<string>("activeRepo");
        if (!active_repo) {
          throw new Error("Active repository is not defined.");
        }

        // Parse accumulatedContent to extract the search query and paths (used as focus_files).
        parsedContent = JSON.parse(toolRequest.accumulatedContent);
        this.outputChannel.info(
          `Parsed Content: ${JSON.stringify(parsedContent, null, 2)}`
        );
        const search_terms = parsedContent.search_terms;

        this.outputChannel.info(
          "Running focused_snippets_searcher tool with query"
        );

        const response = await this.fetchFocusedSnippetsSearcherResult(
          active_repo,
          search_terms
        );
        this.outputChannel.info(
          `Focused snippets searcher result: ${JSON.stringify(response)}`
        );
        if (response) {
          const payloadData = {
            message_id: message_id,
            write_mode: toolRequest.write_mode,
            tool_use_response: {
              tool_name: toolRequest.tool_name,
              tool_use_id: toolRequest.tool_use_id,
              response: {
                batch_chunks_search: response,
              },
            },
          };

          chunkCallback({
            name: "TOOL_USE_RESULT",
            data: {
              tool_name: toolRequest.tool_name,
              tool_use_id: toolRequest.tool_use_id,
              result_json: response,
              status: "completed",
            },
          });

          this.outputChannel.info(
            `Code searcher payload: ${JSON.stringify(payloadData)}`
          );
          await this.apiChat(payloadData, chunkCallback);
          return JSON.stringify({ completed: true });
        }

        this.outputChannel.info(
          `Focused snippets searcher result: ${JSON.stringify(response)}`
        );

        return JSON.stringify({ completed: false });

      default:
        this.outputChannel.warn(`Unknown tool: ${toolRequest.tool_name}`);
        return JSON.stringify({ completed: true });
    }
  }

  async apiClearChat() {
    // Implementation for clearing chat on the backend.
  }

  async apiSaveSession() {
    // Implementation for saving the chat session.
  }

  async apiChatSetting() {
    // Implementation for updating chat settings.
  }
}<|MERGE_RESOLUTION|>--- conflicted
+++ resolved
@@ -32,11 +32,8 @@
   keyword: string;
   path: string;
   chunks: Chunk[];
-<<<<<<< HEAD
   commit_hash: string;
-=======
   value?: string;
->>>>>>> cdaaebf2
 };
 
 interface payload {
