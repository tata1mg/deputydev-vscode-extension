--- conflicted
+++ resolved
@@ -38,6 +38,7 @@
 import { TerminalManager } from "../terminal/TerminalManager";
 import { DEFAULT_TERMINAL_TIMEOUT } from "../config";
 
+
 export class ChatManager {
   private querySolverService = new QuerySolverService(this.context);
   private sidebarProvider?: SidebarProvider; // Optional at first
@@ -46,26 +47,16 @@
   private authService = new AuthService();
   private currentAbortController: AbortController | null = null;
   private logger: ReturnType<typeof SingletonLogger.getInstance>;
-<<<<<<< HEAD
   public _onTerminalApprove = new vscode.EventEmitter<{ toolUseId: string, command: string }>();
   public onTerminalApprove = this._onTerminalApprove.event;
-
-  onStarted: () => void = () => { };
-  onError: (error: Error) => void = () => { };
-  constructor(
-    private context: vscode.ExtensionContext,
-    private outputChannel: vscode.LogOutputChannel,
-    private diffViewManager: DiffViewManager,
-    private terminalManager: TerminalManager,
-=======
 
   onStarted: () => void = () => {};
   onError: (error: Error) => void = () => {};
   constructor(
     private context: vscode.ExtensionContext,
     private outputChannel: vscode.LogOutputChannel,
-    private diffViewManager: DiffViewManager
->>>>>>> 3c1b1385
+    private diffViewManager: DiffViewManager,   
+    private terminalManager: TerminalManager,
   ) {
     this.logger = SingletonLogger.getInstance();
   }
@@ -259,11 +250,8 @@
       if (deputyDevRules) {
         payload.deputy_dev_rules = deputyDevRules;
       }
-<<<<<<< HEAD
       payload.os_name = osName();
       payload.shell = getShell();
-=======
->>>>>>> 3c1b1385
 
       this.outputChannel.info("Payload prepared for QuerySolverService.");
       // console.log(payload)
@@ -921,24 +909,6 @@
   }
 
   /**
-<<<<<<< HEAD
-    * Routes a tool request to the appropriate handler based on the tool name.
-    * Executes the tool, sends the TOOL_USE_RESULT to the UI, and then, if successful,
-    * continues the chat flow by calling apiChat recursively with the tool's results.
-    * This ensures the UI sees the tool completion before the next chat phase begins.
-    *
-    * @param toolRequest The details of the tool request.
-    * @param messageId The original message ID for context.
-    * @param chunkCallback Callback to send results back to the UI.
-    */
-
-  private async _runTool(toolRequest: ToolRequest, messageId: string | undefined, chunkCallback: ChunkCallback): Promise<void> {
-    this.outputChannel.info(`Running tool: ${toolRequest.tool_name} (ID: ${toolRequest.tool_use_id})`);
-    if (this.currentAbortController?.signal.aborted) {
-      this.outputChannel.warn(`_runTool aborted before starting tool: ${toolRequest.tool_name}`);
-      return;
-    }
-=======
    * Routes a tool request to the appropriate handler based on the tool name.
    * Executes the tool, sends the TOOL_USE_RESULT to the UI, and then, if successful,
    * continues the chat flow by calling apiChat recursively with the tool's results.
@@ -949,16 +919,12 @@
    * @param chunkCallback Callback to send results back to the UI.
    */
 
-  private async _runTool(
-    toolRequest: ToolRequest,
-    messageId: string | undefined,
-    chunkCallback: ChunkCallback
-  ): Promise<void> {
-    this.outputChannel.info(
-      `Running tool: ${toolRequest.tool_name} (ID: ${toolRequest.tool_use_id})`
-    );
-
->>>>>>> 3c1b1385
+  private async _runTool(toolRequest: ToolRequest, messageId: string | undefined, chunkCallback: ChunkCallback): Promise<void> {
+    this.outputChannel.info(`Running tool: ${toolRequest.tool_name} (ID: ${toolRequest.tool_use_id})`);
+    if (this.currentAbortController?.signal.aborted) {
+      this.outputChannel.warn(`_runTool aborted before starting tool: ${toolRequest.tool_name}`);
+      return;
+    }
     let rawResult: any;
     let status: "completed" | "error" = "error"; // Default to error
     let resultForUI: any; // This will hold what's sent in TOOL_USE_RESULT
@@ -1036,7 +1002,7 @@
             `Running public_url_content_reader with params: ${JSON.stringify(parsedContent)}`
           );
           rawResult = await this._runPublicUrlContentReader(parsedContent);
-          break;
+          break;        
         case "execute_command":
           this.outputChannel.info(`Running execute_command with params: ${JSON.stringify(parsedContent)}`);
           rawResult = await this._runExecuteCommand(parsedContent.command, parsedContent.requires_approval, !!parsedContent.is_long_running , chunkCallback, toolRequest, messageId || "");
@@ -1116,14 +1082,10 @@
       );
       await this.apiChat(continuationPayload, chunkCallback);
     } catch (error: any) {
-<<<<<<< HEAD
       if (this.currentAbortController?.signal.aborted) {
         this.outputChannel.warn(`_runTool aborted during execution: ${toolRequest.tool_name}`);
         return;
       }
-      this.logger.error(`Error running tool ${toolRequest.tool_name}: ${error.message}`);
-      this.outputChannel.error(`Error running tool ${toolRequest.tool_name}: ${error.message}`, error);
-=======
       this.logger.error(
         `Error running tool ${toolRequest.tool_name}: ${error.message}`
       );
@@ -1131,7 +1093,6 @@
         `Error running tool ${toolRequest.tool_name}: ${error.message}`,
         error
       );
->>>>>>> 3c1b1385
       this.onError(error);
       status = "error";
       resultForUI = { error: error.message }; // Set result to error message for UI
@@ -1161,14 +1122,10 @@
             error_message: error.message,
           },
         },
-<<<<<<< HEAD
         os_name: osName(),
         shell: getShell()
 
       }
-=======
-      };
->>>>>>> 3c1b1385
       await this.apiChat(toolUseRetryPayload, chunkCallback);
     }
   }
