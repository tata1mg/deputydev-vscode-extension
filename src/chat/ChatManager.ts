--- conflicted
+++ resolved
@@ -240,16 +240,11 @@
         relevantHistoryQueryIds
       );
 
-<<<<<<< HEAD
-      if (payload.query) {
+      if (payload.query && currentSessionId !== undefined) {
         const relevant_chunks = await this.processRelevantChunks(
           payload,
           relevantHistoryText
         );
-=======
-      if (payload.query && currentSessionId !== undefined) {
-        const relevant_chunks = await this.processRelevantChunks(payload, relevantHistoryText);
->>>>>>> 06b964a9
         payload.relevant_chunks = relevant_chunks;
       }
       delete payload.referenceList;
