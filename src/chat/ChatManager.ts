// import * as path from 'node:path';
<<<<<<< HEAD
import { join } from "path";
import * as vscode from "vscode";
import { DiffViewManager } from "../diff/DiffManager";
import { SidebarProvider } from "../panels/SidebarProvider";
import { binaryApi } from "../services/api/axios";
import { API_ENDPOINTS } from "../services/api/endpoints";
import { QuerySolverService } from "../services/chat/ChatService";
import { fetchRelevantChunks } from "../clients/common/websocketHandlers";
import {
  getActiveRepo,
  getSessionId,
  setSessionId,
} from "../utilities/contextManager";
import { HistoryService } from "../services/history/HistoryService";
import { FocusChunksService } from "../services/focusChunks/focusChunksService";
import { AuthService } from "../services/auth/AuthService";
import {
  registerApiChatTask,
  unregisterApiChatTask,
} from "./ChatCancellationManager";
import { SESSION_TYPE } from "../constants";
import {
  ChatPayload,
  ChunkCallback,
  Chunk,
  ToolRequest,
  CurrentDiffRequest,
  SearchTerm,
} from "../types";
import { SingletonLogger } from "../utilities/Singleton-logger";
import * as fs from "fs";
import * as path from "path";
import { UsageTrackingManager } from "../usageTracking/UsageTrackingManager";
import { UsageTrackingRequest } from "../types";
import { getShell } from "../terminal/utils/shell";
import { TerminalManager } from "../terminal/TerminalManager";
import { DEFAULT_TERMINAL_TIMEOUT } from "../config";
import { getOSName } from "../utilities/osName";

=======
import { join } from 'path';
import * as vscode from 'vscode';
import { DiffViewManager } from '../diff/DiffManager';
import { SidebarProvider } from '../panels/SidebarProvider';
import { binaryApi } from '../services/api/axios';
import { API_ENDPOINTS } from '../services/api/endpoints';
import { QuerySolverService } from '../services/chat/ChatService';
import { fetchRelevantChunks } from '../clients/common/websocketHandlers';
import { getActiveRepo, getSessionId, setSessionId } from '../utilities/contextManager';
import { HistoryService } from '../services/history/HistoryService';
import { FocusChunksService } from '../services/focusChunks/focusChunksService';
import { AuthService } from '../services/auth/AuthService';
import { registerApiChatTask, unregisterApiChatTask } from './ChatCancellationManager';
import { SESSION_TYPE } from '../constants';
import { ChatPayload, ChunkCallback, Chunk, ToolRequest, CurrentDiffRequest, SearchTerm } from '../types';
import { SingletonLogger } from '../utilities/Singleton-logger';
import * as fs from 'fs';
import * as path from 'path';
import { UsageTrackingManager } from '../usageTracking/UsageTrackingManager';
import { UsageTrackingRequest } from '../types';
import osName from 'os-name';
import { getShell } from '../terminal/utils/shell';
import { TerminalManager } from '../terminal/TerminalManager';
import { DEFAULT_TERMINAL_TIMEOUT } from '../config';
>>>>>>> af00f32e

export class ChatManager {
  private querySolverService = new QuerySolverService(this.context);
  private sidebarProvider?: SidebarProvider; // Optional at first
  private historyService = new HistoryService();
  private focusChunksService = new FocusChunksService();
  private authService = new AuthService();
  private currentAbortController: AbortController | null = null;
  private logger: ReturnType<typeof SingletonLogger.getInstance>;
  public _onTerminalApprove = new vscode.EventEmitter<{ toolUseId: string; command: string }>();
  public onTerminalApprove = this._onTerminalApprove.event;

  onStarted: () => void = () => {};
  onError: (error: Error) => void = () => {};
  constructor(
    private context: vscode.ExtensionContext,
    private outputChannel: vscode.LogOutputChannel,
    private diffViewManager: DiffViewManager,
    private terminalManager: TerminalManager,
  ) {
    this.logger = SingletonLogger.getInstance();
  }

  // Method to set the sidebar provider later
  setSidebarProvider(sidebarProvider: SidebarProvider) {
    this.sidebarProvider = sidebarProvider;
  }

  async start() {
    // this.outputChannel.info("Starting deputydev binary service...");
  }

  restart() {
    // this.outputChannel.info("Restarting deputydev binary service...");
    this.stop();
    this.start();
  }

  stop() {
    this.logger.info('Stopping deputydev binary service...');
    this.outputChannel.info('Stopping deputydev binary service...');
  }

  async getFocusChunks(data: ChatPayload): Promise<string[]> {
    const active_repo = getActiveRepo();
    if (!active_repo) {
      throw new Error('Active repository is not defined.');
    }

    const finalResult: Array<any> = [];
    this.outputChannel.info(`Reference list: ${JSON.stringify(data.referenceList)}`);
    try {
      // wait for all the async operations to finish
      await Promise.all(
        (data.referenceList ?? []).map(async (element) => {
          let chunkDetails: Array<Chunk> = [];
          if (element.chunks !== null) {
            chunkDetails = chunkDetails.concat(element.chunks);
          }

          this.outputChannel.info(`chunks: ${JSON.stringify(chunkDetails)}`);

          // Call the external function to fetch relevant chunks.
          const result = chunkDetails.length
            ? await this.focusChunksService.getFocusChunks({
                auth_token: await this.authService.loadAuthToken(),
                repo_path: active_repo,
                chunks: chunkDetails,
                search_item_name: element.value,
                search_item_type: element.type,
                search_item_path: element.path,
              })
            : [];

          const finalChunkInfos: Array<any> = [];
          if (result.length) {
            result.forEach((chunkInfoWithHash: any) => {
              const chunkInfo = chunkInfoWithHash.chunk_info;
              finalChunkInfos.push(chunkInfo);
            });
          }

          finalResult.push({
            type: element.type,
            value: element.value,
            chunks: finalChunkInfos || null,
            path: element.path,
          });
        }),
      );

      return finalResult;
    } catch (error) {
      this.outputChannel.error(`Error fetching focus chunks: ${error}`);
      return [];
    }
  }

  /**
   * Fetches relevant previous chat messages from the current session based on the new query.
   * @param currentSessionId The ID of the current chat session.
   * @param query The current user query.
   * @returns An object containing the concatenated text of relevant history and their IDs.
   */
  private async _fetchRelevantHistory(
    currentSessionId: number,
    query: string,
  ): Promise<{ text?: string; ids: number[] }> {
    this.outputChannel.info(
      `Fetching relevant history for session ${currentSessionId} and query "${query.substring(0, 50)}..."`,
    );
    try {
      const relevantHistoryData = await this.historyService.getRelevantChatHistory(currentSessionId, query);
      const relevantHistoryChats = relevantHistoryData?.chats || [];

      if (!relevantHistoryChats.length) {
        this.outputChannel.info('No relevant chat history found.');
        return { ids: [] };
      }

      let combinedText = '';
      const ids: number[] = [];
      for (const chat of relevantHistoryChats) {
        // Combine query and response for context
        combinedText += `User: ${chat.query}\nAssistant: ${chat.response}\n\n`;
        ids.push(chat.id);
      }

      this.outputChannel.info(`Found ${ids.length} relevant history items.`);
      // this.outputChannel.debug(`Relevant history text: ${combinedText}`); // Can be very verbose
      return { text: combinedText.trim(), ids };
    } catch (error: any) {
      this.outputChannel.error(`Error fetching relevant chat history: ${error.message}`, error);
      this.onError(error);
      return { ids: [] }; // Return empty on error
    }
  }

  private async getDeputyDevRulesContent(): Promise<string | null> {
    const active_repo = getActiveRepo();
    if (!active_repo) {
      this.outputChannel.error('Active repository is not defined.');
      return null;
    }

    const filePath = path.join(active_repo, '.deputydevrules');

    try {
      if (fs.existsSync(filePath)) {
        return fs.readFileSync(filePath, 'utf8');
      }
    } catch (error) {
      this.logger.error('Error reading .deputydevrules file');
      this.outputChannel.error('Error reading .deputydevrules file');
    }
    return null;
  }

  /**
   * apiChat:
   * Expects a payload that includes message_id along with the query with other parameters,
   * and uses the querySolver service to yield text chunks. Each chunk is sent via
   * the provided chunkCallback.
   */

  async apiChat(payload: ChatPayload, chunkCallback: ChunkCallback) {
    const originalPayload = structuredClone(payload);
    const abortController = new AbortController();
    this.currentAbortController = abortController; // Track the current controller

    let querySolverTask:
      | {
          abortController: AbortController;
          asyncIterator: AsyncIterableIterator<any>;
        }
      | undefined;

    try {
      this.outputChannel.info('apiChat initiated.');
      this.outputChannel.info(`Initial payload: ${JSON.stringify(payload)}`);

      const messageId = payload.message_id; // Store for later use, e.g., in tool responses
      this.outputChannel.info(`Message ID: ${messageId}`);

      // 1. Prepare Context: History and Focus Items
      const currentSessionId = getSessionId();
      if (currentSessionId && payload.query && !payload.is_tool_response) {
        const { ids: relevantHistoryQueryIds } = await this._fetchRelevantHistory(currentSessionId, payload.query);
        if (relevantHistoryQueryIds.length > 0) {
          payload.previous_query_ids = relevantHistoryQueryIds;
        }
      }

      if (payload.referenceList) {
        const focus_chunks = await this.getFocusChunks(payload);
        payload.focus_items = focus_chunks;
      }
      delete payload.referenceList;

      delete payload.message_id; // Backend doesn't need this directly
      if (payload.is_tool_response) {
        delete payload.query;
      }
      delete payload.is_tool_response;

      const deputyDevRules = await this.getDeputyDevRulesContent();
      if (deputyDevRules) {
        payload.deputy_dev_rules = deputyDevRules;
      }
      payload.os_name = await getOSName();
      payload.shell = getShell();

      this.outputChannel.info('Payload prepared for QuerySolverService.');
      // console.log(payload)
      this.outputChannel.info(`Processed payload: ${JSON.stringify(payload)}`);

      // 2. Call Query Solver Service and Register Task for Cancellation
      const querySolverIterator = this.querySolverService.querySolver(payload, abortController.signal);
      querySolverTask = { abortController, asyncIterator: querySolverIterator };
      registerApiChatTask(querySolverTask);

      this.outputChannel.info('QuerySolverService called, listening for events...');

      let currentToolRequest: ToolRequest | null = null;
      let currentDiffRequest: any = null;

      for await (const event of querySolverIterator) {
        if (abortController.signal.aborted) {
          this.outputChannel.warn('apiChat aborted by cancellation signal.');
          break; // Exit loop if cancelled
        }

        // this.outputChannel.info(`Received event:`, JSON.stringify(event)); // Log event type

        switch (event.type) {
          case 'RESPONSE_METADATA':
            if (event.content?.session_id) {
              // Set session ID if not already set
              setSessionId(event.content.session_id);
              this.outputChannel.info(`Session ID set: ${event.content.session_id}`);
            }
            chunkCallback({ name: event.type, data: event.content });
            break;

          case 'TOOL_USE_REQUEST_START': {
            currentToolRequest = {
              tool_name: event.content.tool_name,
              tool_use_id: event.content.tool_use_id,
              accumulatedContent: '',
              write_mode: payload.write_mode,
            };
            // Immediately forward the start event.
            chunkCallback({ name: event.type, data: event.content });
            break;
          }
          case 'TOOL_USE_REQUEST_DELTA': {
            if (currentToolRequest) {
              currentToolRequest.accumulatedContent += event.content?.input_params_json_delta || '';
              // Forward the delta along with the tool_use_id.
              chunkCallback({
                name: event.type,
                data: {
                  tool_name: currentToolRequest.tool_name,
                  tool_use_id: currentToolRequest.tool_use_id,
                  delta: event.content?.input_params_json_delta || '',
                },
              });
            }
            break;
          }
          case 'TOOL_USE_REQUEST_END': {
            if (currentToolRequest) {
              chunkCallback({
                name: event.type,
                data: {
                  tool_name: currentToolRequest.tool_name,
                  tool_use_id: currentToolRequest.tool_use_id,
                },
              });
              await this._runTool(currentToolRequest, messageId, chunkCallback);
              currentToolRequest = null;
            }
            break;
          }
          case 'CODE_BLOCK_START':
            if (event.content?.is_diff) {
              currentDiffRequest = {
                filepath: event.content?.filepath,
                // raw_diff will be populated at CODE_BLOCK_END
              };
              this.outputChannel.info(`Starting diff block for: ${currentDiffRequest.filepath}`);
            }
            chunkCallback({ name: event.type, data: event.content });
            break;

          case 'CODE_BLOCK_END': {
            this.outputChannel.info(`Code block end: ${JSON.stringify(event.content)}`);
            if (currentDiffRequest) {
              currentDiffRequest.raw_diff = event.content.diff;
              chunkCallback({ name: event.type, data: event.content });
              const active_repo = getActiveRepo();
              if (!active_repo) {
                throw new Error('Active repository is not defined. cannot apply diff');
              }
              if (payload.write_mode) {
                // Usage tracking
                const usageTrackingData: UsageTrackingRequest = {
                  event: 'generated',
                  properties: {
                    file_path: vscode.workspace.asRelativePath(vscode.Uri.parse(currentDiffRequest.filepath)),
                    lines: Math.abs(event.content.added_lines) + Math.abs(event.content.removed_lines),
                    source: payload.is_inline ? 'inline-chat-act' : 'act',
                  },
                };
                const usageTrackingManager = new UsageTrackingManager();
                usageTrackingManager.trackUsage(usageTrackingData);
                const modifiedFiles = await this.getModifiedRequest(currentDiffRequest);
                if (modifiedFiles) {
                  //  only log 1st words
                  this.outputChannel.error(
                    `the modified file at vscode side is:  ${JSON.stringify(modifiedFiles).slice(0, 1)}`,
                  );
                  this.sidebarProvider?.sendMessageToSidebar({
                    id: messageId,
                    command: 'chunk',
                    data: {
                      name: 'APPLY_DIFF_RESULT',
                      data: 'completed',
                    },
                  });
                  await this.handleModifiedFiles(
                    modifiedFiles,
                    active_repo,
                    getSessionId(),
                    payload.write_mode,
                    payload.is_inline,
                  );
                } else {
                  this.sidebarProvider?.sendMessageToSidebar({
                    id: messageId,
                    command: 'chunk',
                    data: {
                      name: 'APPLY_DIFF_RESULT',
                      data: 'error',
                    },
                  });
                }
              }

              currentDiffRequest = null;
            } else {
              chunkCallback({ name: event.type, data: event.content });
            }
            break;
          }
          default:
            chunkCallback({ name: event.type, data: event.content });
            break;
        }
      }
      // Signal end of stream.
      chunkCallback({ name: 'end', data: {} });
    } catch (error: any) {
      this.outputChannel.error(`Error during apiChat: ${error.message}`, error);
      this.onError(error);
      if (this.currentAbortController?.signal.aborted) {
        this.outputChannel.info('apiChat was cancelled.');
        return;
      }
      // Send error details back to the UI for potential retry
      chunkCallback({
        name: 'error',
        data: {
          payload_to_retry: originalPayload,
          error_msg: String(error.message || error),
          retry: true, // Suggest retry is possible
        },
      });
    } finally {
      // Cleanup: Unregister task and clear controller regardless of success/error/cancellation
      if (querySolverTask) {
        unregisterApiChatTask(querySolverTask);
      }
      this.currentAbortController = null;
      this.outputChannel.info('apiChat finished cleanup.');
    }
  }

  public async getModifiedRequest(currentDiffRequest: CurrentDiffRequest): Promise<Record<string, string> | null> {
    this.outputChannel.info(`Running diff tool for file ${currentDiffRequest.filepath}`);

    const active_repo = getActiveRepo();
    if (!active_repo) {
      throw new Error('Active repository is not defined.');
    }

    // Parse accumulated diff content to extract necessary params
    const raw_udiff = currentDiffRequest.raw_diff;
    const payload_key = currentDiffRequest.filepath;

    this.outputChannel.info('getting modified file from binary');

    // Call the external function to fetch the modified file
    const result = await this.fetchModifiedFile(active_repo, {
      [payload_key]: raw_udiff,
    });

    if (!result || Object.keys(result).length === 0) {
      this.outputChannel.info(`no file update after search and replace`);
      // vscode.window.showErrorMessage(
      //   "No file updated after search and replace."
      // );
      return null;
    }
    this.outputChannel.info(`Modified file: ${JSON.stringify(result)}`);

    return result;
  }

  public async fetchModifiedFile(repo_path: string, file_path_to_diff_map: Record<string, string>): Promise<any> {
    try {
      const authToken = await this.authService.loadAuthToken();
      const headers = {
        Authorization: `Bearer ${authToken}`,
      };
      const response = await binaryApi().post(
        API_ENDPOINTS.DIFF_APPLIER,
        {
          repo_path: repo_path,
          file_path_to_diff_map: file_path_to_diff_map,
        },
        { headers },
      );
      return response.status === 200 ? response.data : 'failed';
    } catch (error) {
      this.logger.error('Error while applying diff');

      // console.log({
      //     repo_path: repo_path,
      //     file_path_to_diff_map: file_path_to_diff_map,
      // });
      // console.log(error)
      // console.error("Error while applying diff:", error);
      throw error;
    }
  }

  /**
   * Calls the backend API for batch chunk search (focused_snippets_searcher).
   */
  private async _fetchBatchChunksSearch(repoPath: string, searchTerms: SearchTerm[]): Promise<any> {
    this.outputChannel.info(`Calling batch chunks search API.`);
    try {
      const authToken = await this.authService.loadAuthToken();
      const headers = { Authorization: `Bearer ${authToken}` };
      const response = await binaryApi().post(
        API_ENDPOINTS.BATCH_CHUNKS_SEARCH,
        {
          repo_path: repoPath,
          search_terms: searchTerms,
        },
        { headers },
      );

      if (response.status === 200) {
        this.outputChannel.info('Batch chunks search API call successful.');
        return response.data;
      } else {
        this.logger.error(`Batch chunks search API failed with status ${response.status}`);
        this.outputChannel.error(`Batch chunks search API failed with status ${response.status}`);
        throw new Error(`Batch chunks search failed with status ${response.status}`);
      }
    } catch (error: any) {
      this.logger.error(`Error calling batch chunks search API: ${error.message}`);
      this.outputChannel.error(`Error calling batch chunks search API: ${error.message}`, error);
      throw error;
    }
  }

  /**
   * Calls the backend API for file path search.
   */
  private async _fetchFilePathSearch(repoPath: string, directory: string, searchTerms?: string[]): Promise<any> {
    this.outputChannel.info(`Calling file path search API.`);
    try {
      const authToken = await this.authService.loadAuthToken();
      const headers = { Authorization: `Bearer ${authToken}` };
      const response = await binaryApi().post(
        API_ENDPOINTS.FILE_PATH_SEARCH,
        {
          repo_path: repoPath,
          directory: directory,
          search_terms: searchTerms, // Send null/undefined if not provided
        },
        { headers },
      );

      if (response.status === 200) {
        this.outputChannel.info('File path search API call successful.');
        return response.data;
      } else {
        this.logger.error(`File path search API failed with status ${response.status}`);
        this.outputChannel.error(`File path search API failed with status ${response.status}`);
        throw new Error(`File path search failed with status ${response.status}`);
      }
    } catch (error: any) {
      this.logger.error(`Error calling file path search API: ${error.message}`);
      this.outputChannel.error(`Error calling file path search API: ${error.message}`, error);
      throw error;
    }
  }

  async _runIterativeFileReader(repoPath: string, filePath: string, startLine: number, endLine: number): Promise<any> {
    this.outputChannel.info(`Running iterative file reader for ${filePath}`);
    try {
      const authToken = await this.authService.loadAuthToken();
      const headers = { Authorization: `Bearer ${authToken}` };
      const response = await binaryApi().post(
        API_ENDPOINTS.ITERATIVELY_READ_FILE,
        {
          repo_path: repoPath,
          file_path: filePath,
          start_line: startLine,
          end_line: endLine,
        },
        { headers },
      );

      if (response.status === 200) {
        this.outputChannel.info('Iterative file reader API call successful.');
        return response.data;
      } else {
        this.logger.error(`Iterative file reader API failed with status ${response.status}`);
        this.outputChannel.error(`Iterative file reader API failed with status ${response.status}`);
        throw new Error(`Iterative file reader failed with status ${response.status}`);
      }
    } catch (error: any) {
      this.logger.error(`Error calling Iterative file reader API: ${error.message}`);
      this.outputChannel.error(`Error calling Iterative file reader API: ${error.message}`, error);
      throw error;
    }
  }

  async _runGrepSearch(directoryPath: string, repoPath: string, searchTerms?: string[]): Promise<any> {
    this.outputChannel.info(`Running grep search tool for ${directoryPath}`);
    try {
      const authToken = await this.authService.loadAuthToken();
      const headers = { Authorization: `Bearer ${authToken}` };
      const response = await binaryApi().post(
        API_ENDPOINTS.GREP_SEARCH,
        {
          repo_path: repoPath,
          directory_path: directoryPath,
          search_terms: searchTerms,
        },
        { headers },
      );

      if (response.status === 200) {
        this.outputChannel.info('Grep search API call successful.');
        this.outputChannel.info(`Grep search result: ${JSON.stringify(response.data)}`);
        return response.data;
      } else {
        this.logger.error(`Grep search API failed with status ${response.status}`);
        this.outputChannel.error(`Grep search API failed with status ${response.status}`);
        throw new Error(`Grep search API failed with status ${response.status}`);
      }
    } catch (error: any) {
      this.logger.error(`Error calling Grep search API: ${error.message}`);
      this.outputChannel.error(`Error calling Grep search API: ${error.message}`, error);
      throw error;
    }
  }

  async _runPublicUrlContentReader(payload: { urls: string[] }) {
    try {
      const authToken = await this.authService.loadAuthToken();
      const headers = {
        Authorization: `Bearer ${authToken}`,
        'X-Session-Type': SESSION_TYPE,
        'X-Session-Id': getSessionId(),
      };
      const response = await binaryApi().post(
        API_ENDPOINTS.PUBLIC_URL_CONTENT_READER,
        { urls: payload.urls },
        { headers },
      );
      if (response.status === 200) {
        this.outputChannel.info('URL Read API call successful.');
        this.outputChannel.info(`URL Read result: ${JSON.stringify(response.data)}`);
        return response.data;
      }
    } catch (error: any) {
      this.logger.error(`Error calling URL Read API: ${error.message}`);
      this.outputChannel.error(`Error calling URL Read API: ${error.message}`, error);
      throw error;
    }
  }

  async _runExecuteCommand(
    command: string,
    requires_approval: boolean,
    is_long_running: boolean,
    chunkCallback: ChunkCallback,
    toolRequest: ToolRequest,
    messageId?: string,
  ): Promise<string> {
    if (!command) {
      throw new Error('Command is empty.');
    }
    const TERMINAL_TIMEOUT = is_long_running ? DEFAULT_TERMINAL_TIMEOUT + 40_000 : 15_000;
    let finalCommand = command;
    let edited_command: string | undefined;
    const parsedContent = JSON.parse(toolRequest.accumulatedContent);
    const isInDenyList = true;

    this.outputChannel.info(`Running execute command: ${command}`);
    this.outputChannel.info(`Approval required for command: ${requires_approval}`);

    if (requires_approval || isInDenyList) {
      // Step 1: Request approval
      chunkCallback({
        name: 'TERMINAL_APPROVAL',
        data: {
          tool_name: toolRequest.tool_name,
          tool_use_id: toolRequest.tool_use_id,
          terminal_approval_required: true,
        },
      });

      // 2) wait for the matching approval event
      await new Promise<void>((resolve) => {
        const disposable = this.onTerminalApprove(({ toolUseId, command }) => {
          if (toolUseId === toolRequest.tool_use_id) {
            edited_command = command;
            finalCommand = command;
            disposable.dispose();
            resolve();
          }
        });
      });
    }
    // console.log(`Command ${command} approved or not needed.`);

    // Step 2: Actually execute the command (if approved or not needed)
    try {
      const activeRepo = getActiveRepo();
      if (!activeRepo) {
        throw new Error(`Command failed: Active repository is not defined.`);
      }

      this.outputChannel.info(`now running terminal manager: ${activeRepo}`);
      const terminalInfo = await this.terminalManager.getOrCreateTerminal(activeRepo);
      terminalInfo.terminal.show();

      const process = this.terminalManager.runCommand(terminalInfo, finalCommand);

      // Buffer every line
      let output = '';
      if (edited_command && edited_command.trim() !== command.trim()) {
        this.outputChannel.info(`Running edited command: ${edited_command}`);
        output += `
            ===========
            User edited the command:
            original command: ${command}
            edited command: ${edited_command}
            ===========
          `;
        command = edited_command;
      }
      process.on('line', (line) => {
        this.outputChannel.info(`Terminal output: ${line}`);
        output += line + '\n';
      });

      // Race between:
      //  • natural completion
      //  • shell-integration fallback
      //  • error
      //  • 15s timeout
      const result = await new Promise<string>((resolve, reject) => {
        let settled = false;

        // 1) Timeout after 15s
        const timer = setTimeout(() => {
          if (settled) return;
          settled = true;
          // Don't kill the underlying process—let it keep running in the terminal.
          resolve(
            output +
              `
              ===========
              Process is still running after 15s; returning partial output.
              ===========
              `,
          );
        }, TERMINAL_TIMEOUT);

        // 2) Shell-integration unavailable
        process.once('no_shell_integration', () => {
          if (settled) return;
          chunkCallback({
            name: 'TERMINAL_NO_SHELL_INTEGRATION',
            data: {},
          });

          settled = true;
          clearTimeout(timer);
          resolve(
            `
              ===========
              Command sent, but shell-integration isn't available;
              ===========
            `,
          );
        });

        // 3) Low-level error
        process.once('error', (err) => {
          if (settled) return;
          settled = true;
          clearTimeout(timer);
          reject(err);
        });

        // 4) Natural completion
        process.once('completed', () => {
          if (settled) return;
          settled = true;
          clearTimeout(timer);
          // grab any trailing output
          output += this.terminalManager.getUnretrievedOutput(terminalInfo.id);
          resolve(output);
        });
      });
      this.outputChannel.info(`Terminal command finished: ${result}`);
      this.outputChannel.info(`Terminal command finished (wrapper resolved).`);
      return result;
    } catch (err: any) {
      this.logger.error(`Command execution failed: ${err.message}`);
      throw new Error(`Command failed: ${err.message}`);
    }
  }

  async handleModifiedFiles(
    modifiedFiles: Record<string, string>,
    active_repo: string,
    session_id?: number,
    write_mode?: boolean,
    is_inline?: boolean,
    is_inline_modify?: boolean,
  ): Promise<void> {
    for (const [relative_path, content] of Object.entries(modifiedFiles)) {
      const fullPath = join(active_repo, relative_path);
      await this.diffViewManager.openDiffView(
        { path: fullPath, content },
        session_id,
        write_mode,
        is_inline,
        is_inline_modify,
      );
    }
  }

  /**
   * Routes a tool request to the appropriate handler based on the tool name.
   * Executes the tool, sends the TOOL_USE_RESULT to the UI, and then, if successful,
   * continues the chat flow by calling apiChat recursively with the tool's results.
   * This ensures the UI sees the tool completion before the next chat phase begins.
   *
   * @param toolRequest The details of the tool request.
   * @param messageId The original message ID for context.
   * @param chunkCallback Callback to send results back to the UI.
   */

  private async _runTool(
    toolRequest: ToolRequest,
    messageId: string | undefined,
    chunkCallback: ChunkCallback,
  ): Promise<void> {
    this.outputChannel.info(`Running tool: ${toolRequest.tool_name} (ID: ${toolRequest.tool_use_id})`);
    if (this.currentAbortController?.signal.aborted) {
      this.outputChannel.warn(`_runTool aborted before starting tool: ${toolRequest.tool_name}`);
      return;
    }
    let rawResult: any;
    let status: 'completed' | 'error' = 'error'; // Default to error
    let resultForUI: any; // This will hold what's sent in TOOL_USE_RESULT
    if (toolRequest.tool_name == 'create_new_workspace') {
      this.outputChannel.info(`Running create_new_workspace tool`);
      return;
    }
    try {
      const active_repo = getActiveRepo();
      if (!active_repo) {
        throw new Error('Active repository is not defined for running tool.');
      }

      let parsedContent: any;
      try {
        parsedContent = JSON.parse(toolRequest.accumulatedContent);
        this.outputChannel.info(`Parsed tool parameters: ${JSON.stringify(parsedContent)}`);
      } catch (parseError: any) {
        this.logger.error(`Failed to parse tool parameters JSON: ${parseError.message}`);
        throw new Error(`Failed to parse tool parameters JSON: ${parseError.message}`);
      }

      // Execute the specific tool function
      switch (toolRequest.tool_name) {
        case 'related_code_searcher':
          rawResult = await this._runRelatedCodeSearcher(active_repo, parsedContent);
          break;
        case 'focused_snippets_searcher':
          rawResult = await this._runFocusedSnippetsSearcher(active_repo, parsedContent);
          break;
        case 'file_path_searcher':
          this.outputChannel.info(`Running file_path_searcher with params: ${JSON.stringify(parsedContent)}`);
          rawResult = await this._runFilePathSearcher(active_repo, parsedContent);
          break;
        case 'iterative_file_reader':
          this.outputChannel.info(`Running iterative_file_reader with params: ${JSON.stringify(parsedContent)}`);
          rawResult = await this._runIterativeFileReader(
            active_repo,
            parsedContent.file_path,
            parsedContent.start_line,
            parsedContent.end_line,
          );
          break;
        case 'grep_search':
          this.outputChannel.info(`Running grep_search with params: ${JSON.stringify(parsedContent)}`);
          rawResult = await this._runGrepSearch(parsedContent.directory_path, active_repo, parsedContent.search_terms);
          break;
        case 'public_url_content_reader':
          this.outputChannel.info(`Running public_url_content_reader with params: ${JSON.stringify(parsedContent)}`);
          rawResult = await this._runPublicUrlContentReader(parsedContent);
          break;
        case 'execute_command':
          this.outputChannel.info(`Running execute_command with params: ${JSON.stringify(parsedContent)}`);
          rawResult = await this._runExecuteCommand(
            parsedContent.command,
            parsedContent.requires_approval,
            !!parsedContent.is_long_running,
            chunkCallback,
            toolRequest,
            messageId || '',
          );
          break;
        default:
          this.outputChannel.warn(`Unknown tool requested: ${toolRequest.tool_name}`);
          // Treat as completed but with a message indicating it's unknown
          rawResult = {
            message: `Tool '${toolRequest.tool_name}' is not implemented.`,
          };
          // We will still send TOOL_USE_RESULT, but won't recurse apiChat
          status = 'completed';
          resultForUI = rawResult; // Send the message back
          // Send TOOL_USE_RESULT immediately as no continuation payload needed
          chunkCallback({
            name: 'TOOL_USE_RESULT',
            data: {
              tool_name: toolRequest.tool_name,
              tool_use_id: toolRequest.tool_use_id,
              result_json: resultForUI,
              status: status,
            },
          });
          return; // Exit _runTool early for unknown tools
      }

      if (this.currentAbortController?.signal.aborted) {
        this.outputChannel.warn(`_runTool aborted after executing tool: ${toolRequest.tool_name}`);
        return;
      }

      // Check if the tool function executed successfully and returned a valid result
      // (null/undefined might indicate an internal tool error not caught)
      status = 'completed';
      resultForUI = rawResult; // The raw result is usually what the UI might want to display
      this.outputChannel.info(`Tool ${toolRequest.tool_name} completed successfully.`);

      // Prepare payload to continue chat with the tool's response
      const structuredResponse = this._structureToolResponse(toolRequest.tool_name, rawResult);
      const continuationPayload: ChatPayload = {
        message_id: messageId, // Pass original message ID for context if needed by UI later
        write_mode: toolRequest.write_mode,
        is_tool_response: true,
        tool_use_response: {
          tool_name: toolRequest.tool_name,
          tool_use_id: toolRequest.tool_use_id,
          response: structuredResponse, // Use the structured response for the backend
        },
<<<<<<< HEAD
        os_name: await getOSName(),
        shell: getShell()
=======
        os_name: osName(),
        shell: getShell(),
>>>>>>> af00f32e
        // TODO: Consider if previous_query_ids need to be passed down through tool calls
      };

      // *** CRITICAL STEP ***
      // Send TOOL_USE_RESULT *before* awaiting the recursive apiChat call.
      // This ensures the UI knows this tool finished before the next phase starts.
      chunkCallback({
        name: 'TOOL_USE_RESULT',
        data: {
          tool_name: toolRequest.tool_name,
          tool_use_id: toolRequest.tool_use_id,
          result_json: resultForUI, // Send the raw result to UI
          status: status,
        },
      });

      // Now, continue the chat flow with the tool response
      this.outputChannel.info(`Continuing chat after ${toolRequest.tool_name} result.`);
      await this.apiChat(continuationPayload, chunkCallback);
    } catch (error: any) {
      if (this.currentAbortController?.signal.aborted) {
        this.outputChannel.warn(`_runTool aborted during execution: ${toolRequest.tool_name}`);
        return;
      }
      this.logger.error(`Error running tool ${toolRequest.tool_name}: ${error.message}`);
      this.outputChannel.error(`Error running tool ${toolRequest.tool_name}: ${error.message}`, error);
      this.onError(error);
      status = 'error';
      resultForUI = { error: error.message }; // Set result to error message for UI

      // Send error result back to UI
      // No recursive apiChat call should happen on error.
      chunkCallback({
        name: 'TOOL_USE_RESULT',
        data: {
          tool_name: toolRequest.tool_name,
          tool_use_id: toolRequest.tool_use_id,
          result_json: resultForUI,
          status: status,
        },
      });
      // Do NOT continue chat if the tool itself failed critically
      const toolUseRetryPayload = {
        message_id: messageId, // Pass original message ID for context if needed by UI later
        write_mode: toolRequest.write_mode,
        is_tool_response: true,
        tool_use_failed: true,
        tool_use_response: {
          tool_name: toolRequest.tool_name,
          tool_use_id: toolRequest.tool_use_id,
          response: {
            message: 'Tool use failed, you might want to retry',
            error_message: error.message,
          },
        },
<<<<<<< HEAD
        os_name: await getOSName(),
        shell: getShell()

      }
=======
        os_name: osName(),
        shell: getShell(),
      };
>>>>>>> af00f32e
      await this.apiChat(toolUseRetryPayload, chunkCallback);
    }
  }

  /**
   * Structures the raw tool result into the format expected by the backend's tool_use_response.
   */
  private _structureToolResponse(toolName: string, rawResult: any): any {
    switch (toolName) {
      case 'related_code_searcher':
        return { RELEVANT_CHUNKS: rawResult };
      case 'focused_snippets_searcher':
        return { batch_chunks_search: rawResult };
      case 'file_path_searcher':
        return { file_path_search: rawResult };
      case 'execute_command':
        return { execute_command_result: rawResult };
      default:
        // For unknown or simple tools, return the result directly (though handled earlier now)
        return rawResult;
    }
  }

  // --- Specific Tool Implementations ---

  private async _runRelatedCodeSearcher(
    repoPath: string,
    params: { search_query?: string; paths?: string[] },
  ): Promise<any> {
    const query = params.search_query || '';
    // const focusFiles = params.paths || []; // Currently unused based on original code?
    const currentSessionId = getSessionId();

    if (!currentSessionId) {
      throw new Error('Session ID is required for related_code_searcher');
    }
    this.outputChannel.info(`Executing related_code_searcher: query="${query.substring(0, 50)}..."`);

    const result = await fetchRelevantChunks({
      repo_path: repoPath,
      query: query,
      focus_files: [], // Explicitly empty based on original logic
      focus_directories: [],
      focus_chunks: [],
      // Uncomment and use focusFiles if needed:
      // focus_files: focusFiles,
      session_id: currentSessionId,
      session_type: SESSION_TYPE,
    });

    return result.relevant_chunks || []; // Return chunks or empty array
  }

  private async _runFocusedSnippetsSearcher(repoPath: string, params: { search_terms?: SearchTerm[] }): Promise<any> {
    const searchTerms = params.search_terms;
    if (!searchTerms || !searchTerms.length) {
      throw new Error("Missing 'search_terms' parameter for focused_snippets_searcher");
    }
    this.outputChannel.info(`Executing focused_snippets_searcher with ${searchTerms.length} terms.`);
    // return this._fetchBatchChunksSearch(repoPath, searchTerms);
    return this._fetchBatchChunksSearch(repoPath, searchTerms);
  }

  private async _runFilePathSearcher(
    repoPath: string,
    params: { directory?: string; search_terms?: string[] },
  ): Promise<any> {
    const directory = params.directory;
    const searchTerms = params.search_terms; // Optional
    this.outputChannel.info(
      `Executing file_path_searcher: directory="${directory}", terms="${searchTerms?.join(', ')}"`,
    );
    // return this._fetchFilePathSearch(repoPath, directory || "", searchTerms);
    return this._fetchFilePathSearch(repoPath, directory || '', searchTerms);
  }

  async apiClearChat() {
    // Implementation for clearing chat on the backend.
  }
  /**
   * Stops the currently active chat stream, if any.
   */
  async stopChat(): Promise<void> {
    if (this.currentAbortController) {
      this.currentAbortController.abort();
      this.outputChannel.warn('Stopping active chat request...');
      // The finally block in apiChat handles unregistering and nulling the controller
    } else {
      this.outputChannel.info('No active chat request to stop.');
    }
  }

  async apiSaveSession() {
    // Implementation for saving the chat session.
  }

  async apiChatSetting() {
    // Implementation for updating chat settings.
  }
}<|MERGE_RESOLUTION|>--- conflicted
+++ resolved
@@ -1,45 +1,4 @@
 // import * as path from 'node:path';
-<<<<<<< HEAD
-import { join } from "path";
-import * as vscode from "vscode";
-import { DiffViewManager } from "../diff/DiffManager";
-import { SidebarProvider } from "../panels/SidebarProvider";
-import { binaryApi } from "../services/api/axios";
-import { API_ENDPOINTS } from "../services/api/endpoints";
-import { QuerySolverService } from "../services/chat/ChatService";
-import { fetchRelevantChunks } from "../clients/common/websocketHandlers";
-import {
-  getActiveRepo,
-  getSessionId,
-  setSessionId,
-} from "../utilities/contextManager";
-import { HistoryService } from "../services/history/HistoryService";
-import { FocusChunksService } from "../services/focusChunks/focusChunksService";
-import { AuthService } from "../services/auth/AuthService";
-import {
-  registerApiChatTask,
-  unregisterApiChatTask,
-} from "./ChatCancellationManager";
-import { SESSION_TYPE } from "../constants";
-import {
-  ChatPayload,
-  ChunkCallback,
-  Chunk,
-  ToolRequest,
-  CurrentDiffRequest,
-  SearchTerm,
-} from "../types";
-import { SingletonLogger } from "../utilities/Singleton-logger";
-import * as fs from "fs";
-import * as path from "path";
-import { UsageTrackingManager } from "../usageTracking/UsageTrackingManager";
-import { UsageTrackingRequest } from "../types";
-import { getShell } from "../terminal/utils/shell";
-import { TerminalManager } from "../terminal/TerminalManager";
-import { DEFAULT_TERMINAL_TIMEOUT } from "../config";
-import { getOSName } from "../utilities/osName";
-
-=======
 import { join } from 'path';
 import * as vscode from 'vscode';
 import { DiffViewManager } from '../diff/DiffManager';
@@ -60,11 +19,10 @@
 import * as path from 'path';
 import { UsageTrackingManager } from '../usageTracking/UsageTrackingManager';
 import { UsageTrackingRequest } from '../types';
-import osName from 'os-name';
 import { getShell } from '../terminal/utils/shell';
 import { TerminalManager } from '../terminal/TerminalManager';
 import { DEFAULT_TERMINAL_TIMEOUT } from '../config';
->>>>>>> af00f32e
+import { getOSName } from '../utilities/osName';
 
 export class ChatManager {
   private querySolverService = new QuerySolverService(this.context);
@@ -956,13 +914,8 @@
           tool_use_id: toolRequest.tool_use_id,
           response: structuredResponse, // Use the structured response for the backend
         },
-<<<<<<< HEAD
         os_name: await getOSName(),
-        shell: getShell()
-=======
-        os_name: osName(),
         shell: getShell(),
->>>>>>> af00f32e
         // TODO: Consider if previous_query_ids need to be passed down through tool calls
       };
 
@@ -1018,16 +971,9 @@
             error_message: error.message,
           },
         },
-<<<<<<< HEAD
         os_name: await getOSName(),
-        shell: getShell()
-
-      }
-=======
-        os_name: osName(),
         shell: getShell(),
       };
->>>>>>> af00f32e
       await this.apiChat(toolUseRetryPayload, chunkCallback);
     }
   }
