--- conflicted
+++ resolved
@@ -186,17 +186,14 @@
       }
       delete payload.is_tool_response;
 
-      this.outputChannel.info(`Payload ; 
-
-        
+      this.outputChannel.info(`Payload ;
+
+
       ${JSON.stringify(payload)}`);
 
       const querySolverIterator = await this.querySolverService.querySolver(payload);
       let currentToolRequest: any = null;
-<<<<<<< HEAD
-=======
       let currentDiffRequest: any = null;
->>>>>>> 7ae0bac8
 
       for await (const event of querySolverIterator) {
         switch (event.type) {
@@ -288,7 +285,7 @@
                 const modifiedFiles = await this.getModifiedRequest(currentDiffRequest);
                 await this.handleModifiedFiles(modifiedFiles, active_repo);
               }
-  
+
               currentDiffRequest = null;
             } else {
               chunkCallback({ name: event.type, data: event.content });
@@ -302,7 +299,7 @@
       }
       // Signal end of stream.
       chunkCallback({ name: 'end', data: {} });
-  
+
     } catch (error) {
       this.outputChannel.error(`Error during apiChat: ${error}`);
     }
@@ -311,18 +308,18 @@
 
   public async getModifiedRequest(currentDiffRequest: CurrentDiffRequest) : Promise<Record<string, string>> {
     this.outputChannel.info(`Running diff tool for file ${currentDiffRequest.filepath}`);
-  
+
     const active_repo = getActiveRepo();
     if (!active_repo) {
       throw new Error('Active repository is not defined.');
     }
-  
+
     // Parse accumulated diff content to extract necessary params
     const raw_udiff = currentDiffRequest.raw_diff;
     const payload_key = currentDiffRequest.filepath;
-  
+
     this.outputChannel.info("getting modified file from binary");
-  
+
     // Call the external function to fetch the modified file
     const result = await this.fetchModifiedFile(
       active_repo,
@@ -338,10 +335,10 @@
       return {};
     }
     this.outputChannel.info(`Modified file: ${JSON.stringify(result)}`);
-  
+
     return result;
   }
-  
+
 
   public async fetchModifiedFile(
     repo_path: string,
@@ -357,9 +354,6 @@
 
       );
 
-<<<<<<< HEAD
-
-=======
       return response.status === 200 ? response.data : "failed";
     } catch (error) {
       console.error("Error while applying diff:", error);
@@ -374,26 +368,25 @@
   ): Promise<void> {
     for (const [relative_path, content] of Object.entries(modifiedFiles)) {
       const fullPath = join(active_repo, relative_path);
-      
-  
+
+
       // // Check if file exists
       // if (!existsSync(fullPath)) {
       //   // Ensure parent directories exist
       //   const fs = await import('fs/promises');
       //   await fs.mkdir(join(fullPath, '..'), { recursive: true });
-  
+
       //   // Create a new file with the provided content
       //   writeFileSync(fullPath, content);
       // } else {
       //   // File exists, update it with the new content
       //   writeFileSync(fullPath, content);
       // }
-  
+
       await this.diffViewManager.openDiffView({ path : fullPath, content });
     }
   }
-  
->>>>>>> 7ae0bac8
+
 
 
   async runTool(toolRequest: ToolRequest, message_id: string | undefined) {
@@ -402,61 +395,6 @@
     switch (toolRequest.tool_name) {
       case 'related_code_searcher':
         this.outputChannel.info("The tool use request:", JSON.stringify(toolRequest));
-<<<<<<< HEAD
-      const active_repo = this.context.workspaceState.get<string>('activeRepo');
-      if (!active_repo) {
-        throw new Error('Active repository is not defined.');
-      }
-
-      // Parse accumulatedContent to extract the search query and paths (used as focus_files).
-      const parsedContent = JSON.parse(toolRequest.accumulatedContent);
-      const searchQuery: string = parsedContent.search_query || '';
-      const focusFiles: string[] = parsedContent.paths || [];
-
-      this.outputChannel.info("Running code_searcher tool with query");
-      // Call the external function to fetch relevant chunks.
-      const result = await fetchRelevantChunks({
-        repo_path: active_repo,
-        query: searchQuery,
-        // Uncomment and use focusFiles if needed:
-        // focus_files: focusFiles,
-      });
-
-      // Define the callback to send chunk data.
-      const chunkCallback = (chunkData: unknown) => {
-        this.sidebarProvider?.sendMessageToSidebar({
-          // Use the same ID so that the front-end resolver knows which generator to push data into.
-          id: message_id,
-          command: 'chunk',
-          data: chunkData,
-        });
-      };
-
-      if (result) {
-        const payloadData = {
-          message_id: message_id,
-          tool_use_response: {
-            tool_name: toolRequest.tool_name,
-            tool_use_id: toolRequest.tool_use_id,
-            response: {
-              RELEVANT_CHUNKS: result
-            }
-          }
-        };
-
-        this.outputChannel.info(`Code searcher payload: ${JSON.stringify(payloadData)}`);
-        await this.apiChat(payloadData, chunkCallback);
-        return JSON.stringify({ result: 'Completed Tool use ' });
-      }
-
-      this.outputChannel.info(`Code searcher result: ${JSON.stringify(result)}`);
-
-      return JSON.stringify({ result: 'Tool Failed' });
-
-      case 'ask_user_input':
-        return JSON.stringify({ result: 'User input requested' });
-
-=======
         const active_repo = this.context.workspaceState.get<string>('activeRepo');
         if (!active_repo) {
           throw new Error('Active repository is not defined.');
@@ -508,7 +446,6 @@
 
         return JSON.stringify({ completed: false });
 
->>>>>>> 7ae0bac8
       default:
         this.outputChannel.warn(`Unknown tool: ${toolRequest.tool_name}`);
         return JSON.stringify({ completed: true });
