--- conflicted
+++ resolved
@@ -33,34 +33,22 @@
                             this.configManager.fetchAndStoreConfig();
                             this.context.workspaceState.update("authToken", response.data.encrypted_session_data);
                             this.context.workspaceState.update("isAuthenticated", true);
-<<<<<<< HEAD
                             vscode.commands.executeCommand("setContext", "deputydev.isAuthenticated", true);
                             return response.data.status;
                         } else {
                             this.context.workspaceState.update("isAuthenticated", false);
                             vscode.commands.executeCommand("setContext", "deputydev.isAuthenticated", false);
-=======
-                            return response.data.status;
-                        } else {
-                            this.context.workspaceState.update("isAuthenticated", false);
->>>>>>> 8539e288
                             return 'NOT_AUTHENTICATED';
                         }
                     } else {
                         this.context.workspaceState.update("isAuthenticated", false);
-<<<<<<< HEAD
                         vscode.commands.executeCommand("setContext", "deputydev.isAuthenticated", false);
-=======
->>>>>>> 8539e288
                         return 'NOT_AUTHENTICATED';
                     }
                 }
             } catch (error) {
                 this.context.workspaceState.update("isAuthenticated", false);
-<<<<<<< HEAD
                 vscode.commands.executeCommand("setContext", "deputydev.isAuthenticated", false);
-=======
->>>>>>> 8539e288
                 this.logger.error('Error while polling session');
                 return 'AUTHENTICATION_FAILED';
             }
@@ -88,6 +76,7 @@
                 }
                 this.context.globalState.update("userData", userData)
                 this.context.workspaceState.update("isAuthenticated", true);
+                this.context.workspaceState.update("isAuthenticated", true);
                 return true;
                 // return false;
             } else if (response.data.status === 'EXPIRED') {
@@ -101,33 +90,25 @@
                         this.context.globalState.update("userData", userData)
                         this.context.workspaceState.update("authToken", response.data.encrypted_session_data);
                         this.context.workspaceState.update("isAuthenticated", true);
+                        this.context.workspaceState.update("isAuthenticated", true);
                         return true;
                         // return false;
                     }
                 } else {
                     this.context.workspaceState.update("isAuthenticated", false);
-<<<<<<< HEAD
                     vscode.commands.executeCommand("setContext", "deputydev.isAuthenticated", false);
-=======
->>>>>>> 8539e288
                     return false;
                     // return true;
                 }
             } else {
                 this.context.workspaceState.update("isAuthenticated", false);
-<<<<<<< HEAD
                 vscode.commands.executeCommand("setContext", "deputydev.isAuthenticated", false);
-=======
->>>>>>> 8539e288
                 return false;
                 // return true;
             }
         } catch (error) {
             this.context.workspaceState.update("isAuthenticated", false);
-<<<<<<< HEAD
             vscode.commands.executeCommand("setContext", "deputydev.isAuthenticated", false);
-=======
->>>>>>> 8539e288
             this.logger.error("Authentication failed, please try again later.")
             throw error
         }
