// File: src/extension.ts

import * as vscode from 'vscode';
import { DiffViewManager } from './diff/DiffManager';
import { InlineDiffViewManager } from './diff/InlineDiffManager'; //inline diff manager
import { DiffEditorViewManager } from './diff/SideDiffManager'; // side-by-side diff manager
import { registerCodeEditorMenuCommand } from './panels/CodeEditorMenu';
import { SidebarProvider } from './panels/SidebarProvider';
import { WorkspaceManager } from './code_syncing/WorkspaceManager';
import { AuthenticationManager } from './auth/AuthenticationManager';
import { ChatManager } from './chat/ChatManager';
import ConfigManager from './utilities/ConfigManager';
import { setExtensionContext } from './utilities/contextManager';
<<<<<<< HEAD
import { WebviewFocusListener } from './code_syncing/WebviewFocusListener';
import {deleteSessionId} from './utilities/contextManager';
=======
import { WebviewFocusListener } from './embedding/WebviewFocusListener';
import { deleteSessionId } from './utilities/contextManager';
>>>>>>> 63bba8bc
import { HistoryService } from './services/history/HistoryService';
import { InlineEditManager } from './edit/inlineEdit';
let outputChannel: vscode.LogOutputChannel;


export function activate(context: vscode.ExtensionContext) {
<<<<<<< HEAD
  const outputChannelName = vscode.workspace
    .getConfiguration('deputydev')
    .get<string>('outputChannelName', 'DeputyDev'); // Default to 'DeputyDev'
  
  outputChannel = vscode.window.createOutputChannel(outputChannelName, { log: true });
  setExtensionContext(context,outputChannel);
=======
  outputChannel = vscode.window.createOutputChannel('DeputyDev', { log: true });
  setExtensionContext(context, outputChannel);
>>>>>>> 63bba8bc
  deleteSessionId();

  outputChannel.info('Extension "DeputyDev" is now active!');
  const configManager = ConfigManager;


  // 1) Authentication Flow
  const authenticationManager = new AuthenticationManager(context);
  authenticationManager.validateCurrentSession().then((status) => {
    outputChannel.info(`Authentication result: ${status}`);
    if (status) {
      outputChannel.info('User is authenticated.');
      sidebarProvider.sendMessageToSidebar('AUTHENTICATED')
      sidebarProvider.setViewType("chat")
    } else {
      outputChannel.info('User is not authenticated.');
      sidebarProvider.sendMessageToSidebar('NOT_AUTHENTICATED')
      sidebarProvider.setViewType("auth")
    }
  }).catch((error) => {
    outputChannel.error(`Authentication failed: ${error}`);
    sidebarProvider.sendMessageToSidebar('NOT_AUTHENTICATED')
    // sidebarProvider.setViewType("auth")
    sidebarProvider.setViewType("chat")

  })

  //  2) Choose & Initialize a Diff View Manager
  const inlineDiffEnable = vscode.workspace
    .getConfiguration('deputydev')
    .get('inlineDiff.enable');

  let diffViewManager: DiffViewManager;
  if (inlineDiffEnable) {
    // inline diff view manager
    const inlineDiffViewManager = new InlineDiffViewManager(
      context,
      outputChannel,
    );
    context.subscriptions.push(inlineDiffViewManager);
    diffViewManager = inlineDiffViewManager;
  } else {
    // diff editor diff manager
    const diffEditorDiffManager = new DiffEditorViewManager(
      context,
      outputChannel,
    );
    context.subscriptions.push(diffEditorDiffManager);
    diffViewManager = diffEditorDiffManager;
  }





  const chatService = new ChatManager(context, outputChannel, diffViewManager);
  const inlineEditManager = new InlineEditManager(context, outputChannel, chatService);
  inlineEditManager.editThisCode();
  inlineEditManager.codeLenseForInlineEdit();


  const historyService = new HistoryService();


  // //  * 3) Register Custom TextDocumentContentProvider
  // const diffContentProvider = new DiffContentProvider();
  // const providerReg = vscode.workspace.registerTextDocumentContentProvider(
  //   'my-diff-scheme',
  //   diffContentProvider
  // );
  // context.subscriptions.push(providerReg);

  //  4) Register the Sidebar (webview)
  const sidebarProvider = new SidebarProvider(context, context.extensionUri, diffViewManager, outputChannel, chatService, historyService);
  context.subscriptions.push(
    vscode.window.registerWebviewViewProvider('deputydev-sidebar', sidebarProvider, { webviewOptions: { retainContextWhenHidden: true } })
  );

  //  * 5) Example: Register a code editor context command  (might remove it)
  registerCodeEditorMenuCommand(context, sidebarProvider);

  chatService.setSidebarProvider(sidebarProvider);




  // const fileWatcher = new FileWatcher(outputChannel);
  // context.subscriptions.push(fileWatcher);



  //  6) Register "closeApp" command
  context.subscriptions.push(
    vscode.commands.registerCommand('deputydev.closeApp', () => {
      vscode.commands.executeCommand('workbench.action.closeWindow');
    })
  );



  const workspaceManager = new WorkspaceManager(context, sidebarProvider, outputChannel);



  const webviewFocusListener = new WebviewFocusListener(context, sidebarProvider, workspaceManager, outputChannel);

  // const relevantPaths = workspaceManager.getWorkspaceRepos();


  //   7) Register commands for Accept/Reject etc

  // Accept changes in the active file
  // context.subscriptions.push(
  //   vscode.commands.registerCommand('deputydev.acceptChanges', async () => {
  //     const editor = vscode.window.activeTextEditor;
  //     if (!editor) {
  //       vscode.window.showErrorMessage('No active editor to accept changes for.');
  //       return;
  //     }
  //     const fileUri = editor.document.uri;
  //     outputChannel.info(`Accepting changes for ${fileUri.fsPath}`);
  //     await diffViewManager.acceptFile(fileUri.fsPath);
  //     vscode.window.showInformationMessage('Changes accepted successfully.');
  //   })
  // );

  // // Reject changes in the active file
  // context.subscriptions.push(
  //   vscode.commands.registerCommand('deputydev.rejectChanges', async () => {
  //     const editor = vscode.window.activeTextEditor;
  //     if (!editor) {
  //       vscode.window.showErrorMessage('No active editor to reject changes for.');
  //       return;
  //     }
  //     const fileUri = editor.document.uri;
  //     await diffViewManager.rejectFile(fileUri.fsPath);
  //     vscode.window.showInformationMessage('Changes rejected successfully.');
  //   })
  // );

  // // If you want commands for accepting or rejecting ALL tracked files:
  // context.subscriptions.push(
  //   vscode.commands.registerCommand('deputydev.acceptAllChanges', async () => {
  //     outputChannel.info(`Accepting changes for all file`);
  //     await diffViewManager.acceptAllFile();
  //     vscode.window.showInformationMessage('All changes accepted.');
  //   })
  // );
  // context.subscriptions.push(
  //   vscode.commands.registerCommand('deputydev.rejectAllChanges', async () => {
  //     await diffViewManager.rejectAllFile();
  //     vscode.window.showInformationMessage('All changes rejected.');
  //   })
  // );

  // Command to open a diff view for any file path + new content
  context.subscriptions.push(
    vscode.commands.registerCommand('deputydev.openDiffView', async (path: string, content: string) => {
      if (!diffViewManager) {
        vscode.window.showErrorMessage('Diff view manager is not initialized.');
        return;
      }
      try {
        await diffViewManager.openDiffView({ path, content });
        vscode.window.showInformationMessage(`Diff view opened for ${path}`);
      } catch (error) {
        outputChannel.error(`Failed to open diff view: ${error}`);
        vscode.window.showErrorMessage('Failed to open diff view.');
      }
    })
  );



  // add button click
  context.subscriptions.push(
    vscode.commands.registerCommand('deputydev.AddButtonClick', () => {
      outputChannel.info('Add button clicked!');
      sidebarProvider.newChat();
      deleteSessionId();
    }),
  );

  // setting button click
  context.subscriptions.push(
    vscode.commands.registerCommand('deputydev.SettingButtonClick', () => {
      outputChannel.info('Setting button clicked!');
      sidebarProvider.setViewType('setting');
    }),
  );


  //  8) Show the output channel if needed & start server

  chatService.start();
  outputChannel.show();
}

export function deactivate() {
  outputChannel?.info('Extension "DeputyDev" is now deactivated!');
}

<|MERGE_RESOLUTION|>--- conflicted
+++ resolved
@@ -11,30 +11,20 @@
 import { ChatManager } from './chat/ChatManager';
 import ConfigManager from './utilities/ConfigManager';
 import { setExtensionContext } from './utilities/contextManager';
-<<<<<<< HEAD
 import { WebviewFocusListener } from './code_syncing/WebviewFocusListener';
 import {deleteSessionId} from './utilities/contextManager';
-=======
-import { WebviewFocusListener } from './embedding/WebviewFocusListener';
-import { deleteSessionId } from './utilities/contextManager';
->>>>>>> 63bba8bc
 import { HistoryService } from './services/history/HistoryService';
 import { InlineEditManager } from './edit/inlineEdit';
 let outputChannel: vscode.LogOutputChannel;
 
 
 export function activate(context: vscode.ExtensionContext) {
-<<<<<<< HEAD
   const outputChannelName = vscode.workspace
     .getConfiguration('deputydev')
     .get<string>('outputChannelName', 'DeputyDev'); // Default to 'DeputyDev'
-  
+
   outputChannel = vscode.window.createOutputChannel(outputChannelName, { log: true });
   setExtensionContext(context,outputChannel);
-=======
-  outputChannel = vscode.window.createOutputChannel('DeputyDev', { log: true });
-  setExtensionContext(context, outputChannel);
->>>>>>> 63bba8bc
   deleteSessionId();
 
   outputChannel.info('Extension "DeputyDev" is now active!');
