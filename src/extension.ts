import * as vscode from "vscode";
import { SidebarProvider } from "./panels/SidebarProvider";
import { WorkspaceManager } from "./code_syncing/WorkspaceManager";
import { AuthenticationManager } from "./auth/AuthenticationManager";
import { ChatManager } from "./chat/ChatManager";
import { ReferenceManager } from "./references/ReferenceManager";
import { ConfigManager } from "./utilities/ConfigManager";
import {
  setExtensionContext,
  setSidebarProvider,
  clearWorkspaceStorage,
  deleteSessionId,
  getActiveRepo,
} from "./utilities/contextManager";
import { WebviewFocusListener } from "./code_syncing/WebviewFocusListener";
import { HistoryService } from "./services/history/HistoryService";
import { InlineChatEditManager } from "./inlineChatEdit/inlineChatEdit";
import { AuthService } from "./services/auth/AuthService";
import { UsageTrackingManager } from "./usageTracking/UsageTrackingManager";
import { ServerManager } from "./binaryUp/ServerManager";
import { getBinaryHost } from "./config";
import { binaryApi } from "./services/api/axios";
import { API_ENDPOINTS } from "./services/api/endpoints";
import { ProfileUiService } from "./services/profileUi/profileUiService";
import { BackgroundPinger } from "./binaryUp/BackgroundPinger";
import { createOutputChannel } from "./utilities/outputChannelFlag";
import { Logger } from "./utilities/Logger";
import { ThemeManager } from "./utilities/vscodeThemeManager";
import { isNotCompatible } from "./utilities/checkOsVersion";
<<<<<<< HEAD
import { DiffManager } from "./diff/diffManager";



=======
import { FeedbackService } from "./services/feedback/feedbackService";
import { ContinueNewWorkspace } from "./terminal/workspace/ContinueNewWorkspace";
import { TerminalManager } from "./terminal/TerminalManager";
import { createNewWorkspaceFn } from "./terminal/workspace/CreateNewWorkspace";
import { UserQueryEnhancerService } from "./services/userQueryEnhancer/userQueryEnhancerService";
>>>>>>> 6f4c6e37
export async function activate(context: vscode.ExtensionContext) {
  const isNotCompatibleCheck = isNotCompatible();
  if (isNotCompatibleCheck) {
    return;
  }
  setExtensionContext(context);
  
  await clearWorkspaceStorage();
  const ENABLE_OUTPUT_CHANNEL = true;
  const outputChannel = createOutputChannel("DeputyDev", ENABLE_OUTPUT_CHANNEL);
  const logger = new Logger();




  // 2. Configuration Management
  const configManager = new ConfigManager(context, logger, outputChannel);
  await configManager.fetchAndStoreConfigEssentials();
  if (!(await configManager.getAllConfigEssentials())) {
    logger.error("Failed to fetch essential configuration. Aborting activation.");
    outputChannel.error("Failed to fetch essential configuration. Aborting activation.");
    vscode.window.showErrorMessage("DeputyDev failed to initialize: Could not load essential configuration.");
    return;
  }

  logger.info(`Extension "DeputyDev" is now active!`);
  outputChannel.info('Extension "DeputyDev" is now active!');

  // 3. Core Services Initialization
  const serverManager = new ServerManager(context, outputChannel, logger, configManager);
  const authenticationManager = new AuthenticationManager(context, configManager, logger);
  const authService = new AuthService();
  const historyService = new HistoryService();
  const profileService = new ProfileUiService();
  const usageTrackingManager = new UsageTrackingManager(context, outputChannel);
  const referenceService = new ReferenceManager(context, outputChannel);
  const feedBackService = new FeedbackService();
  const userQueryEnhancerService = new UserQueryEnhancerService();  
  const terminalManager = new TerminalManager(context)


  // 4. Diff View Manager Initialization
  const inlineDiffEnable = vscode.workspace
    .getConfiguration("deputydev")
    .get("inlineDiff.enable");

<<<<<<< HEAD
=======
  let diffViewManager: DiffViewManager;
  if (inlineDiffEnable) {
    // inline diff view manager
    const inlineDiffViewManager = new InlineDiffViewManager(
      context,
      outputChannel
    );
    context.subscriptions.push(inlineDiffViewManager);
    diffViewManager = inlineDiffViewManager;
  } else {
    // diff editor diff manager
    const diffEditorDiffManager = new DiffEditorViewManager(
      context,
      outputChannel
    );
    context.subscriptions.push(diffEditorDiffManager);
    diffViewManager = diffEditorDiffManager;
  }

  const chatService = new ChatManager(context, outputChannel, diffViewManager, terminalManager);
>>>>>>> 6f4c6e37

  const diffManager = new DiffManager(context, '', outputChannel, authService);
  await diffManager.init();
  const chatService = new ChatManager(context, outputChannel, diffManager);


  const continueNewWorkspace = new ContinueNewWorkspace(context, outputChannel);
  await continueNewWorkspace.init();

  //  4) Register the Sidebar (webview)
  const sidebarProvider = new SidebarProvider(
    context,
    context.extensionUri,
    diffManager,
    outputChannel,
    logger,
    chatService,
    historyService,
    authService,
    referenceService,
    configManager,
    profileService,
    usageTrackingManager,
    feedBackService,
    userQueryEnhancerService,
    continueNewWorkspace,
  );  
  context.subscriptions.push(
    vscode.window.registerWebviewViewProvider(
      "deputydev-sidebar",
      sidebarProvider,
      { webviewOptions: { retainContextWhenHidden: true } }
    )
  );

  // sidebarProvider.setViewType("loader");
  new ThemeManager(sidebarProvider, logger);

  const pinger = new BackgroundPinger(
    context,
    sidebarProvider,
    serverManager,
    outputChannel,
    logger,
    configManager
  );

  (async () => {
    // sidebarProvider.setViewType("loader");
    await serverManager.ensureBinaryExists();
    await serverManager.startServer();
    outputChannel.info("this binary host now is " + getBinaryHost());
    pinger.start();


    authenticationManager
      .validateCurrentSession()
      .then((status) => {
        outputChannel.info(`Authentication result: ${status}`);
        if (status) {
          configManager.fetchAndStoreConfig();
          sidebarProvider.initiateBinary();
          logger.info("User is authenticated.");
          outputChannel.info("User is authenticated.");
          sidebarProvider.sendMessageToSidebar("AUTHENTICATED");
          vscode.commands.executeCommand(
            "setContext",
            "deputydev.isAuthenticated",
            true
          );
          sidebarProvider.setViewType("chat");
        } else {
          logger.info("User is not authenticated.");
          outputChannel.info("User is not authenticated.");
          sidebarProvider.sendMessageToSidebar("NOT_AUTHENTICATED");
          sidebarProvider.setViewType("auth");
          vscode.commands.executeCommand(
            "setContext",
            "deputydev.isAuthenticated",
            false
          );
        }
      })
      .catch((error) => {
        logger.error(`Authentication failed, Please try again`);
        outputChannel.error(`Authentication failed: ${error}`);
        sidebarProvider.sendMessageToSidebar("NOT_AUTHENTICATED");
        sidebarProvider.setViewType("auth");
        vscode.commands.executeCommand(
          "setContext",
          "deputydev.isAuthenticated",
          false
        );
      });
  })();


  chatService.setSidebarProvider(sidebarProvider);
  setSidebarProvider(sidebarProvider);
  // authenticationManager.setSidebarProvider(sidebarProvider);

  const inlineChatEditManager = new InlineChatEditManager(
    context,
    outputChannel,
    logger,
    chatService,
    sidebarProvider,
    diffManager
  );
  inlineChatEditManager.inlineEdit();
  inlineChatEditManager.inlineChat();
  inlineChatEditManager.inlineChatEditQuickFixes();
  //  6) Register "closeApp" command
  context.subscriptions.push(
    vscode.commands.registerCommand("deputydev.closeApp", () => {
      vscode.commands.executeCommand("workbench.action.closeWindow");
    })
  );

  const workspaceManager = new WorkspaceManager(
    context,
    sidebarProvider,
    outputChannel,
    configManager
  );

  new WebviewFocusListener(
    context,
    sidebarProvider,
    workspaceManager,
    outputChannel
  );

  const relevantPaths = workspaceManager.getWorkspaceRepos();

<<<<<<< HEAD
=======



  // 7) Register commands for Accept/Reject etc
  //
  // Accept changes in the active file
  context.subscriptions.push(
    vscode.commands.registerCommand("deputydev.acceptChanges", async () => {
      const editor = vscode.window.activeTextEditor;
      if (!editor) {
        vscode.window.showErrorMessage(
          "No active editor to accept changes for."
        );
        return;
      }
      const fileUri = editor.document.uri;
      outputChannel.info(`Accepting changes for ${fileUri.fsPath}`);
      await diffViewManager.acceptFile(fileUri.fsPath);
      vscode.window.showInformationMessage("Changes accepted successfully.");
    })
  );

  // Reject changes in the active file
  context.subscriptions.push(
    vscode.commands.registerCommand("deputydev.rejectChanges", async () => {
      const editor = vscode.window.activeTextEditor;
      if (!editor) {
        vscode.window.showErrorMessage(
          "No active editor to reject changes for."
        );
        return;
      }
      const fileUri = editor.document.uri;
      outputChannel.info(`rejecting changes for ${fileUri.fsPath}`);
      await diffViewManager.rejectFile(fileUri.fsPath);
      vscode.window.showInformationMessage("Changes rejected successfully.");
    })
  );

  // If you want commands for accepting or rejecting ALL tracked files:
  context.subscriptions.push(
    vscode.commands.registerCommand("deputydev.acceptAllChanges", async () => {
      outputChannel.info(`Accepting changes for all file`);
      await diffViewManager.acceptAllFile();
      vscode.window.showInformationMessage("All changes accepted.");
    })
  );
  context.subscriptions.push(
    vscode.commands.registerCommand("deputydev.rejectAllChanges", async () => {
      await diffViewManager.rejectAllFile();
      vscode.window.showInformationMessage("All changes rejected.");
    })
  );

  // Command to open a diff view for any file path + new content
  context.subscriptions.push(
    vscode.commands.registerCommand(
      "deputydev.openDiffView",
      async (path: string, content: string) => {
        if (!diffViewManager) {
          vscode.window.showErrorMessage(
            "Diff view manager is not initialized."
          );
          return;
        }
        try {
          await diffViewManager.openDiffView({ path, content });
          vscode.window.showInformationMessage(`Diff view opened for ${path}`);
        } catch (error) {
          outputChannel.error(`Failed to open diff view: ${error}`);
          vscode.window.showErrorMessage("Failed to open diff view.");
        }
      }
    )
  );
>>>>>>> 6f4c6e37

  // add button click
  context.subscriptions.push(
    vscode.commands.registerCommand("deputydev.AddButtonClick", () => {
      chatService.stopChat(), outputChannel.info("Add button clicked!");
      sidebarProvider.newChat();
    })
  );

  // profile button click
  context.subscriptions.push(
    vscode.commands.registerCommand("deputydev.UserProfile", () => {
      outputChannel.info("Profile button clicked!");
      sidebarProvider.setViewType("profile");
    })
  );

  // history button click
  context.subscriptions.push(
    vscode.commands.registerCommand("deputydev.HistoryButtonClick", () => {
      outputChannel.info("Setting button clicked!");
      sidebarProvider.setViewType("history");
    })
  );


	context.subscriptions.push(
		vscode.commands.registerCommand("deputydev.addTerminalOutputToChat", async () => {
			const terminal = vscode.window.activeTerminal
			if (!terminal) {
				return
			}

			// Save current clipboard content
			const tempCopyBuffer = await vscode.env.clipboard.readText()

			try {
				// Copy the *existing* terminal selection (without selecting all)
				await vscode.commands.executeCommand("workbench.action.terminal.copySelection")

				// Get copied content
				let terminalContents = (await vscode.env.clipboard.readText()).trim()

				// Restore original clipboard content
				await vscode.env.clipboard.writeText(tempCopyBuffer)

				if (!terminalContents) {
					// No terminal content was copied (either nothing selected or some error)
					return
				}

				// Send to sidebar provider
				sidebarProvider.addSelectedTerminalOutputToChat(terminalContents)
			} catch (error) {
				// Ensure clipboard is restored even if an error occurs
				await vscode.env.clipboard.writeText(tempCopyBuffer)
        logger.error("Failed to get terminal contents", error)
				vscode.window.showErrorMessage("Failed to get terminal contents")
			}
		}),
	)

  context.subscriptions.push(
<<<<<<< HEAD
    //   vscode.commands.registerCommand("deputydev.OpenFAQ", () => {
    //     vscode.env.openExternal(vscode.Uri.parse("https://your-faq-url.com"));
    // }),

=======
>>>>>>> 6f4c6e37
    vscode.commands.registerCommand("deputydev.ViewLogs", () => {
      logger.showCurrentProcessLogs();
    })
  );

  outputChannel.info(
    `these are the repos stored in the workspace ${JSON.stringify(context.workspaceState.get("workspace-storage"))}`
  );


}

export async function deactivate() {
  // await binaryApi().get(API_ENDPOINTS.SHUTDOWN);
  deleteSessionId();
}<|MERGE_RESOLUTION|>--- conflicted
+++ resolved
@@ -27,18 +27,15 @@
 import { Logger } from "./utilities/Logger";
 import { ThemeManager } from "./utilities/vscodeThemeManager";
 import { isNotCompatible } from "./utilities/checkOsVersion";
-<<<<<<< HEAD
 import { DiffManager } from "./diff/diffManager";
 
 
 
-=======
 import { FeedbackService } from "./services/feedback/feedbackService";
 import { ContinueNewWorkspace } from "./terminal/workspace/ContinueNewWorkspace";
 import { TerminalManager } from "./terminal/TerminalManager";
 import { createNewWorkspaceFn } from "./terminal/workspace/CreateNewWorkspace";
 import { UserQueryEnhancerService } from "./services/userQueryEnhancer/userQueryEnhancerService";
->>>>>>> 6f4c6e37
 export async function activate(context: vscode.ExtensionContext) {
   const isNotCompatibleCheck = isNotCompatible();
   if (isNotCompatibleCheck) {
@@ -85,34 +82,10 @@
     .getConfiguration("deputydev")
     .get("inlineDiff.enable");
 
-<<<<<<< HEAD
-=======
-  let diffViewManager: DiffViewManager;
-  if (inlineDiffEnable) {
-    // inline diff view manager
-    const inlineDiffViewManager = new InlineDiffViewManager(
-      context,
-      outputChannel
-    );
-    context.subscriptions.push(inlineDiffViewManager);
-    diffViewManager = inlineDiffViewManager;
-  } else {
-    // diff editor diff manager
-    const diffEditorDiffManager = new DiffEditorViewManager(
-      context,
-      outputChannel
-    );
-    context.subscriptions.push(diffEditorDiffManager);
-    diffViewManager = diffEditorDiffManager;
-  }
-
-  const chatService = new ChatManager(context, outputChannel, diffViewManager, terminalManager);
->>>>>>> 6f4c6e37
 
   const diffManager = new DiffManager(context, '', outputChannel, authService);
   await diffManager.init();
-  const chatService = new ChatManager(context, outputChannel, diffManager);
-
+  const chatService = new ChatManager(context, outputChannel, diffManager, terminalManager);
 
   const continueNewWorkspace = new ContinueNewWorkspace(context, outputChannel);
   await continueNewWorkspace.init();
@@ -243,84 +216,6 @@
 
   const relevantPaths = workspaceManager.getWorkspaceRepos();
 
-<<<<<<< HEAD
-=======
-
-
-
-  // 7) Register commands for Accept/Reject etc
-  //
-  // Accept changes in the active file
-  context.subscriptions.push(
-    vscode.commands.registerCommand("deputydev.acceptChanges", async () => {
-      const editor = vscode.window.activeTextEditor;
-      if (!editor) {
-        vscode.window.showErrorMessage(
-          "No active editor to accept changes for."
-        );
-        return;
-      }
-      const fileUri = editor.document.uri;
-      outputChannel.info(`Accepting changes for ${fileUri.fsPath}`);
-      await diffViewManager.acceptFile(fileUri.fsPath);
-      vscode.window.showInformationMessage("Changes accepted successfully.");
-    })
-  );
-
-  // Reject changes in the active file
-  context.subscriptions.push(
-    vscode.commands.registerCommand("deputydev.rejectChanges", async () => {
-      const editor = vscode.window.activeTextEditor;
-      if (!editor) {
-        vscode.window.showErrorMessage(
-          "No active editor to reject changes for."
-        );
-        return;
-      }
-      const fileUri = editor.document.uri;
-      outputChannel.info(`rejecting changes for ${fileUri.fsPath}`);
-      await diffViewManager.rejectFile(fileUri.fsPath);
-      vscode.window.showInformationMessage("Changes rejected successfully.");
-    })
-  );
-
-  // If you want commands for accepting or rejecting ALL tracked files:
-  context.subscriptions.push(
-    vscode.commands.registerCommand("deputydev.acceptAllChanges", async () => {
-      outputChannel.info(`Accepting changes for all file`);
-      await diffViewManager.acceptAllFile();
-      vscode.window.showInformationMessage("All changes accepted.");
-    })
-  );
-  context.subscriptions.push(
-    vscode.commands.registerCommand("deputydev.rejectAllChanges", async () => {
-      await diffViewManager.rejectAllFile();
-      vscode.window.showInformationMessage("All changes rejected.");
-    })
-  );
-
-  // Command to open a diff view for any file path + new content
-  context.subscriptions.push(
-    vscode.commands.registerCommand(
-      "deputydev.openDiffView",
-      async (path: string, content: string) => {
-        if (!diffViewManager) {
-          vscode.window.showErrorMessage(
-            "Diff view manager is not initialized."
-          );
-          return;
-        }
-        try {
-          await diffViewManager.openDiffView({ path, content });
-          vscode.window.showInformationMessage(`Diff view opened for ${path}`);
-        } catch (error) {
-          outputChannel.error(`Failed to open diff view: ${error}`);
-          vscode.window.showErrorMessage("Failed to open diff view.");
-        }
-      }
-    )
-  );
->>>>>>> 6f4c6e37
 
   // add button click
   context.subscriptions.push(
@@ -384,13 +279,6 @@
 	)
 
   context.subscriptions.push(
-<<<<<<< HEAD
-    //   vscode.commands.registerCommand("deputydev.OpenFAQ", () => {
-    //     vscode.env.openExternal(vscode.Uri.parse("https://your-faq-url.com"));
-    // }),
-
-=======
->>>>>>> 6f4c6e37
     vscode.commands.registerCommand("deputydev.ViewLogs", () => {
       logger.showCurrentProcessLogs();
     })
