--- conflicted
+++ resolved
@@ -29,7 +29,6 @@
 import { FeedbackService } from './services/feedback/feedbackService';
 import { ContinueNewWorkspace } from './terminal/workspace/ContinueNewWorkspace';
 import { TerminalManager } from './terminal/TerminalManager';
-import { createNewWorkspaceFn } from './terminal/workspace/CreateNewWorkspace';
 import { UserQueryEnhancerService } from './services/userQueryEnhancer/userQueryEnhancerService';
 import { updateTerminalSettings } from './utilities/setDefaultSettings';
 export async function activate(context: vscode.ExtensionContext) {
@@ -40,12 +39,8 @@
   setExtensionContext(context);
 
   await clearWorkspaceStorage();
-<<<<<<< HEAD
+  await updateTerminalSettings(context);
   const ENABLE_OUTPUT_CHANNEL = true;
-=======
-  await updateTerminalSettings(context);
-  const ENABLE_OUTPUT_CHANNEL = false;
->>>>>>> c6a92a5f
   const outputChannel = createOutputChannel('DeputyDev', ENABLE_OUTPUT_CHANNEL);
   const logger = new Logger();
 
@@ -176,73 +171,7 @@
 
   new WebviewFocusListener(context, sidebarProvider, workspaceManager, outputChannel);
 
-<<<<<<< HEAD
   const relevantPaths = workspaceManager.getWorkspaceRepos();
-=======
-  // 7) Register commands for Accept/Reject etc
-  //
-  // Accept changes in the active file
-  context.subscriptions.push(
-    vscode.commands.registerCommand('deputydev.acceptChanges', async () => {
-      const editor = vscode.window.activeTextEditor;
-      if (!editor) {
-        vscode.window.showErrorMessage('No active editor to accept changes for.');
-        return;
-      }
-      const fileUri = editor.document.uri;
-      outputChannel.info(`Accepting changes for ${fileUri.fsPath}`);
-      await diffViewManager.acceptFile(fileUri.fsPath);
-      vscode.window.showInformationMessage('Changes accepted successfully.');
-    }),
-  );
-
-  // Reject changes in the active file
-  context.subscriptions.push(
-    vscode.commands.registerCommand('deputydev.rejectChanges', async () => {
-      const editor = vscode.window.activeTextEditor;
-      if (!editor) {
-        vscode.window.showErrorMessage('No active editor to reject changes for.');
-        return;
-      }
-      const fileUri = editor.document.uri;
-      outputChannel.info(`rejecting changes for ${fileUri.fsPath}`);
-      await diffViewManager.rejectFile(fileUri.fsPath);
-      vscode.window.showInformationMessage('Changes rejected successfully.');
-    }),
-  );
-
-  // If you want commands for accepting or rejecting ALL tracked files:
-  context.subscriptions.push(
-    vscode.commands.registerCommand('deputydev.acceptAllChanges', async () => {
-      outputChannel.info(`Accepting changes for all file`);
-      await diffViewManager.acceptAllFile();
-      vscode.window.showInformationMessage('All changes accepted.');
-    }),
-  );
-  context.subscriptions.push(
-    vscode.commands.registerCommand('deputydev.rejectAllChanges', async () => {
-      await diffViewManager.rejectAllFile();
-      vscode.window.showInformationMessage('All changes rejected.');
-    }),
-  );
-
-  // Command to open a diff view for any file path + new content
-  context.subscriptions.push(
-    vscode.commands.registerCommand('deputydev.openDiffView', async (path: string, content: string) => {
-      if (!diffViewManager) {
-        vscode.window.showErrorMessage('Diff view manager is not initialized.');
-        return;
-      }
-      try {
-        await diffViewManager.openDiffView({ path, content });
-        vscode.window.showInformationMessage(`Diff view opened for ${path}`);
-      } catch (error) {
-        outputChannel.error(`Failed to open diff view: ${error}`);
-        vscode.window.showErrorMessage('Failed to open diff view.');
-      }
-    }),
-  );
->>>>>>> c6a92a5f
 
   // add button click
   context.subscriptions.push(
