<<<<<<< HEAD
import * as vscode from "vscode";
import { SidebarProvider } from "./panels/SidebarProvider";
import { WorkspaceManager } from "./code_syncing/WorkspaceManager";
import { AuthenticationManager } from "./auth/AuthenticationManager";
import { ChatManager } from "./chat/ChatManager";
import { ReferenceManager } from "./references/ReferenceManager";
import { ConfigManager } from "./utilities/ConfigManager";
=======
// File: src/extension.ts

import * as vscode from 'vscode';
import { DiffViewManager } from './diff/DiffManager';
import { InlineDiffViewManager } from './diff/InlineDiffManager';
import { DiffEditorViewManager } from './diff/SideDiffManager';
import { SidebarProvider } from './panels/SidebarProvider';
import { WorkspaceManager } from './code_syncing/WorkspaceManager';
import { AuthenticationManager } from './auth/AuthenticationManager';
import { ChatManager } from './chat/ChatManager';
import { ReferenceManager } from './references/ReferenceManager';
import { ConfigManager } from './utilities/ConfigManager';
>>>>>>> 43c58e05
import {
  setExtensionContext,
  setSidebarProvider,
  clearWorkspaceStorage,
  deleteSessionId,
<<<<<<< HEAD
} from "./utilities/contextManager";
import { WebviewFocusListener } from "./code_syncing/WebviewFocusListener";
import { HistoryService } from "./services/history/HistoryService";
import { InlineChatEditManager } from "./inlineChatEdit/inlineChatEdit";
import { AuthService } from "./services/auth/AuthService";
import { UsageTrackingManager } from "./usageTracking/UsageTrackingManager";
import { ServerManager } from "./binaryUp/ServerManager";
import { getBinaryHost } from "./config";
import { ProfileUiService } from "./services/profileUi/profileUiService";
import { BackgroundPinger } from "./binaryUp/BackgroundPinger";
import { createOutputChannel } from "./utilities/outputChannelFlag";
import { Logger } from "./utilities/Logger";
import { ThemeManager } from "./utilities/vscodeThemeManager";
import { isNotCompatible } from "./utilities/checkOsVersion";
import { DiffManager } from "./diff/diffManager";



import { FeedbackService } from "./services/feedback/feedbackService";
import { ContinueNewWorkspace } from "./terminal/workspace/ContinueNewWorkspace";
import { TerminalManager } from "./terminal/TerminalManager";
import { UserQueryEnhancerService } from "./services/userQueryEnhancer/userQueryEnhancerService";
=======
} from './utilities/contextManager';
import { WebviewFocusListener } from './code_syncing/WebviewFocusListener';
import { HistoryService } from './services/history/HistoryService';
import { InlineChatEditManager } from './inlineChatEdit/inlineChatEdit';
import { AuthService } from './services/auth/AuthService';
import { UsageTrackingManager } from './usageTracking/UsageTrackingManager';
import { ServerManager } from './binaryUp/ServerManager';
import { getBinaryHost } from './config';
import { binaryApi } from './services/api/axios';
import { API_ENDPOINTS } from './services/api/endpoints';
import { ProfileUiService } from './services/profileUi/profileUiService';
import { BackgroundPinger } from './binaryUp/BackgroundPinger';
import { createOutputChannel } from './utilities/outputChannelFlag';
import { Logger } from './utilities/Logger';
import { ThemeManager } from './utilities/vscodeThemeManager';
import { isNotCompatible } from './utilities/checkOsVersion';
import { FeedbackService } from './services/feedback/feedbackService';
import { ContinueNewWorkspace } from './terminal/workspace/ContinueNewWorkspace';
import { TerminalManager } from './terminal/TerminalManager';
import { UserQueryEnhancerService } from './services/userQueryEnhancer/userQueryEnhancerService';
>>>>>>> 43c58e05
export async function activate(context: vscode.ExtensionContext) {
  const isNotCompatibleCheck = isNotCompatible();
  if (isNotCompatibleCheck) {
    return;
  }
  setExtensionContext(context);

  await clearWorkspaceStorage();
<<<<<<< HEAD
  const ENABLE_OUTPUT_CHANNEL = true;
  const outputChannel = createOutputChannel("DeputyDev", ENABLE_OUTPUT_CHANNEL);
=======
  const ENABLE_OUTPUT_CHANNEL = false;
  const outputChannel = createOutputChannel('DeputyDev', ENABLE_OUTPUT_CHANNEL);
>>>>>>> 43c58e05
  const logger = new Logger();

  // 2. Configuration Management
  const configManager = new ConfigManager(context, logger, outputChannel);
  await configManager.fetchAndStoreConfigEssentials();
  if (!(await configManager.getAllConfigEssentials())) {
    logger.error('Failed to fetch essential configuration. Aborting activation.');
    outputChannel.error('Failed to fetch essential configuration. Aborting activation.');
    vscode.window.showErrorMessage('DeputyDev failed to initialize: Could not load essential configuration.');
    return;
  }

  logger.info(`Extension "DeputyDev" is now active!`);
  outputChannel.info('Extension "DeputyDev" is now active!');

  // 3. Core Services Initialization
  const serverManager = new ServerManager(context, outputChannel, logger, configManager);
  const authenticationManager = new AuthenticationManager(context, configManager, logger);
  const authService = new AuthService();
  const historyService = new HistoryService();
  const profileService = new ProfileUiService();
  const usageTrackingManager = new UsageTrackingManager(context, outputChannel);
  const referenceService = new ReferenceManager(context, outputChannel);
  const feedBackService = new FeedbackService();
  const userQueryEnhancerService = new UserQueryEnhancerService();
  const terminalManager = new TerminalManager(context);

  // 4. Diff View Manager Initialization
  const inlineDiffEnable = vscode.workspace.getConfiguration('deputydev').get('inlineDiff.enable');

<<<<<<< HEAD

  const diffManager = new DiffManager(context, '', outputChannel, authService);
  await diffManager.init();
  const chatService = new ChatManager(context, outputChannel, diffManager, terminalManager);

=======
  let diffViewManager: DiffViewManager;
  if (inlineDiffEnable) {
    // inline diff view manager
    const inlineDiffViewManager = new InlineDiffViewManager(context, outputChannel);
    context.subscriptions.push(inlineDiffViewManager);
    diffViewManager = inlineDiffViewManager;
  } else {
    // diff editor diff manager
    const diffEditorDiffManager = new DiffEditorViewManager(context, outputChannel);
    context.subscriptions.push(diffEditorDiffManager);
    diffViewManager = diffEditorDiffManager;
  }

  const chatService = new ChatManager(context, outputChannel, diffViewManager, terminalManager);

  // //  * 3) Register Custom TextDocumentContentProvider
  // const diffContentProvider = new DiffContentProvider();
  // const providerReg = vscode.workspace.registerTextDocumentContentProvider(
  //   'my-diff-scheme',
  //   diffContentProvider
  // );
  // context.subscriptions.push(providerReg);

>>>>>>> 43c58e05
  const continueNewWorkspace = new ContinueNewWorkspace(context, outputChannel);
  await continueNewWorkspace.init();

  //  4) Register the Sidebar (webview)
  const sidebarProvider = new SidebarProvider(
    context,
    context.extensionUri,
    diffManager,
    outputChannel,
    logger,
    chatService,
    historyService,
    authService,
    referenceService,
    configManager,
    profileService,
    usageTrackingManager,
    feedBackService,
    userQueryEnhancerService,
    continueNewWorkspace,
  );
  context.subscriptions.push(
    vscode.window.registerWebviewViewProvider('deputydev-sidebar', sidebarProvider, {
      webviewOptions: { retainContextWhenHidden: true },
    }),
  );

  // sidebarProvider.setViewType("loader");
  new ThemeManager(sidebarProvider, logger);

  const pinger = new BackgroundPinger(context, sidebarProvider, serverManager, outputChannel, logger, configManager);

  (async () => {
    // sidebarProvider.setViewType("loader");
    await serverManager.ensureBinaryExists();
    await serverManager.startServer();
    outputChannel.info('this binary host now is ' + getBinaryHost());
    pinger.start();

    authenticationManager
      .validateCurrentSession()
      .then((status) => {
        outputChannel.info(`Authentication result: ${status}`);
        if (status) {
          configManager.fetchAndStoreConfig();
          sidebarProvider.initiateBinary();
          logger.info('User is authenticated.');
          outputChannel.info('User is authenticated.');
          sidebarProvider.sendMessageToSidebar('AUTHENTICATED');
          vscode.commands.executeCommand('setContext', 'deputydev.isAuthenticated', true);
          sidebarProvider.setViewType('chat');
        } else {
          logger.info('User is not authenticated.');
          outputChannel.info('User is not authenticated.');
          sidebarProvider.sendMessageToSidebar('NOT_AUTHENTICATED');
          sidebarProvider.setViewType('auth');
          vscode.commands.executeCommand('setContext', 'deputydev.isAuthenticated', false);
        }
      })
      .catch((error) => {
        logger.error(`Authentication failed, Please try again`);
        outputChannel.error(`Authentication failed: ${error}`);
        sidebarProvider.sendMessageToSidebar('NOT_AUTHENTICATED');
        sidebarProvider.setViewType('auth');
        vscode.commands.executeCommand('setContext', 'deputydev.isAuthenticated', false);
      });
  })();

  chatService.setSidebarProvider(sidebarProvider);
  setSidebarProvider(sidebarProvider);
  // authenticationManager.setSidebarProvider(sidebarProvider);

<<<<<<< HEAD
  const inlineChatEditManager = new InlineChatEditManager(
    context,
    outputChannel,
    logger,
    chatService,
    sidebarProvider,
    diffManager
  );
=======
  const inlineChatEditManager = new InlineChatEditManager(context, outputChannel, logger, chatService, sidebarProvider);
>>>>>>> 43c58e05
  inlineChatEditManager.inlineEdit();
  inlineChatEditManager.inlineChat();
  inlineChatEditManager.inlineChatEditQuickFixes();
  //  6) Register "closeApp" command
  context.subscriptions.push(
    vscode.commands.registerCommand('deputydev.closeApp', () => {
      vscode.commands.executeCommand('workbench.action.closeWindow');
    }),
  );

  const workspaceManager = new WorkspaceManager(context, sidebarProvider, outputChannel, configManager);

  new WebviewFocusListener(context, sidebarProvider, workspaceManager, outputChannel);

  const relevantPaths = workspaceManager.getWorkspaceRepos();

<<<<<<< HEAD
=======
  // 7) Register commands for Accept/Reject etc
  //
  // Accept changes in the active file
  context.subscriptions.push(
    vscode.commands.registerCommand('deputydev.acceptChanges', async () => {
      const editor = vscode.window.activeTextEditor;
      if (!editor) {
        vscode.window.showErrorMessage('No active editor to accept changes for.');
        return;
      }
      const fileUri = editor.document.uri;
      outputChannel.info(`Accepting changes for ${fileUri.fsPath}`);
      await diffViewManager.acceptFile(fileUri.fsPath);
      vscode.window.showInformationMessage('Changes accepted successfully.');
    }),
  );

  // Reject changes in the active file
  context.subscriptions.push(
    vscode.commands.registerCommand('deputydev.rejectChanges', async () => {
      const editor = vscode.window.activeTextEditor;
      if (!editor) {
        vscode.window.showErrorMessage('No active editor to reject changes for.');
        return;
      }
      const fileUri = editor.document.uri;
      outputChannel.info(`rejecting changes for ${fileUri.fsPath}`);
      await diffViewManager.rejectFile(fileUri.fsPath);
      vscode.window.showInformationMessage('Changes rejected successfully.');
    }),
  );

  // If you want commands for accepting or rejecting ALL tracked files:
  context.subscriptions.push(
    vscode.commands.registerCommand('deputydev.acceptAllChanges', async () => {
      outputChannel.info(`Accepting changes for all file`);
      await diffViewManager.acceptAllFile();
      vscode.window.showInformationMessage('All changes accepted.');
    }),
  );
  context.subscriptions.push(
    vscode.commands.registerCommand('deputydev.rejectAllChanges', async () => {
      await diffViewManager.rejectAllFile();
      vscode.window.showInformationMessage('All changes rejected.');
    }),
  );

  // Command to open a diff view for any file path + new content
  context.subscriptions.push(
    vscode.commands.registerCommand('deputydev.openDiffView', async (path: string, content: string) => {
      if (!diffViewManager) {
        vscode.window.showErrorMessage('Diff view manager is not initialized.');
        return;
      }
      try {
        await diffViewManager.openDiffView({ path, content });
        vscode.window.showInformationMessage(`Diff view opened for ${path}`);
      } catch (error) {
        outputChannel.error(`Failed to open diff view: ${error}`);
        vscode.window.showErrorMessage('Failed to open diff view.');
      }
    }),
  );
>>>>>>> 43c58e05

  // add button click
  context.subscriptions.push(
    vscode.commands.registerCommand('deputydev.AddButtonClick', () => {
      chatService.stopChat();
      outputChannel.info('Add button clicked!');
      sidebarProvider.newChat();
    }),
  );

  // profile button click
  context.subscriptions.push(
    vscode.commands.registerCommand('deputydev.UserProfile', () => {
      outputChannel.info('Profile button clicked!');
      sidebarProvider.setViewType('profile');
    }),
  );

  // history button click
  context.subscriptions.push(
    vscode.commands.registerCommand('deputydev.HistoryButtonClick', () => {
      outputChannel.info('Setting button clicked!');
      sidebarProvider.setViewType('history');
    }),
  );

  context.subscriptions.push(
    vscode.commands.registerCommand('deputydev.addTerminalOutputToChat', async () => {
      const terminal = vscode.window.activeTerminal;
      if (!terminal) {
        return;
      }

      // Save current clipboard content
      const tempCopyBuffer = await vscode.env.clipboard.readText();

      try {
        // Copy the *existing* terminal selection (without selecting all)
        await vscode.commands.executeCommand('workbench.action.terminal.copySelection');

        // Get copied content
        const terminalContents = (await vscode.env.clipboard.readText()).trim();

        // Restore original clipboard content
        await vscode.env.clipboard.writeText(tempCopyBuffer);

        if (!terminalContents) {
          // No terminal content was copied (either nothing selected or some error)
          return;
        }

        // Send to sidebar provider
        sidebarProvider.addSelectedTerminalOutputToChat(terminalContents);
      } catch (error) {
        // Ensure clipboard is restored even if an error occurs
        await vscode.env.clipboard.writeText(tempCopyBuffer);
        logger.error('Failed to get terminal contents', error);
        vscode.window.showErrorMessage('Failed to get terminal contents');
      }
    }),
  );

  context.subscriptions.push(
    vscode.commands.registerCommand('deputydev.ViewLogs', () => {
      logger.showCurrentProcessLogs();
    }),
  );

  outputChannel.info(
    `these are the repos stored in the workspace ${JSON.stringify(context.workspaceState.get('workspace-storage'))}`,
  );
}

export async function deactivate() {
  // await binaryApi().get(API_ENDPOINTS.SHUTDOWN);
  deleteSessionId();
}<|MERGE_RESOLUTION|>--- conflicted
+++ resolved
@@ -1,4 +1,3 @@
-<<<<<<< HEAD
 import * as vscode from "vscode";
 import { SidebarProvider } from "./panels/SidebarProvider";
 import { WorkspaceManager } from "./code_syncing/WorkspaceManager";
@@ -6,26 +5,11 @@
 import { ChatManager } from "./chat/ChatManager";
 import { ReferenceManager } from "./references/ReferenceManager";
 import { ConfigManager } from "./utilities/ConfigManager";
-=======
-// File: src/extension.ts
-
-import * as vscode from 'vscode';
-import { DiffViewManager } from './diff/DiffManager';
-import { InlineDiffViewManager } from './diff/InlineDiffManager';
-import { DiffEditorViewManager } from './diff/SideDiffManager';
-import { SidebarProvider } from './panels/SidebarProvider';
-import { WorkspaceManager } from './code_syncing/WorkspaceManager';
-import { AuthenticationManager } from './auth/AuthenticationManager';
-import { ChatManager } from './chat/ChatManager';
-import { ReferenceManager } from './references/ReferenceManager';
-import { ConfigManager } from './utilities/ConfigManager';
->>>>>>> 43c58e05
 import {
   setExtensionContext,
   setSidebarProvider,
   clearWorkspaceStorage,
   deleteSessionId,
-<<<<<<< HEAD
 } from "./utilities/contextManager";
 import { WebviewFocusListener } from "./code_syncing/WebviewFocusListener";
 import { HistoryService } from "./services/history/HistoryService";
@@ -48,28 +32,6 @@
 import { ContinueNewWorkspace } from "./terminal/workspace/ContinueNewWorkspace";
 import { TerminalManager } from "./terminal/TerminalManager";
 import { UserQueryEnhancerService } from "./services/userQueryEnhancer/userQueryEnhancerService";
-=======
-} from './utilities/contextManager';
-import { WebviewFocusListener } from './code_syncing/WebviewFocusListener';
-import { HistoryService } from './services/history/HistoryService';
-import { InlineChatEditManager } from './inlineChatEdit/inlineChatEdit';
-import { AuthService } from './services/auth/AuthService';
-import { UsageTrackingManager } from './usageTracking/UsageTrackingManager';
-import { ServerManager } from './binaryUp/ServerManager';
-import { getBinaryHost } from './config';
-import { binaryApi } from './services/api/axios';
-import { API_ENDPOINTS } from './services/api/endpoints';
-import { ProfileUiService } from './services/profileUi/profileUiService';
-import { BackgroundPinger } from './binaryUp/BackgroundPinger';
-import { createOutputChannel } from './utilities/outputChannelFlag';
-import { Logger } from './utilities/Logger';
-import { ThemeManager } from './utilities/vscodeThemeManager';
-import { isNotCompatible } from './utilities/checkOsVersion';
-import { FeedbackService } from './services/feedback/feedbackService';
-import { ContinueNewWorkspace } from './terminal/workspace/ContinueNewWorkspace';
-import { TerminalManager } from './terminal/TerminalManager';
-import { UserQueryEnhancerService } from './services/userQueryEnhancer/userQueryEnhancerService';
->>>>>>> 43c58e05
 export async function activate(context: vscode.ExtensionContext) {
   const isNotCompatibleCheck = isNotCompatible();
   if (isNotCompatibleCheck) {
@@ -78,13 +40,8 @@
   setExtensionContext(context);
 
   await clearWorkspaceStorage();
-<<<<<<< HEAD
   const ENABLE_OUTPUT_CHANNEL = true;
   const outputChannel = createOutputChannel("DeputyDev", ENABLE_OUTPUT_CHANNEL);
-=======
-  const ENABLE_OUTPUT_CHANNEL = false;
-  const outputChannel = createOutputChannel('DeputyDev', ENABLE_OUTPUT_CHANNEL);
->>>>>>> 43c58e05
   const logger = new Logger();
 
   // 2. Configuration Management
@@ -115,37 +72,11 @@
   // 4. Diff View Manager Initialization
   const inlineDiffEnable = vscode.workspace.getConfiguration('deputydev').get('inlineDiff.enable');
 
-<<<<<<< HEAD
 
   const diffManager = new DiffManager(context, '', outputChannel, authService);
   await diffManager.init();
   const chatService = new ChatManager(context, outputChannel, diffManager, terminalManager);
 
-=======
-  let diffViewManager: DiffViewManager;
-  if (inlineDiffEnable) {
-    // inline diff view manager
-    const inlineDiffViewManager = new InlineDiffViewManager(context, outputChannel);
-    context.subscriptions.push(inlineDiffViewManager);
-    diffViewManager = inlineDiffViewManager;
-  } else {
-    // diff editor diff manager
-    const diffEditorDiffManager = new DiffEditorViewManager(context, outputChannel);
-    context.subscriptions.push(diffEditorDiffManager);
-    diffViewManager = diffEditorDiffManager;
-  }
-
-  const chatService = new ChatManager(context, outputChannel, diffViewManager, terminalManager);
-
-  // //  * 3) Register Custom TextDocumentContentProvider
-  // const diffContentProvider = new DiffContentProvider();
-  // const providerReg = vscode.workspace.registerTextDocumentContentProvider(
-  //   'my-diff-scheme',
-  //   diffContentProvider
-  // );
-  // context.subscriptions.push(providerReg);
-
->>>>>>> 43c58e05
   const continueNewWorkspace = new ContinueNewWorkspace(context, outputChannel);
   await continueNewWorkspace.init();
 
@@ -218,7 +149,6 @@
   setSidebarProvider(sidebarProvider);
   // authenticationManager.setSidebarProvider(sidebarProvider);
 
-<<<<<<< HEAD
   const inlineChatEditManager = new InlineChatEditManager(
     context,
     outputChannel,
@@ -227,9 +157,6 @@
     sidebarProvider,
     diffManager
   );
-=======
-  const inlineChatEditManager = new InlineChatEditManager(context, outputChannel, logger, chatService, sidebarProvider);
->>>>>>> 43c58e05
   inlineChatEditManager.inlineEdit();
   inlineChatEditManager.inlineChat();
   inlineChatEditManager.inlineChatEditQuickFixes();
@@ -246,72 +173,6 @@
 
   const relevantPaths = workspaceManager.getWorkspaceRepos();
 
-<<<<<<< HEAD
-=======
-  // 7) Register commands for Accept/Reject etc
-  //
-  // Accept changes in the active file
-  context.subscriptions.push(
-    vscode.commands.registerCommand('deputydev.acceptChanges', async () => {
-      const editor = vscode.window.activeTextEditor;
-      if (!editor) {
-        vscode.window.showErrorMessage('No active editor to accept changes for.');
-        return;
-      }
-      const fileUri = editor.document.uri;
-      outputChannel.info(`Accepting changes for ${fileUri.fsPath}`);
-      await diffViewManager.acceptFile(fileUri.fsPath);
-      vscode.window.showInformationMessage('Changes accepted successfully.');
-    }),
-  );
-
-  // Reject changes in the active file
-  context.subscriptions.push(
-    vscode.commands.registerCommand('deputydev.rejectChanges', async () => {
-      const editor = vscode.window.activeTextEditor;
-      if (!editor) {
-        vscode.window.showErrorMessage('No active editor to reject changes for.');
-        return;
-      }
-      const fileUri = editor.document.uri;
-      outputChannel.info(`rejecting changes for ${fileUri.fsPath}`);
-      await diffViewManager.rejectFile(fileUri.fsPath);
-      vscode.window.showInformationMessage('Changes rejected successfully.');
-    }),
-  );
-
-  // If you want commands for accepting or rejecting ALL tracked files:
-  context.subscriptions.push(
-    vscode.commands.registerCommand('deputydev.acceptAllChanges', async () => {
-      outputChannel.info(`Accepting changes for all file`);
-      await diffViewManager.acceptAllFile();
-      vscode.window.showInformationMessage('All changes accepted.');
-    }),
-  );
-  context.subscriptions.push(
-    vscode.commands.registerCommand('deputydev.rejectAllChanges', async () => {
-      await diffViewManager.rejectAllFile();
-      vscode.window.showInformationMessage('All changes rejected.');
-    }),
-  );
-
-  // Command to open a diff view for any file path + new content
-  context.subscriptions.push(
-    vscode.commands.registerCommand('deputydev.openDiffView', async (path: string, content: string) => {
-      if (!diffViewManager) {
-        vscode.window.showErrorMessage('Diff view manager is not initialized.');
-        return;
-      }
-      try {
-        await diffViewManager.openDiffView({ path, content });
-        vscode.window.showInformationMessage(`Diff view opened for ${path}`);
-      } catch (error) {
-        outputChannel.error(`Failed to open diff view: ${error}`);
-        vscode.window.showErrorMessage('Failed to open diff view.');
-      }
-    }),
-  );
->>>>>>> 43c58e05
 
   // add button click
   context.subscriptions.push(
