// File: src/extension.ts

import * as vscode from "vscode";
import * as os from "os";
import { DiffViewManager } from "./diff/DiffManager";
<<<<<<< HEAD
import { DeputyDevDiffViewManager } from "./diff/InlineDiffManager"; //inline diff manager
import { DiffEditorViewManager } from "./diff/SideDiffManager"; // side-by-side diff manager
=======
import { InlineDiffViewManager } from "./diff/InlineDiffManager";
import { DiffEditorViewManager } from "./diff/SideDiffManager";
>>>>>>> 77238ff9
import { SidebarProvider } from "./panels/SidebarProvider";
import { WorkspaceManager } from "./code_syncing/WorkspaceManager";
import { AuthenticationManager } from "./auth/AuthenticationManager";
import { ChatManager } from "./chat/ChatManager";
import { ReferenceManager } from "./references/ReferenceManager";
import { ConfigManager } from "./utilities/ConfigManager";
import {
  setExtensionContext,
  setSidebarProvider,
  clearWorkspaceStorage,
  deleteSessionId,
} from "./utilities/contextManager";
import { WebviewFocusListener } from "./code_syncing/WebviewFocusListener";
import { HistoryService } from "./services/history/HistoryService";
import { InlineChatEditManager } from "./inlineChatEdit/inlineChatEdit";
import { AuthService } from "./services/auth/AuthService";
import { UsageTrackingManager } from "./usageTracking/UsageTrackingManager";
import { ServerManager } from "./binaryUp/ServerManager";
import { getBinaryHost } from "./config";
import { binaryApi } from "./services/api/axios";
import { API_ENDPOINTS } from "./services/api/endpoints";
import { ProfileUiService } from "./services/profileUi/profileUiService";
import { BackgroundPinger } from "./binaryUp/BackgroundPinger";
import { createOutputChannel } from "./utilities/outputChannelFlag";
import { Logger } from "./utilities/Logger";
import { ThemeManager } from "./utilities/vscodeThemeManager";
<<<<<<< HEAD
import { DiffEditorProvider } from "./diff/customTextEditor";
import { InMemoryFsProvider } from "./diff/fsProvider";
=======
import { isNotCompatible } from "./utilities/checkOsVersion";
>>>>>>> 77238ff9
export async function activate(context: vscode.ExtensionContext) {
  // context reset from past session
  const isNotCompatibleCheck = isNotCompatible();
  if (isNotCompatibleCheck) {
    return;
  }
  setExtensionContext(context);
  await clearWorkspaceStorage();
  const ENABLE_OUTPUT_CHANNEL = true;
  const outputChannel = createOutputChannel("DeputyDev", ENABLE_OUTPUT_CHANNEL);
  const logger = new Logger();



  // 2. Configuration Management
  const configManager = new ConfigManager(context, logger, outputChannel);
  await configManager.fetchAndStoreConfigEssentials();
  if (!(await configManager.getAllConfigEssentials())) {
    logger.error("Failed to fetch essential configuration. Aborting activation.");
    outputChannel.error("Failed to fetch essential configuration. Aborting activation.");
    vscode.window.showErrorMessage("DeputyDev failed to initialize: Could not load essential configuration.");
    return;
  }

  logger.info(`Extension "DeputyDev" is now active!`);
  outputChannel.info('Extension "DeputyDev" is now active!');

  // 3. Core Services Initialization
  const serverManager = new ServerManager(context, outputChannel, logger, configManager);
  const authenticationManager = new AuthenticationManager(context, configManager, logger);
  const authService = new AuthService();
  const historyService = new HistoryService();
  const profileService = new ProfileUiService();
  const usageTrackingManager = new UsageTrackingManager(context, outputChannel);
  const referenceService = new ReferenceManager(context, outputChannel);


  // 4. Diff View Manager Initialization
  const inlineDiffEnable = vscode.workspace
    .getConfiguration("deputydev")
    .get("inlineDiff.enable");

  let diffViewManager: DiffViewManager;
  if (inlineDiffEnable) {
    // inline diff view manager
    const inlineDiffViewManager = new DeputyDevDiffViewManager(
      context,
      outputChannel
    );
    context.subscriptions.push(inlineDiffViewManager);
    diffViewManager = inlineDiffViewManager;
  } else {
    // diff editor diff manager
    const diffEditorDiffManager = new DiffEditorViewManager(
      context,
      outputChannel
    );
    context.subscriptions.push(diffEditorDiffManager);
    diffViewManager = diffEditorDiffManager;
  }

  const chatService = new ChatManager(context, outputChannel, diffViewManager);

  // //  * 3) Register Custom TextDocumentContentProvider
  // const diffContentProvider = new DiffContentProvider();
  // const providerReg = vscode.workspace.registerTextDocumentContentProvider(
  //   'my-diff-scheme',
  //   diffContentProvider
  // );
  // context.subscriptions.push(providerReg);

  //  4) Register the Sidebar (webview)
  const sidebarProvider = new SidebarProvider(
    context,
    context.extensionUri,
    diffViewManager,
    outputChannel,
    logger,
    chatService,
    historyService,
    authService,
    referenceService,
    configManager,
    profileService,
    usageTrackingManager
  );
  context.subscriptions.push(
    vscode.window.registerWebviewViewProvider(
      "deputydev-sidebar",
      sidebarProvider,
      { webviewOptions: { retainContextWhenHidden: true } }
    )
  );

  context.subscriptions.push(
    vscode.workspace.registerFileSystemProvider('deputydev-custom', new InMemoryFsProvider(), { isReadonly: false })
  );


  context.subscriptions.push(
    vscode.window.registerCustomEditorProvider(
      DiffEditorProvider.viewType,
      new DiffEditorProvider(context),
      {
        webviewOptions: {
          retainContextWhenHidden: true
        },
        supportsMultipleEditorsPerDocument: false
      }
    )
  );


  // sidebarProvider.setViewType("loader");
  new ThemeManager(sidebarProvider, logger);

  const pinger = new BackgroundPinger(
    sidebarProvider,
    serverManager,
    outputChannel,
    logger,
    configManager
  );

  (async () => {
    // sidebarProvider.setViewType("loader");
    await serverManager.ensureBinaryExists();
    await serverManager.startServer();
    outputChannel.info("this binary host now is " + getBinaryHost());
    pinger.start();


    authenticationManager
      .validateCurrentSession()
      .then((status) => {
        outputChannel.info(`Authentication result: ${status}`);
        if (status) {
          configManager.fetchAndStoreConfig();
          sidebarProvider.initiateBinary();
          logger.info("User is authenticated.");
          outputChannel.info("User is authenticated.");
          sidebarProvider.sendMessageToSidebar("AUTHENTICATED");
          vscode.commands.executeCommand(
            "setContext",
            "deputydev.isAuthenticated",
            true
          );
          sidebarProvider.setViewType("chat");
        } else {
          logger.info("User is not authenticated.");
          outputChannel.info("User is not authenticated.");
          sidebarProvider.sendMessageToSidebar("NOT_AUTHENTICATED");
          sidebarProvider.setViewType("auth");
          vscode.commands.executeCommand(
            "setContext",
            "deputydev.isAuthenticated",
            false
          );
        }
      })
      .catch((error) => {
        logger.error(`Authentication failed, Please try again`);
        outputChannel.error(`Authentication failed: ${error}`);
        sidebarProvider.sendMessageToSidebar("NOT_AUTHENTICATED");
        sidebarProvider.setViewType("auth");
        vscode.commands.executeCommand(
          "setContext",
          "deputydev.isAuthenticated",
          false
        );
      });
  })();


  chatService.setSidebarProvider(sidebarProvider);
  setSidebarProvider(sidebarProvider);
  // authenticationManager.setSidebarProvider(sidebarProvider);

  const inlineChatEditManager = new InlineChatEditManager(
    context,
    outputChannel,
    logger,
    chatService,
    sidebarProvider
  );
  inlineChatEditManager.inlineEdit();
  inlineChatEditManager.inlineChat();
  inlineChatEditManager.inlineChatEditQuickFixes();

  //  6) Register "closeApp" command
  context.subscriptions.push(
    vscode.commands.registerCommand("deputydev.closeApp", () => {
      vscode.commands.executeCommand("workbench.action.closeWindow");
    })
  );

  const workspaceManager = new WorkspaceManager(
    context,
    sidebarProvider,
    outputChannel,
    configManager
  );

  new WebviewFocusListener(
    context,
    sidebarProvider,
    workspaceManager,
    outputChannel
  );

  const relevantPaths = workspaceManager.getWorkspaceRepos();

  // 7) Register commands for Accept/Reject etc
  //
  // Accept changes in the active file
  context.subscriptions.push(
    vscode.commands.registerCommand("deputydev.acceptChanges", async () => {
      const editor = vscode.window.activeTextEditor;
      if (!editor) {
        vscode.window.showErrorMessage(
          "No active editor to accept changes for."
        );
        return;
      }
      const fileUri = editor.document.uri;
      outputChannel.info(`Accepting changes for ${fileUri.fsPath}`);
      await diffViewManager.acceptFile(fileUri.fsPath);
      vscode.window.showInformationMessage("Changes accepted successfully.");
    })
  );

  // Reject changes in the active file
  context.subscriptions.push(
    vscode.commands.registerCommand("deputydev.rejectChanges", async () => {
      const editor = vscode.window.activeTextEditor;
      if (!editor) {
        vscode.window.showErrorMessage(
          "No active editor to reject changes for."
        );
        return;
      }
      const fileUri = editor.document.uri;
      outputChannel.info(`rejecting changes for ${fileUri.fsPath}`);
      await diffViewManager.rejectFile(fileUri.fsPath);
      vscode.window.showInformationMessage("Changes rejected successfully.");
    })
  );

  // If you want commands for accepting or rejecting ALL tracked files:
  context.subscriptions.push(
    vscode.commands.registerCommand("deputydev.acceptAllChanges", async () => {
      outputChannel.info(`Accepting changes for all file`);
      await diffViewManager.acceptAllFile();
      vscode.window.showInformationMessage("All changes accepted.");
    })
  );
  context.subscriptions.push(
    vscode.commands.registerCommand("deputydev.rejectAllChanges", async () => {
      await diffViewManager.rejectAllFile();
      vscode.window.showInformationMessage("All changes rejected.");
    })
  );

  // Command to open a diff view for any file path + new content
  context.subscriptions.push(
    vscode.commands.registerCommand(
      "deputydev.openDiffView",
      async (path: string, content: string) => {
        if (!diffViewManager) {
          vscode.window.showErrorMessage(
            "Diff view manager is not initialized."
          );
          return;
        }
        try {
          await diffViewManager.openDiffView({ path, content });
          vscode.window.showInformationMessage(`Diff view opened for ${path}`);
        } catch (error) {
          outputChannel.error(`Failed to open diff view: ${error}`);
          vscode.window.showErrorMessage("Failed to open diff view.");
        }
      }
    )
  );

  // add button click
  context.subscriptions.push(
    vscode.commands.registerCommand("deputydev.AddButtonClick", () => {
      chatService.stopChat(), outputChannel.info("Add button clicked!");
      sidebarProvider.newChat();
    })
  );

  // profile button click
  context.subscriptions.push(
    vscode.commands.registerCommand("deputydev.UserProfile", () => {
      outputChannel.info("Profile button clicked!");
      sidebarProvider.setViewType("profile");
    })
  );

  // history button click
  context.subscriptions.push(
    vscode.commands.registerCommand("deputydev.HistoryButtonClick", () => {
      outputChannel.info("Setting button clicked!");
      sidebarProvider.setViewType("history");
    })
  );

  context.subscriptions.push(
  //   vscode.commands.registerCommand("deputydev.OpenFAQ", () => {
  //     vscode.env.openExternal(vscode.Uri.parse("https://your-faq-url.com"));
  // }),
  
    vscode.commands.registerCommand("deputydev.ViewLogs", () => {
      logger.showCurrentProcessLogs();
    })
  );
  
  outputChannel.info(
    `these are the repos stored in the workspace ${JSON.stringify(context.workspaceState.get("workspace-storage"))}`
  );


}

export async function deactivate() {
  await binaryApi().get(API_ENDPOINTS.SHUTDOWN);
  deleteSessionId();
}<|MERGE_RESOLUTION|>--- conflicted
+++ resolved
@@ -3,13 +3,8 @@
 import * as vscode from "vscode";
 import * as os from "os";
 import { DiffViewManager } from "./diff/DiffManager";
-<<<<<<< HEAD
 import { DeputyDevDiffViewManager } from "./diff/InlineDiffManager"; //inline diff manager
 import { DiffEditorViewManager } from "./diff/SideDiffManager"; // side-by-side diff manager
-=======
-import { InlineDiffViewManager } from "./diff/InlineDiffManager";
-import { DiffEditorViewManager } from "./diff/SideDiffManager";
->>>>>>> 77238ff9
 import { SidebarProvider } from "./panels/SidebarProvider";
 import { WorkspaceManager } from "./code_syncing/WorkspaceManager";
 import { AuthenticationManager } from "./auth/AuthenticationManager";
@@ -36,12 +31,9 @@
 import { createOutputChannel } from "./utilities/outputChannelFlag";
 import { Logger } from "./utilities/Logger";
 import { ThemeManager } from "./utilities/vscodeThemeManager";
-<<<<<<< HEAD
 import { DiffEditorProvider } from "./diff/customTextEditor";
 import { InMemoryFsProvider } from "./diff/fsProvider";
-=======
 import { isNotCompatible } from "./utilities/checkOsVersion";
->>>>>>> 77238ff9
 export async function activate(context: vscode.ExtensionContext) {
   // context reset from past session
   const isNotCompatibleCheck = isNotCompatible();
