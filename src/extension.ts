// File: src/extension.ts

import * as vscode from 'vscode';
import { DiffViewManager } from './diff/DiffManager';
import { InlineDiffViewManager } from './diff/InlineDiffManager'; //inline diff manager
import { DiffEditorViewManager } from './diff/SideDiffManager'; // side-by-side diff manager
import { registerCodeEditorMenuCommand } from './panels/CodeEditorMenu';
import { SidebarProvider } from './panels/SidebarProvider';
import { WorkspaceManager } from './code_syncing/WorkspaceManager';
import { AuthenticationManager } from './auth/AuthenticationManager';
import { ChatManager } from './chat/ChatManager';
import { ReferenceManager } from './references/ReferenceManager';
import   ConfigManager   from './utilities/ConfigManager';
import { setExtensionContext } from './utilities/contextManager';
import { WebviewFocusListener } from './code_syncing/WebviewFocusListener';
import {deleteSessionId} from './utilities/contextManager';
import { HistoryService } from './services/history/HistoryService';
let outputChannel: vscode.LogOutputChannel;


export function activate(context: vscode.ExtensionContext) {
  const outputChannelName = vscode.workspace
    .getConfiguration('deputydev')
    .get<string>('outputChannelName', 'DeputyDev'); // Default to 'DeputyDev'
  
  outputChannel = vscode.window.createOutputChannel(outputChannelName, { log: true });
  setExtensionContext(context,outputChannel);
  deleteSessionId();

  outputChannel.info('Extension "DeputyDev" is now active!');
  const configManager = ConfigManager;
  // 1) Authentication Flow
  const authenticationManager = new AuthenticationManager(context);
  authenticationManager.validateCurrentSession().then((status) => {
    outputChannel.info(`Authentication result: ${status}`);
    if (status) {
      outputChannel.info('User is authenticated.');
      sidebarProvider.sendMessageToSidebar('AUTHENTICATED')
      sidebarProvider.setViewType("chat")
    } else {
      outputChannel.info('User is not authenticated.');
      sidebarProvider.sendMessageToSidebar('NOT_AUTHENTICATED')
      sidebarProvider.setViewType("auth")
    }
  }).catch((error) => {
    outputChannel.error(`Authentication failed: ${error}`);
    sidebarProvider.sendMessageToSidebar('NOT_AUTHENTICATED')
    // sidebarProvider.setViewType("auth")
    sidebarProvider.setViewType("chat")

  })

  //  2) Choose & Initialize a Diff View Manager
  const inlineDiffEnable = vscode.workspace
    .getConfiguration('deputydev')
    .get('inlineDiff.enable');

  let diffViewManager: DiffViewManager;
  if (inlineDiffEnable) {
    // inline diff view manager
    const inlineDiffViewManager = new InlineDiffViewManager(
      context,
      outputChannel,
    );
    context.subscriptions.push(inlineDiffViewManager);
    diffViewManager = inlineDiffViewManager;
  } else {
    // diff editor diff manager
    const diffEditorDiffManager = new DiffEditorViewManager(
      context,
      outputChannel,
    );
    context.subscriptions.push(diffEditorDiffManager);
    diffViewManager = diffEditorDiffManager;
  }




<<<<<<< HEAD
  const chatService = new ChatManager(context, outputChannel);
  const referenceService = new ReferenceManager(context, outputChannel);
=======
  
  const chatService = new ChatManager(context, outputChannel, diffViewManager);
>>>>>>> 11293db9
  const historyService = new HistoryService();


  // //  * 3) Register Custom TextDocumentContentProvider
  // const diffContentProvider = new DiffContentProvider();
  // const providerReg = vscode.workspace.registerTextDocumentContentProvider(
  //   'my-diff-scheme',
  //   diffContentProvider
  // );
  // context.subscriptions.push(providerReg);

  //  4) Register the Sidebar (webview)
  const sidebarProvider = new SidebarProvider(context, context.extensionUri, diffViewManager, outputChannel, chatService, historyService, referenceService);
  context.subscriptions.push(
    vscode.window.registerWebviewViewProvider('deputydev-sidebar', sidebarProvider, { webviewOptions: { retainContextWhenHidden: true } })
  );

  //  * 5) Example: Register a code editor context command  (might remove it)
  registerCodeEditorMenuCommand(context, sidebarProvider);

  chatService.setSidebarProvider(sidebarProvider);




  // const fileWatcher = new FileWatcher(outputChannel);
  // context.subscriptions.push(fileWatcher);



  //  6) Register "closeApp" command
  context.subscriptions.push(
    vscode.commands.registerCommand('deputydev.closeApp', () => {
      vscode.commands.executeCommand('workbench.action.closeWindow');
    })
  );


  
const  workspaceManager = new WorkspaceManager(context, sidebarProvider, outputChannel);



const webviewFocusListener = new WebviewFocusListener(context,sidebarProvider, workspaceManager,outputChannel);

  // const relevantPaths = workspaceManager.getWorkspaceRepos();
  

  //   7) Register commands for Accept/Reject etc

  // Accept changes in the active file
  // context.subscriptions.push(
  //   vscode.commands.registerCommand('deputydev.acceptChanges', async () => {
  //     const editor = vscode.window.activeTextEditor;
  //     if (!editor) {
  //       vscode.window.showErrorMessage('No active editor to accept changes for.');
  //       return;
  //     }
  //     const fileUri = editor.document.uri;
  //     outputChannel.info(`Accepting changes for ${fileUri.fsPath}`);
  //     await diffViewManager.acceptFile(fileUri.fsPath);
  //     vscode.window.showInformationMessage('Changes accepted successfully.');
  //   })
  // );

  // // Reject changes in the active file
  // context.subscriptions.push(
  //   vscode.commands.registerCommand('deputydev.rejectChanges', async () => {
  //     const editor = vscode.window.activeTextEditor;
  //     if (!editor) {
  //       vscode.window.showErrorMessage('No active editor to reject changes for.');
  //       return;
  //     }
  //     const fileUri = editor.document.uri;
  //     await diffViewManager.rejectFile(fileUri.fsPath);
  //     vscode.window.showInformationMessage('Changes rejected successfully.');
  //   })
  // );

  // // If you want commands for accepting or rejecting ALL tracked files:
  // context.subscriptions.push(
  //   vscode.commands.registerCommand('deputydev.acceptAllChanges', async () => {
  //     outputChannel.info(`Accepting changes for all file`);
  //     await diffViewManager.acceptAllFile();
  //     vscode.window.showInformationMessage('All changes accepted.');
  //   })
  // );
  // context.subscriptions.push(
  //   vscode.commands.registerCommand('deputydev.rejectAllChanges', async () => {
  //     await diffViewManager.rejectAllFile();
  //     vscode.window.showInformationMessage('All changes rejected.');
  //   })
  // );

  // Command to open a diff view for any file path + new content
  context.subscriptions.push(
    vscode.commands.registerCommand('deputydev.openDiffView', async (path: string, content: string) => {
      if (!diffViewManager) {
        vscode.window.showErrorMessage('Diff view manager is not initialized.');
        return;
      }
      try {
        await diffViewManager.openDiffView({ path, content });
        vscode.window.showInformationMessage(`Diff view opened for ${path}`);
      } catch (error) {
        outputChannel.error(`Failed to open diff view: ${error}`);
        vscode.window.showErrorMessage('Failed to open diff view.');
      }
    })
  );



  // add button click
  context.subscriptions.push(
    vscode.commands.registerCommand('deputydev.AddButtonClick', () => {
      outputChannel.info('Add button clicked!');
      sidebarProvider.newChat();
      deleteSessionId();
    }),
  );

  // setting button click
  context.subscriptions.push(
    vscode.commands.registerCommand('deputydev.SettingButtonClick', () => {
      outputChannel.info('Setting button clicked!');
      sidebarProvider.setViewType('setting');
    }),
  );


  //  8) Show the output channel if needed & start server

  chatService.start();
  outputChannel.show();
}

export function deactivate() {
  outputChannel?.info('Extension "DeputyDev" is now deactivated!');
}

<|MERGE_RESOLUTION|>--- conflicted
+++ resolved
@@ -77,13 +77,11 @@
 
 
 
-<<<<<<< HEAD
-  const chatService = new ChatManager(context, outputChannel);
+  
+
+
   const referenceService = new ReferenceManager(context, outputChannel);
-=======
-  
   const chatService = new ChatManager(context, outputChannel, diffViewManager);
->>>>>>> 11293db9
   const historyService = new HistoryService();
 
 
