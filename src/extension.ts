--- conflicted
+++ resolved
@@ -46,13 +46,8 @@
 import { ActiveFileListener } from './code_syncing/ActiveFileListener';
 import { BackendClient } from './clients/backendClient';
 import { BinaryClient } from './clients/binaryClient';
-<<<<<<< HEAD
 import { IndexingService } from './services/indexing/indexingServiceNew';
-import { RelevantCodeSearcherToolService } from './services/tools/relevantCodeSearcherTool/relevantCodeSearcherToolServivce';
-=======
-import { IndexingService } from './services/indexing/indexingService';
 import { SemanticSearchToolService } from './services/tools/semanticSearchTool/SemanticSearchToolService';
->>>>>>> 1d1ff4a8
 import { setUserSystemData } from './utilities/getSystemInformation';
 import { ReviewService } from './services/codeReview/CodeReviewService';
 import { CodeReviewDiffManager } from './diff/codeReviewDiff/codeReviewDiffManager';
@@ -198,12 +193,7 @@
     outputChannel,
     configManager,
     authenticationManager,
-<<<<<<< HEAD
-    relevantCodeSearcherToolService,
-=======
-    indexingService,
     semanticSearchToolService,
->>>>>>> 1d1ff4a8
   );
   context.subscriptions.push(pinger);
   (async () => {
@@ -218,12 +208,7 @@
       getBinaryHost(), // This will be the binary host URL
       getBinaryWsHost(), // This will be the binary WebSocket host URL
     );
-<<<<<<< HEAD
-    relevantCodeSearcherToolService.init(binaryClient);
-=======
-    indexingService.init(binaryClient);
     semanticSearchToolService.init(binaryClient);
->>>>>>> 1d1ff4a8
     if (!isLocalBinary) {
       pinger.start();
     }
