--- conflicted
+++ resolved
@@ -9,12 +9,8 @@
 import { WorkspaceManager } from './code_syncing/WorkspaceManager';
 import { AuthenticationManager } from './auth/AuthenticationManager';
 import { ChatManager } from './chat/ChatManager';
-<<<<<<< HEAD
 import { ReferenceManager } from './references/ReferenceManager';
 import   ConfigManager   from './utilities/ConfigManager';
-=======
-import ConfigManager from './utilities/ConfigManager';
->>>>>>> dcf2e528
 import { setExtensionContext } from './utilities/contextManager';
 import { WebviewFocusListener } from './code_syncing/WebviewFocusListener';
 import {deleteSessionId} from './utilities/contextManager';
@@ -81,22 +77,11 @@
     diffViewManager = diffEditorDiffManager;
   }
 
-
-
-
-<<<<<<< HEAD
-  
-
-
   const referenceService = new ReferenceManager(context, outputChannel);
-=======
-
->>>>>>> dcf2e528
   const chatService = new ChatManager(context, outputChannel, diffViewManager);
   const inlineEditManager = new InlineEditManager(context, outputChannel, chatService);
   inlineEditManager.editThisCode();
   inlineEditManager.codeLenseForInlineEdit();
-
 
   const historyService = new HistoryService();
 
