// File: src/extension.ts

import * as vscode from 'vscode';
import { DiffViewManager } from './diff/DiffManager';
import { InlineDiffViewManager } from './diff/InlineDiffManager';
import { DiffEditorViewManager } from './diff/SideDiffManager';
import { SidebarProvider } from './panels/SidebarProvider';
import { WorkspaceManager } from './code_syncing/WorkspaceManager';
import { AuthenticationManager } from './auth/AuthenticationManager';
import { ChatManager } from './chat/ChatManager';
import { ReferenceManager } from './references/ReferenceManager';
import { ConfigManager } from './utilities/ConfigManager';
import {
  setExtensionContext,
  setSidebarProvider,
  clearWorkspaceStorage,
  deleteSessionId,
<<<<<<< HEAD
  getActiveRepo,
} from "./utilities/contextManager";
import { WebviewFocusListener } from "./code_syncing/WebviewFocusListener";
import { HistoryService } from "./services/history/HistoryService";
import { InlineChatEditManager } from "./inlineChatEdit/inlineChatEdit";
import { AuthService } from "./services/auth/AuthService";
import { UsageTrackingManager } from "./usageTracking/UsageTrackingManager";
import { ServerManager } from "./binaryUp/ServerManager";
import { getBinaryHost } from "./config";
import { binaryApi } from "./services/api/axios";
import { API_ENDPOINTS } from "./services/api/endpoints";
import { ProfileUiService } from "./services/profileUi/profileUiService";
import { BackgroundPinger } from "./binaryUp/BackgroundPinger";
import { createOutputChannel } from "./utilities/outputChannelFlag";
import { Logger } from "./utilities/Logger";
import { ThemeManager } from "./utilities/vscodeThemeManager";
import { isNotCompatible } from "./utilities/checkOsVersion";
import { FeedbackService } from "./services/feedback/feedbackService";
import { ContinueNewWorkspace } from "./terminal/workspace/ContinueNewWorkspace";
import { TerminalManager } from "./terminal/TerminalManager";
import { createNewWorkspaceFn } from "./terminal/workspace/CreateNewWorkspace";
import { UserQueryEnhancerService } from "./services/userQueryEnhancer/userQueryEnhancerService";
import { updateTerminalSettings } from "./utilities/setDefaultSettings";
=======
} from './utilities/contextManager';
import { WebviewFocusListener } from './code_syncing/WebviewFocusListener';
import { HistoryService } from './services/history/HistoryService';
import { InlineChatEditManager } from './inlineChatEdit/inlineChatEdit';
import { AuthService } from './services/auth/AuthService';
import { UsageTrackingManager } from './usageTracking/UsageTrackingManager';
import { ServerManager } from './binaryUp/ServerManager';
import { getBinaryHost } from './config';
import { binaryApi } from './services/api/axios';
import { API_ENDPOINTS } from './services/api/endpoints';
import { ProfileUiService } from './services/profileUi/profileUiService';
import { BackgroundPinger } from './binaryUp/BackgroundPinger';
import { createOutputChannel } from './utilities/outputChannelFlag';
import { Logger } from './utilities/Logger';
import { ThemeManager } from './utilities/vscodeThemeManager';
import { isNotCompatible } from './utilities/checkOsVersion';
import { FeedbackService } from './services/feedback/feedbackService';
import { ContinueNewWorkspace } from './terminal/workspace/ContinueNewWorkspace';
import { TerminalManager } from './terminal/TerminalManager';
import { UserQueryEnhancerService } from './services/userQueryEnhancer/userQueryEnhancerService';
>>>>>>> 43c58e05
export async function activate(context: vscode.ExtensionContext) {
  const isNotCompatibleCheck = isNotCompatible();
  if (isNotCompatibleCheck) {
    return;
  }
  setExtensionContext(context);

  await clearWorkspaceStorage();
  await updateTerminalSettings(context);
  const ENABLE_OUTPUT_CHANNEL = false;
  const outputChannel = createOutputChannel('DeputyDev', ENABLE_OUTPUT_CHANNEL);
  const logger = new Logger();

  // 2. Configuration Management
  const configManager = new ConfigManager(context, logger, outputChannel);
  await configManager.fetchAndStoreConfigEssentials();
  if (!(await configManager.getAllConfigEssentials())) {
<<<<<<< HEAD
    logger.error(
      "Failed to fetch essential configuration. Aborting activation."
    );
    outputChannel.error(
      "Failed to fetch essential configuration. Aborting activation."
    );
    vscode.window.showErrorMessage(
      "DeputyDev failed to initialize: Could not load essential configuration."
    );
=======
    logger.error('Failed to fetch essential configuration. Aborting activation.');
    outputChannel.error('Failed to fetch essential configuration. Aborting activation.');
    vscode.window.showErrorMessage('DeputyDev failed to initialize: Could not load essential configuration.');
>>>>>>> 43c58e05
    return;
  }

  logger.info(`Extension "DeputyDev" is now active!`);
  outputChannel.info('Extension "DeputyDev" is now active!');

  // 3. Core Services Initialization
  const serverManager = new ServerManager(context, outputChannel, logger, configManager);
  const authenticationManager = new AuthenticationManager(context, configManager, logger);
  const authService = new AuthService();
  const historyService = new HistoryService();
  const profileService = new ProfileUiService();
  const usageTrackingManager = new UsageTrackingManager(context, outputChannel);
  const referenceService = new ReferenceManager(context, outputChannel);
  const feedBackService = new FeedbackService();
  const userQueryEnhancerService = new UserQueryEnhancerService();
  const terminalManager = new TerminalManager(context);

  // 4. Diff View Manager Initialization
  const inlineDiffEnable = vscode.workspace.getConfiguration('deputydev').get('inlineDiff.enable');

  let diffViewManager: DiffViewManager;
  if (inlineDiffEnable) {
    // inline diff view manager
    const inlineDiffViewManager = new InlineDiffViewManager(context, outputChannel);
    context.subscriptions.push(inlineDiffViewManager);
    diffViewManager = inlineDiffViewManager;
  } else {
    // diff editor diff manager
    const diffEditorDiffManager = new DiffEditorViewManager(context, outputChannel);
    context.subscriptions.push(diffEditorDiffManager);
    diffViewManager = diffEditorDiffManager;
  }

  const chatService = new ChatManager(
    context,
    outputChannel,
    diffViewManager,
    terminalManager
  );

  // //  * 3) Register Custom TextDocumentContentProvider
  // const diffContentProvider = new DiffContentProvider();
  // const providerReg = vscode.workspace.registerTextDocumentContentProvider(
  //   'my-diff-scheme',
  //   diffContentProvider
  // );
  // context.subscriptions.push(providerReg);

  const continueNewWorkspace = new ContinueNewWorkspace(context, outputChannel);
  await continueNewWorkspace.init();

  //  4) Register the Sidebar (webview)
  const sidebarProvider = new SidebarProvider(
    context,
    context.extensionUri,
    diffViewManager,
    outputChannel,
    logger,
    chatService,
    historyService,
    authService,
    referenceService,
    configManager,
    profileService,
    usageTrackingManager,
    feedBackService,
    userQueryEnhancerService,
<<<<<<< HEAD
    continueNewWorkspace
=======
    continueNewWorkspace,
>>>>>>> 43c58e05
  );
  context.subscriptions.push(
    vscode.window.registerWebviewViewProvider('deputydev-sidebar', sidebarProvider, {
      webviewOptions: { retainContextWhenHidden: true },
    }),
  );

  // sidebarProvider.setViewType("loader");
  new ThemeManager(sidebarProvider, logger);

  const pinger = new BackgroundPinger(context, sidebarProvider, serverManager, outputChannel, logger, configManager);

  (async () => {
    // sidebarProvider.setViewType("loader");
    await serverManager.ensureBinaryExists();
    await serverManager.startServer();
    outputChannel.info('this binary host now is ' + getBinaryHost());
    pinger.start();

    authenticationManager
      .validateCurrentSession()
      .then((status) => {
        outputChannel.info(`Authentication result: ${status}`);
        if (status) {
          configManager.fetchAndStoreConfig();
          sidebarProvider.initiateBinary();
          logger.info('User is authenticated.');
          outputChannel.info('User is authenticated.');
          sidebarProvider.sendMessageToSidebar('AUTHENTICATED');
          vscode.commands.executeCommand('setContext', 'deputydev.isAuthenticated', true);
          sidebarProvider.setViewType('chat');
        } else {
          logger.info('User is not authenticated.');
          outputChannel.info('User is not authenticated.');
          sidebarProvider.sendMessageToSidebar('NOT_AUTHENTICATED');
          sidebarProvider.setViewType('auth');
          vscode.commands.executeCommand('setContext', 'deputydev.isAuthenticated', false);
        }
      })
      .catch((error) => {
        logger.error(`Authentication failed, Please try again`);
        outputChannel.error(`Authentication failed: ${error}`);
        sidebarProvider.sendMessageToSidebar('NOT_AUTHENTICATED');
        sidebarProvider.setViewType('auth');
        vscode.commands.executeCommand('setContext', 'deputydev.isAuthenticated', false);
      });
  })();

  chatService.setSidebarProvider(sidebarProvider);
  setSidebarProvider(sidebarProvider);
  // authenticationManager.setSidebarProvider(sidebarProvider);

  const inlineChatEditManager = new InlineChatEditManager(context, outputChannel, logger, chatService, sidebarProvider);
  inlineChatEditManager.inlineEdit();
  inlineChatEditManager.inlineChat();
  inlineChatEditManager.inlineChatEditQuickFixes();
  //  6) Register "closeApp" command
  context.subscriptions.push(
    vscode.commands.registerCommand('deputydev.closeApp', () => {
      vscode.commands.executeCommand('workbench.action.closeWindow');
    }),
  );

  const workspaceManager = new WorkspaceManager(context, sidebarProvider, outputChannel, configManager);

  new WebviewFocusListener(context, sidebarProvider, workspaceManager, outputChannel);

  const relevantPaths = workspaceManager.getWorkspaceRepos();

  // 7) Register commands for Accept/Reject etc
  //
  // Accept changes in the active file
  context.subscriptions.push(
    vscode.commands.registerCommand('deputydev.acceptChanges', async () => {
      const editor = vscode.window.activeTextEditor;
      if (!editor) {
        vscode.window.showErrorMessage('No active editor to accept changes for.');
        return;
      }
      const fileUri = editor.document.uri;
      outputChannel.info(`Accepting changes for ${fileUri.fsPath}`);
      await diffViewManager.acceptFile(fileUri.fsPath);
      vscode.window.showInformationMessage('Changes accepted successfully.');
    }),
  );

  // Reject changes in the active file
  context.subscriptions.push(
    vscode.commands.registerCommand('deputydev.rejectChanges', async () => {
      const editor = vscode.window.activeTextEditor;
      if (!editor) {
        vscode.window.showErrorMessage('No active editor to reject changes for.');
        return;
      }
      const fileUri = editor.document.uri;
      outputChannel.info(`rejecting changes for ${fileUri.fsPath}`);
      await diffViewManager.rejectFile(fileUri.fsPath);
      vscode.window.showInformationMessage('Changes rejected successfully.');
    }),
  );

  // If you want commands for accepting or rejecting ALL tracked files:
  context.subscriptions.push(
    vscode.commands.registerCommand('deputydev.acceptAllChanges', async () => {
      outputChannel.info(`Accepting changes for all file`);
      await diffViewManager.acceptAllFile();
      vscode.window.showInformationMessage('All changes accepted.');
    }),
  );
  context.subscriptions.push(
    vscode.commands.registerCommand('deputydev.rejectAllChanges', async () => {
      await diffViewManager.rejectAllFile();
      vscode.window.showInformationMessage('All changes rejected.');
    }),
  );

  // Command to open a diff view for any file path + new content
  context.subscriptions.push(
    vscode.commands.registerCommand('deputydev.openDiffView', async (path: string, content: string) => {
      if (!diffViewManager) {
        vscode.window.showErrorMessage('Diff view manager is not initialized.');
        return;
      }
      try {
        await diffViewManager.openDiffView({ path, content });
        vscode.window.showInformationMessage(`Diff view opened for ${path}`);
      } catch (error) {
        outputChannel.error(`Failed to open diff view: ${error}`);
        vscode.window.showErrorMessage('Failed to open diff view.');
      }
    }),
  );

  // add button click
  context.subscriptions.push(
    vscode.commands.registerCommand('deputydev.AddButtonClick', () => {
      chatService.stopChat();
      outputChannel.info('Add button clicked!');
      sidebarProvider.newChat();
    }),
  );

  // profile button click
  context.subscriptions.push(
    vscode.commands.registerCommand('deputydev.UserProfile', () => {
      outputChannel.info('Profile button clicked!');
      sidebarProvider.setViewType('profile');
    }),
  );

  // history button click
  context.subscriptions.push(
<<<<<<< HEAD
    vscode.commands.registerCommand("deputydev.HistoryButtonClick", () => {
      outputChannel.info("History button clicked!");
      sidebarProvider.setViewType("history");
    })
  );

  context.subscriptions.push(
    vscode.commands.registerCommand("deputydev.SettingsButtonClick", () => {
      outputChannel.info("Settings button clicked!");
      sidebarProvider.setViewType("setting");
    })
  );

  context.subscriptions.push(
    vscode.commands.registerCommand(
      "deputydev.addTerminalOutputToChat",
      async () => {
        const terminal = vscode.window.activeTerminal;
        if (!terminal) {
          return;
        }

        // Save current clipboard content
        const tempCopyBuffer = await vscode.env.clipboard.readText();

        try {
          // Copy the *existing* terminal selection (without selecting all)
          await vscode.commands.executeCommand(
            "workbench.action.terminal.copySelection"
          );

          // Get copied content
          let terminalContents = (await vscode.env.clipboard.readText()).trim();

          // Restore original clipboard content
          await vscode.env.clipboard.writeText(tempCopyBuffer);

          if (!terminalContents) {
            // No terminal content was copied (either nothing selected or some error)
            return;
          }

          // Send to sidebar provider
          sidebarProvider.addSelectedTerminalOutputToChat(terminalContents);
        } catch (error) {
          // Ensure clipboard is restored even if an error occurs
          await vscode.env.clipboard.writeText(tempCopyBuffer);
          logger.error("Failed to get terminal contents", error);
          vscode.window.showErrorMessage("Failed to get terminal contents");
        }
      }
    )
=======
    vscode.commands.registerCommand('deputydev.HistoryButtonClick', () => {
      outputChannel.info('Setting button clicked!');
      sidebarProvider.setViewType('history');
    }),
  );

  context.subscriptions.push(
    vscode.commands.registerCommand('deputydev.addTerminalOutputToChat', async () => {
      const terminal = vscode.window.activeTerminal;
      if (!terminal) {
        return;
      }

      // Save current clipboard content
      const tempCopyBuffer = await vscode.env.clipboard.readText();

      try {
        // Copy the *existing* terminal selection (without selecting all)
        await vscode.commands.executeCommand('workbench.action.terminal.copySelection');

        // Get copied content
        const terminalContents = (await vscode.env.clipboard.readText()).trim();

        // Restore original clipboard content
        await vscode.env.clipboard.writeText(tempCopyBuffer);

        if (!terminalContents) {
          // No terminal content was copied (either nothing selected or some error)
          return;
        }

        // Send to sidebar provider
        sidebarProvider.addSelectedTerminalOutputToChat(terminalContents);
      } catch (error) {
        // Ensure clipboard is restored even if an error occurs
        await vscode.env.clipboard.writeText(tempCopyBuffer);
        logger.error('Failed to get terminal contents', error);
        vscode.window.showErrorMessage('Failed to get terminal contents');
      }
    }),
>>>>>>> 43c58e05
  );

  context.subscriptions.push(
    vscode.commands.registerCommand('deputydev.ViewLogs', () => {
      logger.showCurrentProcessLogs();
    }),
  );

  outputChannel.info(
    `these are the repos stored in the workspace ${JSON.stringify(context.workspaceState.get('workspace-storage'))}`,
  );
}

export async function deactivate() {
  await binaryApi().get(API_ENDPOINTS.SHUTDOWN);
  deleteSessionId();
}<|MERGE_RESOLUTION|>--- conflicted
+++ resolved
@@ -15,31 +15,7 @@
   setSidebarProvider,
   clearWorkspaceStorage,
   deleteSessionId,
-<<<<<<< HEAD
   getActiveRepo,
-} from "./utilities/contextManager";
-import { WebviewFocusListener } from "./code_syncing/WebviewFocusListener";
-import { HistoryService } from "./services/history/HistoryService";
-import { InlineChatEditManager } from "./inlineChatEdit/inlineChatEdit";
-import { AuthService } from "./services/auth/AuthService";
-import { UsageTrackingManager } from "./usageTracking/UsageTrackingManager";
-import { ServerManager } from "./binaryUp/ServerManager";
-import { getBinaryHost } from "./config";
-import { binaryApi } from "./services/api/axios";
-import { API_ENDPOINTS } from "./services/api/endpoints";
-import { ProfileUiService } from "./services/profileUi/profileUiService";
-import { BackgroundPinger } from "./binaryUp/BackgroundPinger";
-import { createOutputChannel } from "./utilities/outputChannelFlag";
-import { Logger } from "./utilities/Logger";
-import { ThemeManager } from "./utilities/vscodeThemeManager";
-import { isNotCompatible } from "./utilities/checkOsVersion";
-import { FeedbackService } from "./services/feedback/feedbackService";
-import { ContinueNewWorkspace } from "./terminal/workspace/ContinueNewWorkspace";
-import { TerminalManager } from "./terminal/TerminalManager";
-import { createNewWorkspaceFn } from "./terminal/workspace/CreateNewWorkspace";
-import { UserQueryEnhancerService } from "./services/userQueryEnhancer/userQueryEnhancerService";
-import { updateTerminalSettings } from "./utilities/setDefaultSettings";
-=======
 } from './utilities/contextManager';
 import { WebviewFocusListener } from './code_syncing/WebviewFocusListener';
 import { HistoryService } from './services/history/HistoryService';
@@ -59,8 +35,9 @@
 import { FeedbackService } from './services/feedback/feedbackService';
 import { ContinueNewWorkspace } from './terminal/workspace/ContinueNewWorkspace';
 import { TerminalManager } from './terminal/TerminalManager';
+import { createNewWorkspaceFn } from './terminal/workspace/CreateNewWorkspace';
 import { UserQueryEnhancerService } from './services/userQueryEnhancer/userQueryEnhancerService';
->>>>>>> 43c58e05
+import { updateTerminalSettings } from './utilities/setDefaultSettings';
 export async function activate(context: vscode.ExtensionContext) {
   const isNotCompatibleCheck = isNotCompatible();
   if (isNotCompatibleCheck) {
@@ -78,21 +55,9 @@
   const configManager = new ConfigManager(context, logger, outputChannel);
   await configManager.fetchAndStoreConfigEssentials();
   if (!(await configManager.getAllConfigEssentials())) {
-<<<<<<< HEAD
-    logger.error(
-      "Failed to fetch essential configuration. Aborting activation."
-    );
-    outputChannel.error(
-      "Failed to fetch essential configuration. Aborting activation."
-    );
-    vscode.window.showErrorMessage(
-      "DeputyDev failed to initialize: Could not load essential configuration."
-    );
-=======
     logger.error('Failed to fetch essential configuration. Aborting activation.');
     outputChannel.error('Failed to fetch essential configuration. Aborting activation.');
     vscode.window.showErrorMessage('DeputyDev failed to initialize: Could not load essential configuration.');
->>>>>>> 43c58e05
     return;
   }
 
@@ -127,12 +92,7 @@
     diffViewManager = diffEditorDiffManager;
   }
 
-  const chatService = new ChatManager(
-    context,
-    outputChannel,
-    diffViewManager,
-    terminalManager
-  );
+  const chatService = new ChatManager(context, outputChannel, diffViewManager, terminalManager);
 
   // //  * 3) Register Custom TextDocumentContentProvider
   // const diffContentProvider = new DiffContentProvider();
@@ -161,11 +121,7 @@
     usageTrackingManager,
     feedBackService,
     userQueryEnhancerService,
-<<<<<<< HEAD
-    continueNewWorkspace
-=======
     continueNewWorkspace,
->>>>>>> 43c58e05
   );
   context.subscriptions.push(
     vscode.window.registerWebviewViewProvider('deputydev-sidebar', sidebarProvider, {
@@ -318,63 +274,16 @@
 
   // history button click
   context.subscriptions.push(
-<<<<<<< HEAD
-    vscode.commands.registerCommand("deputydev.HistoryButtonClick", () => {
-      outputChannel.info("History button clicked!");
-      sidebarProvider.setViewType("history");
-    })
-  );
-
-  context.subscriptions.push(
-    vscode.commands.registerCommand("deputydev.SettingsButtonClick", () => {
-      outputChannel.info("Settings button clicked!");
-      sidebarProvider.setViewType("setting");
-    })
-  );
-
-  context.subscriptions.push(
-    vscode.commands.registerCommand(
-      "deputydev.addTerminalOutputToChat",
-      async () => {
-        const terminal = vscode.window.activeTerminal;
-        if (!terminal) {
-          return;
-        }
-
-        // Save current clipboard content
-        const tempCopyBuffer = await vscode.env.clipboard.readText();
-
-        try {
-          // Copy the *existing* terminal selection (without selecting all)
-          await vscode.commands.executeCommand(
-            "workbench.action.terminal.copySelection"
-          );
-
-          // Get copied content
-          let terminalContents = (await vscode.env.clipboard.readText()).trim();
-
-          // Restore original clipboard content
-          await vscode.env.clipboard.writeText(tempCopyBuffer);
-
-          if (!terminalContents) {
-            // No terminal content was copied (either nothing selected or some error)
-            return;
-          }
-
-          // Send to sidebar provider
-          sidebarProvider.addSelectedTerminalOutputToChat(terminalContents);
-        } catch (error) {
-          // Ensure clipboard is restored even if an error occurs
-          await vscode.env.clipboard.writeText(tempCopyBuffer);
-          logger.error("Failed to get terminal contents", error);
-          vscode.window.showErrorMessage("Failed to get terminal contents");
-        }
-      }
-    )
-=======
     vscode.commands.registerCommand('deputydev.HistoryButtonClick', () => {
-      outputChannel.info('Setting button clicked!');
+      outputChannel.info('History button clicked!');
       sidebarProvider.setViewType('history');
+    }),
+  );
+
+  context.subscriptions.push(
+    vscode.commands.registerCommand('deputydev.SettingsButtonClick', () => {
+      outputChannel.info('Settings button clicked!');
+      sidebarProvider.setViewType('setting');
     }),
   );
 
@@ -393,7 +302,7 @@
         await vscode.commands.executeCommand('workbench.action.terminal.copySelection');
 
         // Get copied content
-        const terminalContents = (await vscode.env.clipboard.readText()).trim();
+        let terminalContents = (await vscode.env.clipboard.readText()).trim();
 
         // Restore original clipboard content
         await vscode.env.clipboard.writeText(tempCopyBuffer);
@@ -412,7 +321,6 @@
         vscode.window.showErrorMessage('Failed to get terminal contents');
       }
     }),
->>>>>>> 43c58e05
   );
 
   context.subscriptions.push(
