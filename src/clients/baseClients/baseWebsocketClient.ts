--- conflicted
+++ resolved
@@ -1,12 +1,7 @@
-<<<<<<< HEAD
 import { WebSocket, RawData } from 'ws';
 import { CLIENT, CLIENT_VERSION } from '../../config';
-=======
-import { WebSocket, RawData } from "ws";
-import { CLIENT, CLIENT_VERSION } from "../../config";
 
-type MessageHandler = (event: RawData) => "RESOLVE" | "REJECT" | "WAIT" | "REJECT_AND_RETRY";
->>>>>>> 66789d7c
+type MessageHandler = (event: RawData) => 'RESOLVE' | 'REJECT' | 'WAIT' | 'REJECT_AND_RETRY';
 
 export class BaseWebSocketClient {
   private static connections: Map<string, WebSocket> = new Map();
@@ -22,27 +17,10 @@
     baseUrl: string,
     endpoint: string,
     authToken: string,
-<<<<<<< HEAD
-    messageHandler: (event: RawData) => 'RESOLVE' | 'REJECT' | 'WAIT' | 'REJECT_AND_RETRY',
+    messageHandler: MessageHandler,
     extraHeaders?: Record<string, string>,
   ) {
     this.url = `${baseUrl}${endpoint}`;
-    this.socket = new WebSocket(this.url, {
-      headers: {
-        Authorization: `Bearer ${authToken}`,
-        'X-Client': CLIENT,
-        'X-Client-Version': CLIENT_VERSION,
-        ...(extraHeaders || {}),
-      },
-    });
-
-    // Create a promise that will be resolved when we get a response
-=======
-    messageHandler: MessageHandler,
-    extraHeaders?: Record<string, string>
-  ) {
-    this.url = `${baseUrl}${endpoint}`;
->>>>>>> 66789d7c
     this.responsePromise = new Promise((resolve, reject) => {
       this.resolveResponse = resolve;
       this.rejectResponse = reject;
@@ -60,8 +38,8 @@
       this.socket = new WebSocket(this.url, {
         headers: {
           Authorization: `Bearer ${authToken}`,
-          "X-Client": CLIENT,
-          "X-Client-Version": CLIENT_VERSION,
+          'X-Client': CLIENT,
+          'X-Client-Version': CLIENT_VERSION,
           ...(extraHeaders || {}),
         },
       });
@@ -72,74 +50,38 @@
     this.setupEventListeners(messageHandler);
   }
 
-<<<<<<< HEAD
-  private setupEventListeners(messageHandler: (event: RawData) => 'RESOLVE' | 'REJECT' | 'WAIT' | 'REJECT_AND_RETRY') {
-    this.socket.on('open', () => {});
-
-    this.socket.on('message', async (event: RawData) => {
-=======
   private setupEventListeners(messageHandler: MessageHandler) {
     this.currentMessageHandler = messageHandler;
 
     // Store the listener function
     this.messageListener = (event: RawData) => {
->>>>>>> 66789d7c
       try {
         const messageData = JSON.parse(event.toString());
         const result = this.currentMessageHandler!(event);
 
-<<<<<<< HEAD
-        const messgaeHandlerResult = await messageHandler(event);
-        if (messgaeHandlerResult === 'RESOLVE') {
+        if (result === 'RESOLVE') {
           this.resolveResponse(messageData);
-          this.close();
-        } else if (messgaeHandlerResult === 'REJECT') {
+        } else if (result === 'REJECT') {
           this.rejectResponse(new Error('Some error'));
-          this.close();
-        } else if (messgaeHandlerResult === 'REJECT_AND_RETRY') {
+        } else if (result === 'REJECT_AND_RETRY') {
           this.rejectResponse('RETRY_NEEDED');
-          this.close();
-=======
-        if (result === "RESOLVE") {
-          this.resolveResponse(messageData);
-        } else if (result === "REJECT") {
-          this.rejectResponse(new Error("Some error"));
-        } else if (result === "REJECT_AND_RETRY") {
-          this.rejectResponse("RETRY_NEEDED");
->>>>>>> 66789d7c
         }
       } catch (error) {
-        console.error("❌ Error parsing WebSocket message:", error);
+        console.error('❌ Error parsing WebSocket message:', error);
         this.rejectResponse(error);
         this.close();
       }
     };
 
-    this.socket.on("message", this.messageListener);
+    this.socket.on('message', this.messageListener);
 
-    this.socket.on("error", (error) => {
-      console.error("WebSocket error:", error);
+    this.socket.on('error', (error) => {
+      console.error('WebSocket error:', error);
       this.close();
     });
 
-<<<<<<< HEAD
-    this.socket.on('close', (code, reason) => {
-      // console.log("WebSocket closed with code:", code, "and reason:", reason);
-      // Only reject if we haven't resolved yet
-      if (this.timeout !== null) {
-        this.rejectResponse(new Error(`WebSocket closed unexpectedly: ${reason}`));
-      }
-    });
-  }
-
-  private setupTimeout() {
-    this.timeout = setTimeout(() => {
-      this.rejectResponse(new Error('WebSocket request timed out'));
-      this.close();
-    }, this.timeoutDuration);
-=======
-    this.socket.on("close", () => {
-      console.log("WebSocket connection closed");
+    this.socket.on('close', () => {
+      console.log('WebSocket connection closed');
       this.close();
     });
   }
@@ -151,7 +93,6 @@
       this.socket.removeListener('message', this.messageListener);
     }
     this.setupEventListeners(messageHandler);
->>>>>>> 66789d7c
   }
 
   async send(data: object): Promise<any> {
@@ -184,19 +125,7 @@
   }
 
   close() {
-<<<<<<< HEAD
-    if (this.timeout) {
-      clearTimeout(this.timeout);
-      this.timeout = null;
-    }
-
     if (this.socket.readyState !== WebSocket.CLOSED && this.socket.readyState !== WebSocket.CLOSING) {
-=======
-    if (
-      this.socket.readyState !== WebSocket.CLOSED &&
-      this.socket.readyState !== WebSocket.CLOSING
-    ) {
->>>>>>> 66789d7c
       this.socket.close();
       BaseWebSocketClient.connections.delete(this.url);
     }
