<<<<<<< HEAD
import * as vscode from "vscode";
import { api } from "../services/api/axios";
import { API_ENDPOINTS } from "../services/api/endpoints";
import { AuthService } from "../services/auth/AuthService";
import { refreshCurrentToken } from "../services/refreshToken/refreshCurrentToken";
import { CLIENT } from "../config";
import * as os from "os";
import { setEssentialConfig, setMainConfig } from "../config/configSetGet";
import { Logger } from "./Logger";
import { Settings } from "../types";
import { v4 as uuidv4 } from "uuid";
=======
import * as vscode from 'vscode';
import { api } from '../services/api/axios';
import { API_ENDPOINTS } from '../services/api/endpoints';
import { AuthService } from '../services/auth/AuthService';
import { refreshCurrentToken } from '../services/refreshToken/refreshCurrentToken';
import { CLIENT } from '../config';
import * as os from 'os';
import { setEssentialConfig, setMainConfig } from '../config/configSetGet';
import { Logger } from './Logger';
>>>>>>> 43c58e05

export class ConfigManager {
  private context: vscode.ExtensionContext;
  private readonly CONFIG_ESSENTIALS_KEY = "essentialConfigData";
  private readonly CONFIG_KEY = "configData";
  private configEssentials: any = {};
  private configData: any = {};
  private logger: Logger;
  private outputChannel: vscode.LogOutputChannel;

  private _onDidUpdateConfig = new vscode.EventEmitter<void>();
  public readonly onDidUpdateConfig = this._onDidUpdateConfig.event;

  constructor(
    context: vscode.ExtensionContext,
    logger: Logger,
    outputChannel: vscode.LogOutputChannel
  ) {
    this.context = context;
    this.logger = logger;
    this.outputChannel = outputChannel;
  }

  /**
   * Returns mapped OS and architecture values expected by the backend.
   */

  /**
   * Fetches and stores the essential config data in workspace state and constant.
   */
  public async fetchAndStoreConfigEssentials(): Promise<void> {
    try {
      const Os = os.platform();
      const Arch = os.arch();

      const response = await api.get(API_ENDPOINTS.CONFIG_ESSENTIALS, {
        params: {
          consumer: CLIENT,
          os: Os,
          arch: Arch,
        },
      });
      // this.outputChannel.info(`CONFIG_ESSENTIALS response: ${JSON.stringify(response.data)}`);
      if (response.data && response.data.is_success) {
        this.configEssentials = response.data.data;
        this.context.workspaceState.update(
          this.CONFIG_ESSENTIALS_KEY,
          this.configEssentials
        );
        setEssentialConfig(this.configEssentials);
        this.logger.info(`Fetched essential config`);
        this.outputChannel.info('CONFIG_ESSENTIALS successfully stored.');
      } else {
        // this.outputChannel.error("Failed to fetch CONFIG_ESSENTIALS: Invalid response format.");
      }
    } catch (error) {
      this.logger.error(`Error fetching configs`);
      // this.outputChannel.error(`Error fetching CONFIG_ESSENTIALS: ${error}`);
    }
  }

  /**
   * Fetches and stores the general config data in workspace state and constant.
   */
  public async fetchAndStoreConfig(): Promise<void> {
    try {
      const Os = os.platform();
      const Arch = os.arch();

      const authService = new AuthService();
      const auth_token = await authService.loadAuthToken();
      const headers = {
        Authorization: `Bearer ${auth_token}`,
      };
      // const response = await api.get(API_ENDPOINTS.CONFIG, { params: {consumer: CLIENT}, headers });
      const response = await api.get(API_ENDPOINTS.CONFIG, {
        params: {
          consumer: CLIENT,
          os: Os,
          arch: Arch,
        },
        headers,
      });
      if (response.data && response.data.is_success) {
        refreshCurrentToken(response.headers);
        this.configData = response.data.data;
        this.context.workspaceState.update(this.CONFIG_KEY, this.configData);
        setMainConfig(this.configData);
<<<<<<< HEAD
        this.logger.deleteLogsOlderThan(
          this.configData["VSCODE_LOGS_RETENTION_DAYS"]
        );
=======
        this.logger.deleteLogsOlderThan(this.configData['VSCODE_LOGS_RETENTION_DAYS']);
>>>>>>> 43c58e05
        this.logger.info(`fetched main config`);
        // this.outputChannel.appendLine(`main CONFIG fetched: ${JSON.stringify(this.configData, null, 2)}`);
        this._onDidUpdateConfig.fire();
      } else {
        // this.outputChannel.error("Failed to fetch CONFIG: Invalid response format.");
      }
    } catch (error) {
      this.logger.error(`Error fetching main config`);
      // this.outputChannel.error(`Error fetching CONFIG: ${error}`);
    }
  }

  /**
   * Retrieves the entire essential config data from constant.
   */
  public getAllConfigEssentials(): Record<string, any> {
    return this.configEssentials;
  }

  /**
   * Retrieves a specific value from the essential config data using the provided key.
   * Falls back to workspace state if not present in memory.
   */
  public getConfigEssentialByKey(key: string): any {
    const value = this.configEssentials[key];
    if (value !== undefined) {
      return value;
    }

    const stored = this.context.workspaceState.get<Record<string, any>>(
      this.CONFIG_ESSENTIALS_KEY
    );
    return stored ? stored[key] : undefined;
  }

  /**
   * Retrieves the entire general config data from constant.
   */
  public getAllConfig(): Record<string, any> {
    return this.configData;
  }

  /**
   * Retrieves a specific value from the general config data using the provided key.
   * Falls back to workspace state if not present in memory.
   */
  public getConfigByKey(key: string): any {
    const value = this.configData[key];
    if (value !== undefined) {
      return value;
    }

    const stored = this.context.workspaceState.get<Record<string, any>>(
      this.CONFIG_KEY
    );
    return stored ? stored[key] : undefined;
  }

  public async saveSettings(payload: Settings) {
    try {
      const authService = new AuthService();
      const auth_token = await authService.loadAuthToken();
      const headers = {
        Authorization: `Bearer ${auth_token}`,
      };
      await api.post(API_ENDPOINTS.SAVE_SETTINGS, payload, {
        headers,
      });
    } catch (error) {
      this.logger.error(`Error saving settings`);
    }
  }

  public async initializeSettings(sendMessage: (message: Object) => void) {
    try {
      const authService = new AuthService();
      const auth_token = await authService.loadAuthToken();
      const headers = {
        Authorization: `Bearer ${auth_token}`,
      };
      const response = await api.get(API_ENDPOINTS.FETCH_SETTINGS, {
        headers,
      });
      if (response.data && response.data.is_success) {
        const settings = response.data.data;
        sendMessage({
          id: uuidv4(),
          command: "initialize-settings-response",
          data: settings,
        });
      }
      return null;
    } catch (error) {
      this.logger.error(`Error fetching settings`);
      return null;
    }
  }
}<|MERGE_RESOLUTION|>--- conflicted
+++ resolved
@@ -1,16 +1,3 @@
-<<<<<<< HEAD
-import * as vscode from "vscode";
-import { api } from "../services/api/axios";
-import { API_ENDPOINTS } from "../services/api/endpoints";
-import { AuthService } from "../services/auth/AuthService";
-import { refreshCurrentToken } from "../services/refreshToken/refreshCurrentToken";
-import { CLIENT } from "../config";
-import * as os from "os";
-import { setEssentialConfig, setMainConfig } from "../config/configSetGet";
-import { Logger } from "./Logger";
-import { Settings } from "../types";
-import { v4 as uuidv4 } from "uuid";
-=======
 import * as vscode from 'vscode';
 import { api } from '../services/api/axios';
 import { API_ENDPOINTS } from '../services/api/endpoints';
@@ -20,12 +7,13 @@
 import * as os from 'os';
 import { setEssentialConfig, setMainConfig } from '../config/configSetGet';
 import { Logger } from './Logger';
->>>>>>> 43c58e05
+import { Settings } from '../types';
+import { v4 as uuidv4 } from 'uuid';
 
 export class ConfigManager {
   private context: vscode.ExtensionContext;
-  private readonly CONFIG_ESSENTIALS_KEY = "essentialConfigData";
-  private readonly CONFIG_KEY = "configData";
+  private readonly CONFIG_ESSENTIALS_KEY = 'essentialConfigData';
+  private readonly CONFIG_KEY = 'configData';
   private configEssentials: any = {};
   private configData: any = {};
   private logger: Logger;
@@ -34,11 +22,7 @@
   private _onDidUpdateConfig = new vscode.EventEmitter<void>();
   public readonly onDidUpdateConfig = this._onDidUpdateConfig.event;
 
-  constructor(
-    context: vscode.ExtensionContext,
-    logger: Logger,
-    outputChannel: vscode.LogOutputChannel
-  ) {
+  constructor(context: vscode.ExtensionContext, logger: Logger, outputChannel: vscode.LogOutputChannel) {
     this.context = context;
     this.logger = logger;
     this.outputChannel = outputChannel;
@@ -66,10 +50,7 @@
       // this.outputChannel.info(`CONFIG_ESSENTIALS response: ${JSON.stringify(response.data)}`);
       if (response.data && response.data.is_success) {
         this.configEssentials = response.data.data;
-        this.context.workspaceState.update(
-          this.CONFIG_ESSENTIALS_KEY,
-          this.configEssentials
-        );
+        this.context.workspaceState.update(this.CONFIG_ESSENTIALS_KEY, this.configEssentials);
         setEssentialConfig(this.configEssentials);
         this.logger.info(`Fetched essential config`);
         this.outputChannel.info('CONFIG_ESSENTIALS successfully stored.');
@@ -109,13 +90,7 @@
         this.configData = response.data.data;
         this.context.workspaceState.update(this.CONFIG_KEY, this.configData);
         setMainConfig(this.configData);
-<<<<<<< HEAD
-        this.logger.deleteLogsOlderThan(
-          this.configData["VSCODE_LOGS_RETENTION_DAYS"]
-        );
-=======
         this.logger.deleteLogsOlderThan(this.configData['VSCODE_LOGS_RETENTION_DAYS']);
->>>>>>> 43c58e05
         this.logger.info(`fetched main config`);
         // this.outputChannel.appendLine(`main CONFIG fetched: ${JSON.stringify(this.configData, null, 2)}`);
         this._onDidUpdateConfig.fire();
@@ -145,9 +120,7 @@
       return value;
     }
 
-    const stored = this.context.workspaceState.get<Record<string, any>>(
-      this.CONFIG_ESSENTIALS_KEY
-    );
+    const stored = this.context.workspaceState.get<Record<string, any>>(this.CONFIG_ESSENTIALS_KEY);
     return stored ? stored[key] : undefined;
   }
 
@@ -168,9 +141,7 @@
       return value;
     }
 
-    const stored = this.context.workspaceState.get<Record<string, any>>(
-      this.CONFIG_KEY
-    );
+    const stored = this.context.workspaceState.get<Record<string, any>>(this.CONFIG_KEY);
     return stored ? stored[key] : undefined;
   }
 
@@ -203,7 +174,7 @@
         const settings = response.data.data;
         sendMessage({
           id: uuidv4(),
-          command: "initialize-settings-response",
+          command: 'initialize-settings-response',
           data: settings,
         });
       }
