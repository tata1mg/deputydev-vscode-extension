import * as vscode from 'vscode';
import { v4 as uuidv4 } from 'uuid';
<<<<<<< HEAD
import { EmbeddingProgressData } from '../types';
=======
import { SidebarProvider } from '../panels/SidebarProvider';

// =====================================================================================
// Module State
// =====================================================================================
>>>>>>> 0b20c234

let extensionContext: vscode.ExtensionContext | null = null;
const logOutputChannel: vscode.LogOutputChannel | null = null;
let sidebarProvider: SidebarProvider | null = null;

// =====================================================================================
// Initialization
// =====================================================================================

export function setExtensionContext(context: vscode.ExtensionContext) {
  extensionContext = context;
}

export function setSidebarProvider(provider: SidebarProvider) {
  sidebarProvider = provider;
}

// =====================================================================================
// State Management (Getters, Setters, Clearers)
// =====================================================================================

export function getActiveRepo(): string | undefined {
  return extensionContext?.workspaceState.get<string>('activeRepo');
}

export function getSessionId(): number | undefined {
  const session = extensionContext?.workspaceState.get<number>('sessionId');
  return session;
}

export function setSessionId(value: number) {
  logOutputChannel?.info(`Setting session ID received for update: ${value}`);
  extensionContext?.workspaceState.update('sessionId', value);
  return;
}

<<<<<<< HEAD
export function sendProgress(indexingProgressData: {
  task: string;
  status: string;
  repo_path: string;
  progress: number;
  indexing_status: { file_path: string; status: string }[];
  is_partial_state: boolean;
}) {
  sidebarProvider?.sendMessageToSidebar({
    id: uuidv4(),
    command: 'indexing-progress',
    data: indexingProgressData,
  });
}

export function sendEmbeddingDoneMessage(embeddingProgressData: {
  task: string;
  status: string;
  repo_path: string;
  progress: number;
}) {
  sidebarProvider?.sendMessageToSidebar({
    id: uuidv4(),
    command: 'embedding-progress',
    data: embeddingProgressData,
  });
=======
export function deleteSessionId() {
  return extensionContext?.workspaceState.update('sessionId', undefined);
>>>>>>> 0b20c234
}

export function getUserData() {
  return extensionContext?.globalState.get('userData', undefined) as { email?: string; userName?: string } | undefined;
}

export function getIconPathObject(): vscode.Uri | { light: vscode.Uri; dark: vscode.Uri } | vscode.ThemeIcon {
  if (!extensionContext) {
    // Fallback: use a single ThemeIcon (not in an object)
    return new vscode.ThemeIcon('terminal');
  }
  return {
    light: vscode.Uri.joinPath(extensionContext.extensionUri, 'assets', 'DD_logo_light.png'),
    dark: vscode.Uri.joinPath(extensionContext.extensionUri, 'assets', 'DD_logo_dark.png'),
  };
}

export function getUserSystemData(): Record<string, any> | undefined {
  return extensionContext?.globalState.get('user-system-data');
}

export async function clearWorkspaceStorage(isLogout: boolean = false) {
  if (!extensionContext) {
    return;
  }
  if (isLogout) {
    await extensionContext.secrets.delete('authToken');
    await extensionContext.workspaceState.update('configData', undefined);
    await extensionContext.workspaceState.update('chat-storage', undefined);
    await extensionContext.workspaceState.update('user-profile-store', undefined);
    await extensionContext.workspaceState.update('sessionId', undefined);
    await extensionContext.workspaceState.update('isAuthenticated', false);
    await extensionContext.workspaceState.update('sessions-storage', undefined);
    await extensionContext.globalState.update('userData', undefined);
    return;
  }
  await extensionContext.secrets.delete('authToken');
  await extensionContext.workspaceState.update('essentialConfigData', undefined);
  await extensionContext.workspaceState.update('configData', undefined);
  await extensionContext.workspaceState.update('auth-storage', undefined);
  await extensionContext.workspaceState.update('workspace-storage', undefined);
  await extensionContext.workspaceState.update('view-state-storage', undefined);
  await extensionContext.workspaceState.update('sessions-storage', undefined);
  await extensionContext.workspaceState.update('chat-storage', undefined);
  await extensionContext.workspaceState.update('user-profile-store', undefined);
  await extensionContext.workspaceState.update('repo-selector-storage', false);
  await extensionContext.workspaceState.update('sessionId', undefined);
  await extensionContext.workspaceState.update('force-upgrade-storage', undefined);
  await extensionContext.workspaceState.update('loader-view-state-storage', undefined);
  await extensionContext.workspaceState.update('vscode-theme-storage', undefined);
  await extensionContext.workspaceState.update('isAuthenticated', false);
  await extensionContext.workspaceState.update('mcp-storage', undefined);
  await extensionContext.workspaceState.update('active-file-store', undefined);
}

// =====================================================================================
// Sidebar Communication
// =====================================================================================

export function sendMessageToSidebarDirect(command: string, message: any) {
  sidebarProvider?.sendMessageToSidebar({
    id: uuidv4(),
    command: command,
    data: message,
  });
}

export function loaderMessage(showMsg: boolean) {
  sidebarProvider?.sendMessageToSidebar({
    id: uuidv4(),
    command: 'loader-message',
    data: showMsg,
  });
}

export function sendForceUpgrade(data: { url: string; upgradeVersion: string; currentVersion: string }) {
  sidebarProvider?.sendMessageToSidebar({
    id: uuidv4(),
    command: 'force-upgrade-data',
    data: data,
  });
}

export function sendLastChatData(data: string) {
  sidebarProvider?.sendMessageToSidebar({
    id: uuidv4(),
    command: 'last-chat-data',
    data: data,
  });
}

export function sendNotVerified() {
  vscode.commands.executeCommand('setContext', 'deputydev.isAuthenticated', false);
  extensionContext?.workspaceState.update('isAuthenticated', false);
  // delay for 0.1 second
  setTimeout(() => {
    sidebarProvider?.sendMessageToSidebar({
      id: uuidv4(),
      command: 'auth-response',
      data: 'NOT_VERIFIED',
    });
  }, 100);
}

export function sendProgress(progressBarData: { repo: string; progress: number; status: string }) {
  sidebarProvider?.sendMessageToSidebar({
    id: uuidv4(),
    command: 'progress-bar',
    data: progressBarData,
  });
}

export function sendVerified() {
  logOutputChannel?.info('User is authenticated, sending verified response, vaibhav');
  vscode.commands.executeCommand('setContext', 'deputydev.isAuthenticated', true);
  extensionContext?.workspaceState.update('isAuthenticated', true);
  sidebarProvider?.sendMessageToSidebar({
    id: uuidv4(),
    command: 'auth-response',
    data: 'AUTHENTICATED',
  });
}

export function terminalProcessCompleted(data: { toolUseId: string; exitCode: number }) {
  sidebarProvider?.sendMessageToSidebar({
    id: uuidv4(),
    command: 'terminal-process-completed',
    data: data,
  });
}

export function updateCurrentWorkspaceDD() {
  sidebarProvider?.sendMessageToSidebar({
    id: uuidv4(),
    command: 'update-workspace-dd',
    data: true,
  });
}

<<<<<<< HEAD
export function getActiveRepo(): string | undefined {
  return extensionContext?.workspaceState.get<string>('activeRepo');
}

export function getIsEmbeddingDoneForActiveRepo(): boolean {
  const activeRepo = getActiveRepo();
  const indexingDataStorage = extensionContext?.workspaceState.get('indexing-data-storage') as string;
  const parsedIndexingDataStorage = JSON.parse(indexingDataStorage);
  const embeddingProgressData = parsedIndexingDataStorage?.state?.embeddingProgressData as EmbeddingProgressData[];
  const repoSpecificEmbeddingProgress = embeddingProgressData.find((progress) => progress.repo_path === activeRepo);
  if (repoSpecificEmbeddingProgress && repoSpecificEmbeddingProgress.status === 'Completed') {
    return true;
  }
  return false;
}

export function getUserData() {
  return extensionContext?.globalState.get('userData', undefined) as { email?: string; userName?: string } | undefined;
}

export function getIconPathObject(): vscode.Uri | { light: vscode.Uri; dark: vscode.Uri } | vscode.ThemeIcon {
  if (!extensionContext) {
    // Fallback: use a single ThemeIcon (not in an object)
    return new vscode.ThemeIcon('terminal');
  }
  return {
    light: vscode.Uri.joinPath(extensionContext.extensionUri, 'assets', 'DD_logo_light.png'),
    dark: vscode.Uri.joinPath(extensionContext.extensionUri, 'assets', 'DD_logo_dark.png'),
  };
}

export async function clearWorkspaceStorage(isLogout: boolean = false) {
  if (!extensionContext) {
    return;
  }
  if (isLogout) {
    await extensionContext.secrets.delete('authToken');
    await extensionContext.workspaceState.update('configData', undefined);
    await extensionContext.workspaceState.update('auth-storage', undefined);
    await extensionContext.workspaceState.update('chat-storage', undefined);
    await extensionContext.workspaceState.update('user-profile-store', undefined);
    await extensionContext.workspaceState.update('sessionId', undefined);
    await extensionContext.workspaceState.update('isAuthenticated', false);
    await extensionContext.workspaceState.update('sessions-storage', undefined);
    await extensionContext.globalState.update('userData', undefined);
    return;
  }
  await extensionContext.secrets.delete('authToken');
  await extensionContext.workspaceState.update('essentialConfigData', undefined);
  await extensionContext.workspaceState.update('configData', undefined);
  await extensionContext.workspaceState.update('auth-storage', undefined);
  await extensionContext.workspaceState.update('workspace-storage', undefined);
  await extensionContext.workspaceState.update('view-state-storage', undefined);
  await extensionContext.workspaceState.update('sessions-storage', undefined);
  await extensionContext.workspaceState.update('chat-storage', undefined);
  await extensionContext.workspaceState.update('user-profile-store', undefined);
  await extensionContext.workspaceState.update('repo-selector-storage', false);
  await extensionContext.workspaceState.update('sessionId', undefined);
  await extensionContext.workspaceState.update('force-upgrade-storage', undefined);
  await extensionContext.workspaceState.update('loader-view-state-storage', undefined);
  await extensionContext.workspaceState.update('vscode-theme-storage', undefined);
  await extensionContext.workspaceState.update('isAuthenticated', false);
  await extensionContext.workspaceState.update('activeRepo', undefined);
  await extensionContext.workspaceState.update('mcp-storage', undefined);
  await extensionContext.workspaceState.update('indexing-data-storage', undefined);
=======
export function updateWorkspaceToolStatus(data: { tool_use_id: string; status: string }) {
  sidebarProvider?.sendMessageToSidebar({
    id: uuidv4(),
    command: 'update-workspace-tool-status',
    data: data,
  });
>>>>>>> 0b20c234
}<|MERGE_RESOLUTION|>--- conflicted
+++ resolved
@@ -1,14 +1,11 @@
 import * as vscode from 'vscode';
 import { v4 as uuidv4 } from 'uuid';
-<<<<<<< HEAD
 import { EmbeddingProgressData } from '../types';
-=======
 import { SidebarProvider } from '../panels/SidebarProvider';
 
 // =====================================================================================
 // Module State
 // =====================================================================================
->>>>>>> 0b20c234
 
 let extensionContext: vscode.ExtensionContext | null = null;
 const logOutputChannel: vscode.LogOutputChannel | null = null;
@@ -29,10 +26,6 @@
 // =====================================================================================
 // State Management (Getters, Setters, Clearers)
 // =====================================================================================
-
-export function getActiveRepo(): string | undefined {
-  return extensionContext?.workspaceState.get<string>('activeRepo');
-}
 
 export function getSessionId(): number | undefined {
   const session = extensionContext?.workspaceState.get<number>('sessionId');
@@ -43,22 +36,6 @@
   logOutputChannel?.info(`Setting session ID received for update: ${value}`);
   extensionContext?.workspaceState.update('sessionId', value);
   return;
-}
-
-<<<<<<< HEAD
-export function sendProgress(indexingProgressData: {
-  task: string;
-  status: string;
-  repo_path: string;
-  progress: number;
-  indexing_status: { file_path: string; status: string }[];
-  is_partial_state: boolean;
-}) {
-  sidebarProvider?.sendMessageToSidebar({
-    id: uuidv4(),
-    command: 'indexing-progress',
-    data: indexingProgressData,
-  });
 }
 
 export function sendEmbeddingDoneMessage(embeddingProgressData: {
@@ -72,10 +49,25 @@
     command: 'embedding-progress',
     data: embeddingProgressData,
   });
-=======
+}
+
+export function getActiveRepo(): string | undefined {
+  return extensionContext?.workspaceState.get<string>('activeRepo');
+}
 export function deleteSessionId() {
   return extensionContext?.workspaceState.update('sessionId', undefined);
->>>>>>> 0b20c234
+}
+
+export function getIsEmbeddingDoneForActiveRepo(): boolean {
+  const activeRepo = getActiveRepo();
+  const indexingDataStorage = extensionContext?.workspaceState.get('indexing-data-storage') as string;
+  const parsedIndexingDataStorage = JSON.parse(indexingDataStorage);
+  const embeddingProgressData = parsedIndexingDataStorage?.state?.embeddingProgressData as EmbeddingProgressData[];
+  const repoSpecificEmbeddingProgress = embeddingProgressData.find((progress) => progress.repo_path === activeRepo);
+  if (repoSpecificEmbeddingProgress && repoSpecificEmbeddingProgress.status === 'Completed') {
+    return true;
+  }
+  return false;
 }
 
 export function getUserData() {
@@ -128,6 +120,7 @@
   await extensionContext.workspaceState.update('vscode-theme-storage', undefined);
   await extensionContext.workspaceState.update('isAuthenticated', false);
   await extensionContext.workspaceState.update('mcp-storage', undefined);
+  await extensionContext.workspaceState.update('indexing-data-storage', undefined);
   await extensionContext.workspaceState.update('active-file-store', undefined);
 }
 
@@ -180,14 +173,20 @@
   }, 100);
 }
 
-export function sendProgress(progressBarData: { repo: string; progress: number; status: string }) {
-  sidebarProvider?.sendMessageToSidebar({
-    id: uuidv4(),
-    command: 'progress-bar',
-    data: progressBarData,
-  });
-}
-
+export function sendProgress(indexingProgressData: {
+  task: string;
+  status: string;
+  repo_path: string;
+  progress: number;
+  indexing_status: { file_path: string; status: string }[];
+  is_partial_state: boolean;
+}) {
+  sidebarProvider?.sendMessageToSidebar({
+    id: uuidv4(),
+    command: 'indexing-progress',
+    data: indexingProgressData,
+  });
+}
 export function sendVerified() {
   logOutputChannel?.info('User is authenticated, sending verified response, vaibhav');
   vscode.commands.executeCommand('setContext', 'deputydev.isAuthenticated', true);
@@ -215,78 +214,10 @@
   });
 }
 
-<<<<<<< HEAD
-export function getActiveRepo(): string | undefined {
-  return extensionContext?.workspaceState.get<string>('activeRepo');
-}
-
-export function getIsEmbeddingDoneForActiveRepo(): boolean {
-  const activeRepo = getActiveRepo();
-  const indexingDataStorage = extensionContext?.workspaceState.get('indexing-data-storage') as string;
-  const parsedIndexingDataStorage = JSON.parse(indexingDataStorage);
-  const embeddingProgressData = parsedIndexingDataStorage?.state?.embeddingProgressData as EmbeddingProgressData[];
-  const repoSpecificEmbeddingProgress = embeddingProgressData.find((progress) => progress.repo_path === activeRepo);
-  if (repoSpecificEmbeddingProgress && repoSpecificEmbeddingProgress.status === 'Completed') {
-    return true;
-  }
-  return false;
-}
-
-export function getUserData() {
-  return extensionContext?.globalState.get('userData', undefined) as { email?: string; userName?: string } | undefined;
-}
-
-export function getIconPathObject(): vscode.Uri | { light: vscode.Uri; dark: vscode.Uri } | vscode.ThemeIcon {
-  if (!extensionContext) {
-    // Fallback: use a single ThemeIcon (not in an object)
-    return new vscode.ThemeIcon('terminal');
-  }
-  return {
-    light: vscode.Uri.joinPath(extensionContext.extensionUri, 'assets', 'DD_logo_light.png'),
-    dark: vscode.Uri.joinPath(extensionContext.extensionUri, 'assets', 'DD_logo_dark.png'),
-  };
-}
-
-export async function clearWorkspaceStorage(isLogout: boolean = false) {
-  if (!extensionContext) {
-    return;
-  }
-  if (isLogout) {
-    await extensionContext.secrets.delete('authToken');
-    await extensionContext.workspaceState.update('configData', undefined);
-    await extensionContext.workspaceState.update('auth-storage', undefined);
-    await extensionContext.workspaceState.update('chat-storage', undefined);
-    await extensionContext.workspaceState.update('user-profile-store', undefined);
-    await extensionContext.workspaceState.update('sessionId', undefined);
-    await extensionContext.workspaceState.update('isAuthenticated', false);
-    await extensionContext.workspaceState.update('sessions-storage', undefined);
-    await extensionContext.globalState.update('userData', undefined);
-    return;
-  }
-  await extensionContext.secrets.delete('authToken');
-  await extensionContext.workspaceState.update('essentialConfigData', undefined);
-  await extensionContext.workspaceState.update('configData', undefined);
-  await extensionContext.workspaceState.update('auth-storage', undefined);
-  await extensionContext.workspaceState.update('workspace-storage', undefined);
-  await extensionContext.workspaceState.update('view-state-storage', undefined);
-  await extensionContext.workspaceState.update('sessions-storage', undefined);
-  await extensionContext.workspaceState.update('chat-storage', undefined);
-  await extensionContext.workspaceState.update('user-profile-store', undefined);
-  await extensionContext.workspaceState.update('repo-selector-storage', false);
-  await extensionContext.workspaceState.update('sessionId', undefined);
-  await extensionContext.workspaceState.update('force-upgrade-storage', undefined);
-  await extensionContext.workspaceState.update('loader-view-state-storage', undefined);
-  await extensionContext.workspaceState.update('vscode-theme-storage', undefined);
-  await extensionContext.workspaceState.update('isAuthenticated', false);
-  await extensionContext.workspaceState.update('activeRepo', undefined);
-  await extensionContext.workspaceState.update('mcp-storage', undefined);
-  await extensionContext.workspaceState.update('indexing-data-storage', undefined);
-=======
 export function updateWorkspaceToolStatus(data: { tool_use_id: string; status: string }) {
   sidebarProvider?.sendMessageToSidebar({
     id: uuidv4(),
     command: 'update-workspace-tool-status',
     data: data,
   });
->>>>>>> 0b20c234
 }