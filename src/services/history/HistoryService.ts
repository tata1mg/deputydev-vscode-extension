import { api } from "../api/axios";
import { API_ENDPOINTS } from "../api/endpoints";
import { AuthService } from "../auth/AuthService";
import { refreshCurrentToken } from "../refreshToken/refreshCurrentToken";
import { ApiErrorHandler } from "../api/apiErrorHandler";
import { SESSION_TYPE } from "../../constants";
import { SingletonLogger } from "../../utilities/Singleton-logger";

const fetchAuthToken = async () => {
  const authService = new AuthService();
  const authToken = await authService.loadAuthToken();
  return authToken;
};

export class HistoryService {
<<<<<<< HEAD
  private apiErrorHandler = new ApiErrorHandler();

  public async getPastSessions(
    limit: number,
    offset: number,
    sessions_list_type: string
  ): Promise<any> {
    try {
      const authToken = await fetchAuthToken();
      const headers = {
        Authorization: `Bearer ${authToken}`,
      };
      const response = await api.get(API_ENDPOINTS.PAST_SESSIONS, {
        params: {
          limit,
          offset,
          sessions_list_type,
          session_type: SESSION_TYPE,
        },
        headers,
      });
      refreshCurrentToken(response.headers);
      return response.data.data;
    } catch (error) {
      this.apiErrorHandler.handleApiError(error);
=======
    private logger: ReturnType<typeof SingletonLogger.getInstance>;
    constructor() {
        this.logger = SingletonLogger.getInstance();
    }
    private apiErrorHandler = new ApiErrorHandler();

    public async getPastSessions(limit: number, offset: number): Promise<any> {
        try {
            const authToken = await fetchAuthToken();
            const headers = {
                "Authorization": `Bearer ${authToken}`
            }
            const response = await api.get(API_ENDPOINTS.PAST_SESSIONS, {
                params: {
                    limit,
                    offset,
                    session_type: SESSION_TYPE,
                }, headers
            });
            refreshCurrentToken(response.headers);
            return response.data.data;
        } catch (error) {
            this.logger.error("Error fetching past sessions");
            this.apiErrorHandler.handleApiError(error);
        }
>>>>>>> 31bb0c85
    }
  }

<<<<<<< HEAD
  public async reorderPinnedSessions(data: Record<number, number>) {
    console.log("Reordering pinned sessions", data);
    try {
      const authToken = await fetchAuthToken();
      const headers = {
        Authorization: `Bearer ${authToken}`,
      };
      const response = await api.put(
        API_ENDPOINTS.REORDER_PINNED_SESSIONS,
        data,
        { headers }
      );
      refreshCurrentToken(response.headers);
      return response.data.data;
    } catch (error) {
      this.apiErrorHandler.handleApiError(error);
=======
    public async getPastSessionChats(sessionId: number): Promise<any> {
        try {
            const authToken = await fetchAuthToken();
            const headers = {
                "X-Session-ID": sessionId,
                "Authorization": `Bearer ${authToken}`,
                "X-Session-Type": SESSION_TYPE
            };
            const response = await api.get(API_ENDPOINTS.PAST_CHATS, {
                headers
            });
            refreshCurrentToken(response.headers);
            return response.data.data;
        } catch (error) {
            this.logger.error("Error fetching past session chats");
            this.apiErrorHandler.handleApiError(error);
        }
>>>>>>> 31bb0c85
    }
  }

<<<<<<< HEAD
  public async getPastSessionChats(sessionId: number): Promise<any> {
    try {
      const authToken = await fetchAuthToken();
      const headers = {
        "X-Session-ID": sessionId,
        Authorization: `Bearer ${authToken}`,
        "X-Session-Type": SESSION_TYPE,
      };
      const response = await api.get(API_ENDPOINTS.PAST_CHATS, {
        headers,
      });
      refreshCurrentToken(response.headers);
      return response.data.data;
    } catch (error) {
      this.apiErrorHandler.handleApiError(error);
=======
    public async deleteSession(sessionId: number): Promise<any> {
        try {
            const authToken = await fetchAuthToken();
            const headers = {
                "X-Session-ID": sessionId,
                "Authorization": `Bearer ${authToken}`,
                "X-Session-Type": SESSION_TYPE
            };
            const response = await api.put(API_ENDPOINTS.DELETE_SESSION, {}, { headers });
            refreshCurrentToken(response.headers);
            return response.data;
        } catch (error) {
            this.logger.error("Error deleting session");
            this.apiErrorHandler.handleApiError(error);
        }
>>>>>>> 31bb0c85
    }
  }

<<<<<<< HEAD
  public async deleteSession(sessionId: number): Promise<any> {
    try {
      const authToken = await fetchAuthToken();
      const headers = {
        "X-Session-ID": sessionId,
        Authorization: `Bearer ${authToken}`,
        "X-Session-Type": SESSION_TYPE,
      };
      const response = await api.put(
        API_ENDPOINTS.DELETE_SESSION,
        {},
        { headers }
      );
      refreshCurrentToken(response.headers);
      return response.data;
    } catch (error) {
      this.apiErrorHandler.handleApiError(error);
=======
    public async getRelevantChatHistory(sessionId: number, query: string): Promise<any> {
        try {
            const authToken = await fetchAuthToken();
            const headers = {
                "X-Session-ID": sessionId,
                "Authorization": `Bearer ${authToken}`,
                "X-Session-Type": SESSION_TYPE
            };
            const response = await api.post(API_ENDPOINTS.RELEVANT_CHAT_HISTORY, {
                query
            }, { headers });
            refreshCurrentToken(response.headers);
            return response.data.data;
        } catch (error) {
            this.logger.error("Error fetching relevant chat history");
            this.apiErrorHandler.handleApiError(error);
        }
>>>>>>> 31bb0c85
    }
  }

  public async pinOrUnpinSession(data: {
    sessionId: number;
    pin_or_unpin: "PINNED" | "UNPINNED";
    rank?: number;
  }): Promise<any> {
    console.log("Pinning/Unpinning session", {
      sessions_list_type: data.pin_or_unpin,
      pinned_rank: data.rank ? data.rank : null,
    });
    try {
      const authToken = await fetchAuthToken();
      const headers = {
        "X-Session-ID": data.sessionId,
        Authorization: `Bearer ${authToken}`,
        "X-Session-Type": SESSION_TYPE,
      };
      const response = await api.put(
        API_ENDPOINTS.PIN_UNPIN_SESSION,
        {
          sessions_list_type: data.pin_or_unpin,
          pinned_rank: data.rank ? data.rank : null,
        },
        { headers }
      );
      refreshCurrentToken(response.headers);
      return response.data.data;
    } catch (error) {
      this.apiErrorHandler.handleApiError(error);
    }
  }

  public async getRelevantChatHistory(
    sessionId: number,
    query: string
  ): Promise<any> {
    try {
      const authToken = await fetchAuthToken();
      const headers = {
        "X-Session-ID": sessionId,
        Authorization: `Bearer ${authToken}`,
        "X-Session-Type": SESSION_TYPE,
      };
      const response = await api.post(
        API_ENDPOINTS.RELEVANT_CHAT_HISTORY,
        {
          query,
        },
        { headers }
      );
      refreshCurrentToken(response.headers);
      return response.data.data;
    } catch (error) {
      this.apiErrorHandler.handleApiError(error);
    }
  }
}<|MERGE_RESOLUTION|>--- conflicted
+++ resolved
@@ -13,7 +13,6 @@
 };
 
 export class HistoryService {
-<<<<<<< HEAD
   private apiErrorHandler = new ApiErrorHandler();
 
   public async getPastSessions(
@@ -39,37 +38,9 @@
       return response.data.data;
     } catch (error) {
       this.apiErrorHandler.handleApiError(error);
-=======
-    private logger: ReturnType<typeof SingletonLogger.getInstance>;
-    constructor() {
-        this.logger = SingletonLogger.getInstance();
-    }
-    private apiErrorHandler = new ApiErrorHandler();
-
-    public async getPastSessions(limit: number, offset: number): Promise<any> {
-        try {
-            const authToken = await fetchAuthToken();
-            const headers = {
-                "Authorization": `Bearer ${authToken}`
-            }
-            const response = await api.get(API_ENDPOINTS.PAST_SESSIONS, {
-                params: {
-                    limit,
-                    offset,
-                    session_type: SESSION_TYPE,
-                }, headers
-            });
-            refreshCurrentToken(response.headers);
-            return response.data.data;
-        } catch (error) {
-            this.logger.error("Error fetching past sessions");
-            this.apiErrorHandler.handleApiError(error);
-        }
->>>>>>> 31bb0c85
     }
   }
 
-<<<<<<< HEAD
   public async reorderPinnedSessions(data: Record<number, number>) {
     console.log("Reordering pinned sessions", data);
     try {
@@ -86,29 +57,9 @@
       return response.data.data;
     } catch (error) {
       this.apiErrorHandler.handleApiError(error);
-=======
-    public async getPastSessionChats(sessionId: number): Promise<any> {
-        try {
-            const authToken = await fetchAuthToken();
-            const headers = {
-                "X-Session-ID": sessionId,
-                "Authorization": `Bearer ${authToken}`,
-                "X-Session-Type": SESSION_TYPE
-            };
-            const response = await api.get(API_ENDPOINTS.PAST_CHATS, {
-                headers
-            });
-            refreshCurrentToken(response.headers);
-            return response.data.data;
-        } catch (error) {
-            this.logger.error("Error fetching past session chats");
-            this.apiErrorHandler.handleApiError(error);
-        }
->>>>>>> 31bb0c85
     }
   }
 
-<<<<<<< HEAD
   public async getPastSessionChats(sessionId: number): Promise<any> {
     try {
       const authToken = await fetchAuthToken();
@@ -124,27 +75,9 @@
       return response.data.data;
     } catch (error) {
       this.apiErrorHandler.handleApiError(error);
-=======
-    public async deleteSession(sessionId: number): Promise<any> {
-        try {
-            const authToken = await fetchAuthToken();
-            const headers = {
-                "X-Session-ID": sessionId,
-                "Authorization": `Bearer ${authToken}`,
-                "X-Session-Type": SESSION_TYPE
-            };
-            const response = await api.put(API_ENDPOINTS.DELETE_SESSION, {}, { headers });
-            refreshCurrentToken(response.headers);
-            return response.data;
-        } catch (error) {
-            this.logger.error("Error deleting session");
-            this.apiErrorHandler.handleApiError(error);
-        }
->>>>>>> 31bb0c85
     }
   }
 
-<<<<<<< HEAD
   public async deleteSession(sessionId: number): Promise<any> {
     try {
       const authToken = await fetchAuthToken();
@@ -162,25 +95,6 @@
       return response.data;
     } catch (error) {
       this.apiErrorHandler.handleApiError(error);
-=======
-    public async getRelevantChatHistory(sessionId: number, query: string): Promise<any> {
-        try {
-            const authToken = await fetchAuthToken();
-            const headers = {
-                "X-Session-ID": sessionId,
-                "Authorization": `Bearer ${authToken}`,
-                "X-Session-Type": SESSION_TYPE
-            };
-            const response = await api.post(API_ENDPOINTS.RELEVANT_CHAT_HISTORY, {
-                query
-            }, { headers });
-            refreshCurrentToken(response.headers);
-            return response.data.data;
-        } catch (error) {
-            this.logger.error("Error fetching relevant chat history");
-            this.apiErrorHandler.handleApiError(error);
-        }
->>>>>>> 31bb0c85
     }
   }
 
