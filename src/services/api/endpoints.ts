export const API_ENDPOINTS = {
<<<<<<< HEAD
    GETSESSION: "/end_user/v1/get-session",
    VERIFYAUTHTOKEN: "/end_user/v1/verify-auth-token",
    QUERYSOLVER: "/end_user/query_solver/v1/solve-user-query",
    
    //ws endpoints
    UPDATEVECTORDB: "/v1/update_vector_store",
    RELEVANTCHUNKS: "/v1/relevant_chunks",
=======
    GET_SESSION: "/end_user/v1/get-session",
    VERIFY_AUTH_TOKEN: "/end_user/v1/verify-auth-token",
    STORE_AUTH_TOKEN: "/v1/auth/store_token",
    LOAD_AUTH_TOKEN: "/v1/auth/load_token"
>>>>>>> 6066c8cd
} as const;<|MERGE_RESOLUTION|>--- conflicted
+++ resolved
@@ -1,16 +1,6 @@
 export const API_ENDPOINTS = {
-<<<<<<< HEAD
-    GETSESSION: "/end_user/v1/get-session",
-    VERIFYAUTHTOKEN: "/end_user/v1/verify-auth-token",
-    QUERYSOLVER: "/end_user/query_solver/v1/solve-user-query",
-    
-    //ws endpoints
-    UPDATEVECTORDB: "/v1/update_vector_store",
-    RELEVANTCHUNKS: "/v1/relevant_chunks",
-=======
     GET_SESSION: "/end_user/v1/get-session",
     VERIFY_AUTH_TOKEN: "/end_user/v1/verify-auth-token",
     STORE_AUTH_TOKEN: "/v1/auth/store_token",
     LOAD_AUTH_TOKEN: "/v1/auth/load_token"
->>>>>>> 6066c8cd
 } as const;