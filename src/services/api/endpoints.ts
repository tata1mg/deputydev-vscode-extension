export const API_ENDPOINTS = {
<<<<<<< HEAD
  GET_SESSION: "/end_user/v1/auth/get-session",
  VERIFY_AUTH_TOKEN: "/end_user/v1/auth/verify-auth-token",
  PROFILE_UI: "/end_user/v1/ui_data/profile_ui",
  STORE_AUTH_TOKEN: "/v1/auth/store_token",
  LOAD_AUTH_TOKEN: "/v1/auth/load_token",
  DELETE_AUTH_TOKEN: "/v1/auth/delete_token",
  RELEVANT_CHUNKS: "/v1/relevant_chunks",
  UPDATE_VECTOR_DB: "/v1/update_chunks",
  PAST_SESSIONS: "/end_user/v1/history/sessions",
  REORDER_PINNED_SESSIONS: "/end_user/v1/history/session-dragged",
  PIN_UNPIN_SESSION: "/end_user/v1/history/pin-unpin-session",
  PAST_CHATS: "/end_user/v1/history/chats",
  FOCUS_SEARCH: "/v1/get-focus-search-results",
  DELETE_SESSION: "/end_user/v1/history/delete-session",
  GENERATE_INLINE_EDIT: "/end_user/v2/code-gen/generate-inline-edit",
  GET_INLINE_EDIT_RESULT: "/end_user/v1/code-gen/get-job-status",
  DIFF_APPLIER: "/v1/diff-applicator/apply-unified-diff",
  BATCH_CHUNKS_SEARCH: "/v1/batch_chunks_search",
  RELEVANT_CHAT_HISTORY: "/end_user/v1/history/relevant-chat-history",
  INIT_BINARY: "/v1/init",
  FOCUS_CHUNKS: "/v1/get-focus-chunks",
  CONFIG: "/end_user/v1/configs/get-configs",
  CONFIG_ESSENTIALS: "/end_user/v1/configs/get-essential-configs",
  FILE_PATH_SEARCH: "/v1/get-files-in-dir",
  PING: "/ping",
  SHUTDOWN: "/v1/shutdown",
  ITERATIVELY_READ_FILE: "/v1/iteratively-read-file",
  GREP_SEARCH: "/v1/grep-search",
  GET_SAVED_URLS: "/v1/saved_url/list",
  SAVE_URL: "/v1/saved_url",
  DELETE_SAVED_URL: "/v1/saved_url/delete",
  SEARCH_URL: "/v1/search_url",
  PUBLIC_URL_CONTENT_READER: "/v1/read_urls"
};
=======
    GET_SESSION: "/end_user/v1/auth/get-session",
    VERIFY_AUTH_TOKEN: "/end_user/v1/auth/verify-auth-token",
    PROFILE_UI: "/end_user/v1/ui_data/profile_ui",
    STORE_AUTH_TOKEN: "/v1/auth/store_token",
    LOAD_AUTH_TOKEN: "/v1/auth/load_token",
    DELETE_AUTH_TOKEN: "/v1/auth/delete_token",
    RELEVANT_CHUNKS: "/v1/relevant_chunks",
    UPDATE_VECTOR_DB: "/v1/update_chunks",
    PAST_SESSIONS: "/end_user/v1/history/sessions",
    REORDER_PINNED_SESSIONS: "/end_user/v1/history/session-dragged",
    PIN_UNPIN_SESSION: "/end_user/v1/history/pin-unpin-session",
    PAST_CHATS: "/end_user/v1/history/chats",
    FOCUS_SEARCH: "/v1/get-focus-search-results",
    DELETE_SESSION: "/end_user/v1/history/delete-session",
    GENERATE_INLINE_EDIT: "/end_user/v2/code-gen/generate-inline-edit",
    GET_INLINE_EDIT_RESULT: "/end_user/v1/code-gen/get-job-status",
    DIFF_APPLIER : "/v1/diff-applicator/apply-unified-diff",
    BATCH_CHUNKS_SEARCH : "/v1/batch_chunks_search",
    RELEVANT_CHAT_HISTORY: "/end_user/v1/history/relevant-chat-history",
    INIT_BINARY: "/v1/init",
    FOCUS_CHUNKS: "/v1/get-focus-chunks",
    CONFIG: "/end_user/v1/configs/get-configs",
    CONFIG_ESSENTIALS: "/end_user/v1/configs/get-essential-configs",
    FILE_PATH_SEARCH: "/v1/get-files-in-dir",
    PING : "/ping",
    SHUTDOWN : "/v1/shutdown",
    ITERATIVELY_READ_FILE: "/v1/iteratively-read-file",
    GREP_SEARCH: "/v1/grep-search",
    SUBMIT_FEEDBACK: "/end_user/v1/feedbacks/submit"
}
>>>>>>> e939ba17
<|MERGE_RESOLUTION|>--- conflicted
+++ resolved
@@ -1,5 +1,4 @@
 export const API_ENDPOINTS = {
-<<<<<<< HEAD
   GET_SESSION: "/end_user/v1/auth/get-session",
   VERIFY_AUTH_TOKEN: "/end_user/v1/auth/verify-auth-token",
   PROFILE_UI: "/end_user/v1/ui_data/profile_ui",
@@ -32,37 +31,6 @@
   SAVE_URL: "/v1/saved_url",
   DELETE_SAVED_URL: "/v1/saved_url/delete",
   SEARCH_URL: "/v1/search_url",
-  PUBLIC_URL_CONTENT_READER: "/v1/read_urls"
-};
-=======
-    GET_SESSION: "/end_user/v1/auth/get-session",
-    VERIFY_AUTH_TOKEN: "/end_user/v1/auth/verify-auth-token",
-    PROFILE_UI: "/end_user/v1/ui_data/profile_ui",
-    STORE_AUTH_TOKEN: "/v1/auth/store_token",
-    LOAD_AUTH_TOKEN: "/v1/auth/load_token",
-    DELETE_AUTH_TOKEN: "/v1/auth/delete_token",
-    RELEVANT_CHUNKS: "/v1/relevant_chunks",
-    UPDATE_VECTOR_DB: "/v1/update_chunks",
-    PAST_SESSIONS: "/end_user/v1/history/sessions",
-    REORDER_PINNED_SESSIONS: "/end_user/v1/history/session-dragged",
-    PIN_UNPIN_SESSION: "/end_user/v1/history/pin-unpin-session",
-    PAST_CHATS: "/end_user/v1/history/chats",
-    FOCUS_SEARCH: "/v1/get-focus-search-results",
-    DELETE_SESSION: "/end_user/v1/history/delete-session",
-    GENERATE_INLINE_EDIT: "/end_user/v2/code-gen/generate-inline-edit",
-    GET_INLINE_EDIT_RESULT: "/end_user/v1/code-gen/get-job-status",
-    DIFF_APPLIER : "/v1/diff-applicator/apply-unified-diff",
-    BATCH_CHUNKS_SEARCH : "/v1/batch_chunks_search",
-    RELEVANT_CHAT_HISTORY: "/end_user/v1/history/relevant-chat-history",
-    INIT_BINARY: "/v1/init",
-    FOCUS_CHUNKS: "/v1/get-focus-chunks",
-    CONFIG: "/end_user/v1/configs/get-configs",
-    CONFIG_ESSENTIALS: "/end_user/v1/configs/get-essential-configs",
-    FILE_PATH_SEARCH: "/v1/get-files-in-dir",
-    PING : "/ping",
-    SHUTDOWN : "/v1/shutdown",
-    ITERATIVELY_READ_FILE: "/v1/iteratively-read-file",
-    GREP_SEARCH: "/v1/grep-search",
-    SUBMIT_FEEDBACK: "/end_user/v1/feedbacks/submit"
-}
->>>>>>> e939ba17
+  PUBLIC_URL_CONTENT_READER: "/v1/read_urls",
+  SUBMIT_FEEDBACK: "/end_user/v1/feedbacks/submit",
+};