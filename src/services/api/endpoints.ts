export const API_ENDPOINTS = {
    GET_SESSION: "/end_user/v1/get-session",
    VERIFY_AUTH_TOKEN: "/end_user/v1/verify-auth-token",
    QUERY_SOLVER: "/end_user/query_solver/v1/solve-user-query",
    STORE_AUTH_TOKEN: "/v1/auth/store_token",
    LOAD_AUTH_TOKEN: "/v1/auth/load_token",
    RELEVANT_CHUNKS: "/v1/relevant_chunks",
    UPDATE_VECTOR_DB: "/v1/update_chunks",
    PAST_SESSIONS: "/end_user/history/v1/sessions",
    PAST_CHATS: "/end_user/history/v1/chats",
<<<<<<< HEAD
    KEYWORD_SEARCH: "/v1/keyword_search",
=======
    DIFF_APPLIER : "/v1/diff-applicator/apply-unified-diff",
>>>>>>> 11293db9
} as const;<|MERGE_RESOLUTION|>--- conflicted
+++ resolved
@@ -8,9 +8,6 @@
     UPDATE_VECTOR_DB: "/v1/update_chunks",
     PAST_SESSIONS: "/end_user/history/v1/sessions",
     PAST_CHATS: "/end_user/history/v1/chats",
-<<<<<<< HEAD
     KEYWORD_SEARCH: "/v1/keyword_search",
-=======
     DIFF_APPLIER : "/v1/diff-applicator/apply-unified-diff",
->>>>>>> 11293db9
 } as const;