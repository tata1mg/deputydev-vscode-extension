export const API_ENDPOINTS = {
    GET_SESSION: "/end_user/v1/get-session",
    VERIFY_AUTH_TOKEN: "/end_user/v1/verify-auth-token",
    QUERY_SOLVER: "/end_user/query_solver/v1/solve-user-query",
    STORE_AUTH_TOKEN: "/v1/auth/store_token",
    LOAD_AUTH_TOKEN: "/v1/auth/load_token",
    RELEVANT_CHUNKS: "/v1/relevant_chunks",
    UPDATE_VECTOR_DB: "/v1/update_chunks",
    PAST_SESSIONS: "/end_user/history/v1/sessions",
    PAST_CHATS: "/end_user/history/v1/chats",
    GENERATE_INLINE_EDIT: "/end_user/query_solver/v1/generate-inline-edit",
    GET_INLINE_EDIT_RESULT: "/end_user/query_solver/v1/get-inline-edit-result",
    DIFF_APPLIER : "/v1/diff-applicator/apply-unified-diff",
<<<<<<< HEAD
}
=======
    BATCH_CHUNKS_SEARCH : "/v1/batch_chunks_search",
} as const;
>>>>>>> cd0a6637
<|MERGE_RESOLUTION|>--- conflicted
+++ resolved
@@ -11,9 +11,5 @@
     GENERATE_INLINE_EDIT: "/end_user/query_solver/v1/generate-inline-edit",
     GET_INLINE_EDIT_RESULT: "/end_user/query_solver/v1/get-inline-edit-result",
     DIFF_APPLIER : "/v1/diff-applicator/apply-unified-diff",
-<<<<<<< HEAD
-}
-=======
     BATCH_CHUNKS_SEARCH : "/v1/batch_chunks_search",
-} as const;
->>>>>>> cd0a6637
+}