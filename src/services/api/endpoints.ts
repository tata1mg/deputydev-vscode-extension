export const API_ENDPOINTS = {
    GET_SESSION: "/end_user/v1/get-session",
    VERIFY_AUTH_TOKEN: "/end_user/v1/verify-auth-token",
    QUERY_SOLVER: "/end_user/query_solver/v1/solve-user-query",
    STORE_AUTH_TOKEN: "/v1/auth/store_token",
    LOAD_AUTH_TOKEN: "/v1/auth/load_token",
    RELEVANT_CHUNKS: "/v1/relevant_chunks",
    UPDATE_VECTOR_DB: "/v1/update_chunks",
    PAST_SESSIONS: "/end_user/history/v1/sessions",
    PAST_CHATS: "/end_user/history/v1/chats",
<<<<<<< HEAD
    GENERATE_INLINE_EDIT: "/end_user/query_solver/v1/generate-inline-edit",
    GET_INLINE_EDIT_RESULT: "/end_user/query_solver/v1/get-inline-edit-result"
=======
    DIFF_APPLIER : "/v1/diff-applicator/apply-unified-diff",
>>>>>>> 7ae0bac8
} as const;<|MERGE_RESOLUTION|>--- conflicted
+++ resolved
@@ -8,10 +8,7 @@
     UPDATE_VECTOR_DB: "/v1/update_chunks",
     PAST_SESSIONS: "/end_user/history/v1/sessions",
     PAST_CHATS: "/end_user/history/v1/chats",
-<<<<<<< HEAD
     GENERATE_INLINE_EDIT: "/end_user/query_solver/v1/generate-inline-edit",
-    GET_INLINE_EDIT_RESULT: "/end_user/query_solver/v1/get-inline-edit-result"
-=======
+    GET_INLINE_EDIT_RESULT: "/end_user/query_solver/v1/get-inline-edit-result",
     DIFF_APPLIER : "/v1/diff-applicator/apply-unified-diff",
->>>>>>> 7ae0bac8
 } as const;