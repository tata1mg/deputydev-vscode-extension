--- conflicted
+++ resolved
@@ -1,11 +1,8 @@
 import { AxiosError } from 'axios';
 import { sendForceUpgrade, sendNotVerified } from '../../utilities/contextManager';
 import { SingletonLogger } from '../../utilities/Singleton-logger';
-<<<<<<< HEAD
+import { refreshCurrentToken } from '../refreshToken/refreshCurrentToken';
 import { CLIENT_VERSION } from '../../config';
-=======
-import { refreshCurrentToken } from '../refreshToken/refreshCurrentToken';
->>>>>>> a9e997cf
 
 export class ApiErrorHandler {
   public handleApiError(error: unknown): void {
