<<<<<<< HEAD
import { getSessionId } from '../../utilities/contextManager';
=======
import {
  getSessionId,
  sendNotVerified,
  getIsEmbeddingDoneForActiveRepo,
  sendForceUpgrade,
} from '../../utilities/contextManager';
>>>>>>> eec2f208
import { refreshCurrentToken } from '../refreshToken/refreshCurrentToken';
import { AuthService } from '../auth/AuthService';
import { SingletonLogger } from '../../utilities/Singleton-logger';
import * as vscode from 'vscode';
import { SESSION_TYPE } from '../../constants';
import { ReferenceManager } from '../../references/ReferenceManager';
import { BackendClient } from '../../clients/backendClient';

interface StreamEvent {
  type: string;
  content?: any; // content can be undefined or empty
}

export class QuerySolverService {
  private readonly logger: ReturnType<typeof SingletonLogger.getInstance>;
  private readonly context: vscode.ExtensionContext;
  private readonly DD_HOST_WS: string;
  private readonly QUERY_SOLVER_ENDPOINT: string;
  private readonly referenceManager: ReferenceManager;
  private readonly outputChannel: vscode.LogOutputChannel;
  private readonly backendClient: BackendClient;

  constructor(context: vscode.ExtensionContext, outputChannel: vscode.LogOutputChannel, backendClient: BackendClient) {
    this.logger = SingletonLogger.getInstance();
    this.outputChannel = outputChannel;
    this.context = context;
    const configData = this.context.workspaceState.get('essentialConfigData') as any;
    if (!configData) {
      throw new Error('Config data not found in workspace state');
    }
    this.DD_HOST_WS = configData.DD_HOST_WS;
    this.QUERY_SOLVER_ENDPOINT = configData.QUERY_SOLVER_ENDPOINT;
    this.referenceManager = new ReferenceManager(context, this.outputChannel);
    this.backendClient = backendClient;
  }

  public async *querySolver(payload: Record<string, any>, signal?: AbortSignal): AsyncIterableIterator<any> {
    let firstAttemptYielded = false;

    try {
      for await (const event of this._runQuerySolverAttempt(payload, signal)) {
        firstAttemptYielded = true;
        yield event;
      }
    } catch (err) {
      if (!firstAttemptYielded) {
        this.logger.warn('querySolver failed...', err);
        await new Promise((res) => setTimeout(res, 200)); // small delay before retry
        for await (const event of this._runQuerySolverAttempt(payload, signal)) {
          yield event;
        }
      } else {
        this.logger.error('querySolver failed', err);
        throw err;
      }
    }
  }

  private async *_runQuerySolverAttempt(
    payload: Record<string, any>,
    signal?: AbortSignal,
  ): AsyncIterableIterator<any> {
    const authService = new AuthService();
    let authToken = await authService.loadAuthToken();

    const currentSessionId = getSessionId();
    payload['is_embedding_done'] = getIsEmbeddingDoneForActiveRepo();
    const finalPayload = await this.preparePayload(payload);
    finalPayload.session_id = currentSessionId;
    finalPayload.session_type = SESSION_TYPE;
    finalPayload.auth_token = authToken;

    let streamDone = false;
    let streamError: Error | null = null;
    const eventsQueue: StreamEvent[] = [];

    const handleMessage = (messageData: any): void => {
      try {
        if (messageData.type === 'STREAM_START') {
          if (messageData.new_session_data) {
            refreshCurrentToken({
              new_session_data: messageData.new_session_data,
            });
          }
        } else if (messageData.type === 'STREAM_END') {
          streamDone = true;
          this.backendClient.querySolver.close();
          return;
        } else if (messageData.type === 'STREAM_ERROR') {
          if (messageData.status) {
            streamError = new Error(messageData.status);
            this.backendClient.querySolver.close();
            return;
          }
          this.logger.error('Error in querysolver WebSocket stream: ', messageData);
          streamError = new Error(messageData);
          this.backendClient.querySolver.close();
          return;
        }
        eventsQueue.push({ type: messageData.type, content: messageData.content });
      } catch (error) {
        this.logger.error('Error parsing querysolver WebSocket message', error);
        this.backendClient.querySolver.close();
      }
    };

    // call the querySolver websocket endpoint
    try {
      this.backendClient.querySolver.onMessage.on('message', handleMessage);
      console.log('Sending querySolver payload:', finalPayload);
      await this.backendClient.querySolver.sendMessageWithRetry(finalPayload);
      console.log('querySolver WebSocket stream started successfully');
    } catch (error: any) {
      console.log('Error calling querySolver endpoint:', error);
      streamError = error;
    }

    if (signal) {
      signal.addEventListener('abort', () => {
        this.backendClient.querySolver.close();
        streamDone = true;
      });
    }

    while (!streamDone || eventsQueue.length > 0) {
      if (streamError) {
        this.backendClient.querySolver.close();
        console.log('Error in querysolver WebSocket stream:', streamError);
        if (streamError instanceof Error && streamError.message === 'NOT_VERIFIED') {
          let isAuthenticated = this.context.workspaceState.get('isAuthenticated');
          console.log('Session not verified, waiting for authentication...', isAuthenticated);
          // wait until the user is authenticated or 10 minutes have passed
          const startTime = Date.now();
          const maxWaitTime = 10 * 60 * 1000; // 10 minutes
          while (!isAuthenticated && Date.now() - startTime < maxWaitTime) {
            await new Promise((resolve) => setTimeout(resolve, 100));
            isAuthenticated = this.context.workspaceState.get('isAuthenticated');
          }
          if (!isAuthenticated) {
            throw new Error('Session not verified');
          }
          authToken = await authService.loadAuthToken();
          streamDone = false;
          streamError = null;
          await this.backendClient.querySolver.sendMessageWithRetry({
            ...finalPayload,
            auth_token: authToken,
          });
          continue; // Retry the querySolver call
        }

        throw streamError;
      }
      if (signal?.aborted) {
        this.backendClient.querySolver.close();
        return;
      }

      if (eventsQueue.length > 0) {
        yield eventsQueue.shift()!;
      } else {
        await new Promise((resolve) => setTimeout(resolve, 50));
      }
    }

    // Clean up the WebSocket connection
    this.backendClient.querySolver.close();
  }

  /**
   * Ensure the outbound WebSocket message is ≤100 KB; if it is larger,
   * off-load it to S3 and return a lightweight envelope.
   */
  private async preparePayload(original: Record<string, any>): Promise<Record<string, any>> {
    // ── 1. Measure size ──────────────────────────────────────────────
    const serialised = JSON.stringify(original);
    const byteSize = Buffer.byteLength(serialised, 'utf8');
    const mainConfigData = this.context.workspaceState.get('configData') as any;
    const CHAT_PAYLOAD_MAX_SIZE = mainConfigData.CHAT_PAYLOAD_MAX_SIZE * 1024 || 100 * 1024; // Default to 100 KB if not set
    if (byteSize <= CHAT_PAYLOAD_MAX_SIZE) {
      return original;
    }

    // ── 2. Too big → store in S3 (folder: 'payload') ────────────────
    try {
      const { key: attachment_id } = await this.referenceManager.uploadPayloadToS3(serialised);

      // Keep only the routing fields + attachment pointer
      return {
        type: 'PAYLOAD_ATTACHMENT',
        attachment_id,
      };
    } catch (err) {
      this.logger.error('preparePayload: failed to off-load payload via ReferenceManager', err);
      // Fallback: return original (backend may still reject if >128 KB)
      return original;
    }
  }
}<|MERGE_RESOLUTION|>--- conflicted
+++ resolved
@@ -1,13 +1,7 @@
-<<<<<<< HEAD
-import { getSessionId } from '../../utilities/contextManager';
-=======
 import {
   getSessionId,
-  sendNotVerified,
   getIsEmbeddingDoneForActiveRepo,
-  sendForceUpgrade,
 } from '../../utilities/contextManager';
->>>>>>> eec2f208
 import { refreshCurrentToken } from '../refreshToken/refreshCurrentToken';
 import { AuthService } from '../auth/AuthService';
 import { SingletonLogger } from '../../utilities/Singleton-logger';
