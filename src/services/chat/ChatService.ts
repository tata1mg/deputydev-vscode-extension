--- conflicted
+++ resolved
@@ -5,11 +5,8 @@
 import * as vscode from 'vscode';
 import { SESSION_TYPE } from '../../constants';
 import { ReferenceManager } from '../../references/ReferenceManager';
-<<<<<<< HEAD
 import { BackendClient } from '../../clients/backendClient';
-=======
 import { CLIENT_VERSION } from '../../config';
->>>>>>> 3e58c7bd
 
 interface StreamEvent {
   type: string;
@@ -97,11 +94,8 @@
           if (messageData.status == 'NOT_VERIFIED') {
             streamError = new Error('Session not verified');
             sendNotVerified();
-<<<<<<< HEAD
             this.backendClient.querySolver.close();
             return;
-=======
-            return 'REJECT_AND_RETRY';
           } else if (messageData.status == 'INVALID_CLIENT_VERSION') {
             this.logger.error('Invalid client version in querysolver WebSocket stream');
             streamError = new Error('Invalid client version');
@@ -110,8 +104,8 @@
               upgradeVersion: messageData.message.upgrade_version,
               currentVersion: CLIENT_VERSION,
             });
-            return 'REJECT';
->>>>>>> 3e58c7bd
+            this.backendClient.querySolver.close();
+            return;
           }
           this.logger.error('Error in querysolver WebSocket stream: ', messageData);
           streamError = new Error(messageData);
