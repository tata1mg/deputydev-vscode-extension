--- conflicted
+++ resolved
@@ -5,16 +5,8 @@
 import { SidebarProvider } from '../panels/SidebarProvider';
 import { WorkspaceFileWatcher } from './FileWatcher';
 import { ConfigManager } from '../utilities/ConfigManager';
-<<<<<<< HEAD
 import { UpdateVectorStoreParams, IndexingService } from '../services/indexing/indexingService';
-=======
-import {
-  updateVectorStoreWithResponse,
-  updateVectorStore,
-  UpdateVectorStoreParams,
-} from '../clients/common/websocketHandlers';
 import { IndexingProgressData } from '../types';
->>>>>>> eec2f208
 
 export class WorkspaceManager {
   private readonly workspaceRepos: Map<string, string> = new Map();
@@ -230,12 +222,8 @@
 
     const params: UpdateVectorStoreParams = { repo_path: this.activeRepo };
     this.outputChannel.info(`📡 📡📡 Sending WebSocket update via workspace manager: ${JSON.stringify(params)}`);
-<<<<<<< HEAD
     await this.indexingService
       .updateVectorStoreWithResponse(params)
-=======
-    await updateVectorStoreWithResponse(params)
->>>>>>> eec2f208
       .then((response) => {})
       .catch((error) => {
         this.outputChannel.info('Embedding failed 3 times...');
