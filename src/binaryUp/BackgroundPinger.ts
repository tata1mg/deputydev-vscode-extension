--- conflicted
+++ resolved
@@ -7,12 +7,7 @@
 import { ConfigManager } from '../utilities/ConfigManager';
 import { SingletonLogger } from '../utilities/Singleton-logger';
 import { AuthenticationManager } from '../auth/AuthenticationManager';
-<<<<<<< HEAD
-import { RelevantCodeSearcherToolService } from '../services/tools/relevantCodeSearcherTool/relevantCodeSearcherToolServivce';
-=======
-import { IndexingService } from '../services/indexing/indexingService';
 import { SemanticSearchToolService } from '../services/tools/semanticSearchTool/SemanticSearchToolService';
->>>>>>> 1d1ff4a8
 import { BinaryClient } from '../clients/binaryClient';
 import { sendNotVerified, sendVerified } from '../utilities/contextManager';
 export class BackgroundPinger implements vscode.Disposable {
@@ -22,12 +17,7 @@
   private outputChannel: vscode.LogOutputChannel;
   private logger: ReturnType<typeof SingletonLogger.getInstance>;
   private configManager: ConfigManager;
-<<<<<<< HEAD
-  private relevantCodeSearcherToolService: RelevantCodeSearcherToolService;
-=======
-  private indexingService: IndexingService;
   private semanticSearchToolService: SemanticSearchToolService;
->>>>>>> 1d1ff4a8
   private authenticationManager: AuthenticationManager;
   private interval: NodeJS.Timeout | null = null;
   private failureCount: number = 0;
@@ -40,12 +30,7 @@
     outputChannel: vscode.LogOutputChannel,
     configManager: ConfigManager,
     authenticationManager: AuthenticationManager,
-<<<<<<< HEAD
-    relevantCodeSearcherToolService: RelevantCodeSearcherToolService,
-=======
-    indexingService: IndexingService,
     semanticSearchToolService: SemanticSearchToolService,
->>>>>>> 1d1ff4a8
   ) {
     this.logger = SingletonLogger.getInstance();
     this.context = context;
@@ -54,12 +39,7 @@
     this.outputChannel = outputChannel;
     this.configManager = configManager;
     this.authenticationManager = authenticationManager;
-<<<<<<< HEAD
-    this.relevantCodeSearcherToolService = relevantCodeSearcherToolService;
-=======
-    this.indexingService = indexingService;
     this.semanticSearchToolService = semanticSearchToolService;
->>>>>>> 1d1ff4a8
   }
 
   public start(): void {
@@ -116,13 +96,7 @@
 
           if (serverStatus) {
             const binaryClient = new BinaryClient(getBinaryHost(), getBinaryWsHost());
-<<<<<<< HEAD
-            this.relevantCodeSearcherToolService.init(binaryClient);
-=======
-
-            this.indexingService.init(binaryClient);
             this.semanticSearchToolService.init(binaryClient);
->>>>>>> 1d1ff4a8
 
             try {
               const status = await this.authenticationManager.validateCurrentSession();
