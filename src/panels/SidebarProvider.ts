--- conflicted
+++ resolved
@@ -206,11 +206,7 @@
           const result = await promise;
           this.sendMessageToSidebar({
             id: message.id,
-<<<<<<< HEAD
-            command: "response",
-=======
             command: 'result',
->>>>>>> e9715568
             data: result,
           });
         } catch (err) {
