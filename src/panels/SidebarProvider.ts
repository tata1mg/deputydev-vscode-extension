--- conflicted
+++ resolved
@@ -15,27 +15,6 @@
   setSessionId,
   sendProgress,
   clearWorkspaceStorage,
-<<<<<<< HEAD
-} from "../utilities/contextManager";
-import { api, binaryApi } from "../services/api/axios";
-import { API_ENDPOINTS } from "../services/api/endpoints";
-import { updateVectorStoreWithResponse } from "../clients/common/websocketHandlers";
-import { ConfigManager } from "../utilities/ConfigManager";
-import { CLIENT_VERSION, DD_HOST } from "../config";
-import { ProfileUiService } from "../services/profileUi/profileUiService";
-import { UsageTrackingManager } from "../usageTracking/UsageTrackingManager";
-import { Logger } from "../utilities/Logger";
-import { createNewWorkspaceFn } from "../terminal/workspace/CreateNewWorkspace";
-import { ContinueNewWorkspace } from "../terminal/workspace/ContinueNewWorkspace";
-import { refreshCurrentToken } from "../services/refreshToken/refreshCurrentToken";
-import { SESSION_TYPE } from "../constants";
-import osName from "os-name";
-import { getShell } from "../terminal/utils/shell";
-import { FeedbackService } from "../services/feedback/feedbackService";
-import { UserQueryEnhancerService } from "../services/userQueryEnhancer/userQueryEnhancerService";
-import { ApiErrorHandler } from "../services/api/apiErrorHandler";
-import * as fs from "fs";
-=======
 } from '../utilities/contextManager';
 import { api, binaryApi } from '../services/api/axios';
 import { API_ENDPOINTS } from '../services/api/endpoints';
@@ -54,7 +33,7 @@
 import { FeedbackService } from '../services/feedback/feedbackService';
 import { UserQueryEnhancerService } from '../services/userQueryEnhancer/userQueryEnhancerService';
 import { ApiErrorHandler } from '../services/api/apiErrorHandler';
->>>>>>> 43c58e05
+import * as fs from 'fs';
 export class SidebarProvider implements vscode.WebviewViewProvider {
   private _view?: vscode.WebviewView;
   private isWebviewInitialized = false;
@@ -80,11 +59,7 @@
     private trackingManager: UsageTrackingManager,
     private feedbackService: FeedbackService,
     private userQueryEnhancerService: UserQueryEnhancerService,
-<<<<<<< HEAD
-    private continueWorkspace: ContinueNewWorkspace
-=======
     private continueWorkspace: ContinueNewWorkspace,
->>>>>>> 43c58e05
   ) {}
 
   public resolveWebviewView(
@@ -160,24 +135,14 @@
         case 'url-search':
           promise = this.codeReferenceService.urlSearch(data, sendMessage);
           break;
-<<<<<<< HEAD
-        case "get-saved-urls":
+        case 'get-saved-urls':
           promise = this.codeReferenceService.getSavedUrls(data, sendMessage);
-=======
-        case 'get-saved-urls':
-          promise = this.codeReferenceService.getSavedUrls(sendMessage);
->>>>>>> 43c58e05
           break;
         case 'save-url':
           promise = this.codeReferenceService.saveUrl(data, sendMessage);
           break;
-<<<<<<< HEAD
-        case "delete-saved-url":
+        case 'delete-saved-url':
           promise = this.codeReferenceService.deleteSavedUrl(data, sendMessage);
-=======
-        case 'delete-saved-url':
-          promise = this.codeReferenceService.deleteSavedUrl(data.id, sendMessage);
->>>>>>> 43c58e05
           break;
         case 'update-saved-url':
           promise = this.codeReferenceService.updateSavedUrl(data, sendMessage);
@@ -206,25 +171,17 @@
         case 'open-requested-browser-page':
           promise = this.openBrowserPage(data);
           break;
-        case "save-settings":
+        case 'save-settings':
           promise = this.configManager.saveSettings(data);
           break;
 
-        case "initialize-settings":
+        case 'initialize-settings':
           promise = this.configManager.initializeSettings(sendMessage);
           break;
 
         // Feedback
-<<<<<<< HEAD
-        case "submit-feedback":
-          promise = this.feedbackService.submitFeedback(
-            data.feedback,
-            data.queryId
-          );
-=======
         case 'submit-feedback':
           promise = this.feedbackService.submitFeedback(data.feedback, data.queryId);
->>>>>>> 43c58e05
           break;
 
         // Enhance user query feature
@@ -312,16 +269,11 @@
         case 'create-new-workspace':
           promise = this.createNewWorkspace(data.tool_use_id);
           break;
-<<<<<<< HEAD
-        case "accept-terminal-command":
+        case 'accept-terminal-command':
           this.chatService._onTerminalApprove.fire({
             toolUseId: data.tool_use_id,
             command: data.command,
           });
-=======
-        case 'accept-terminal-command':
-          this.chatService._onTerminalApprove.fire({ toolUseId: data.tool_use_id, command: data.command });
->>>>>>> 43c58e05
           break;
         case 'edit-terminal-command':
           promise = this.editTerminalCommand(data);
@@ -335,15 +287,11 @@
           this.openFile(data.path);
           break;
 
-<<<<<<< HEAD
-        case "open-or-create-file":
+        case 'open-or-create-file':
           this.openOrCreateFileByAbsolutePath(data.path);
           break;
 
-        case "check-diff-applicable": {
-=======
         case 'check-diff-applicable': {
->>>>>>> 43c58e05
           try {
             const diffRecord = (await this.chatService.getModifiedRequest({
               filepath: data.filePath,
@@ -398,24 +346,10 @@
         os_name: osName(),
         shell: getShell(),
       };
-<<<<<<< HEAD
-      const response = await api.post(
-        API_ENDPOINTS.TERMINAL_COMMAND_EDIT,
-        payload,
-        {
-          headers,
-        }
-      );
-      this.outputChannel.info(
-        "Terminal command edit response:",
-        response.data.data.terminal_command
-      );
-=======
       const response = await api.post(API_ENDPOINTS.TERMINAL_COMMAND_EDIT, payload, {
         headers,
       });
       this.outputChannel.info('Terminal command edit response:', response.data.data.terminal_command);
->>>>>>> 43c58e05
       refreshCurrentToken(response.headers);
       return response.data.data.terminal_command;
     } catch (error) {
@@ -587,14 +521,12 @@
     const uri = vscode.Uri.file(filePath);
     try {
       if (!fs.existsSync(filePath)) {
-        fs.writeFileSync(filePath, "");
+        fs.writeFileSync(filePath, '');
       }
       const document = await vscode.workspace.openTextDocument(uri);
       await vscode.window.showTextDocument(document);
     } catch (error: any) {
-      vscode.window.showErrorMessage(
-        `Failed to open or create file: ${error.message}`
-      );
+      vscode.window.showErrorMessage(`Failed to open or create file: ${error.message}`);
     }
   }
 
@@ -722,10 +654,7 @@
 
   async enhanceUserQuery(userQuery: string) {
     try {
-      const response =
-        await this.userQueryEnhancerService.generateEnhancedUserQuery(
-          userQuery
-        );
+      const response = await this.userQueryEnhancerService.generateEnhancedUserQuery(userQuery);
       this.sendMessageToSidebar({
         id: uuidv4(),
         command: 'enhanced-user-query',
@@ -734,11 +663,7 @@
     } catch (error) {
       this.sendMessageToSidebar({
         id: uuidv4(),
-<<<<<<< HEAD
-        command: "enhanced-user-query",
-=======
         command: 'enhanced-user-query',
->>>>>>> 43c58e05
         data: { error: error },
       });
     }
