import * as path from 'path';
import { v4 as uuidv4 } from 'uuid';
import * as os from 'os';
import * as fs from 'fs';
import * as vscode from 'vscode';
import { ErrorTrackingManager } from '../analyticsTracking/ErrorTrackingManager';
import { UsageTrackingManager } from '../analyticsTracking/UsageTrackingManager';
import { AuthenticationManager } from '../auth/AuthenticationManager';
import { ChatManager } from '../chat/ChatManager';
import { IndexingService } from '../services/indexing/indexingService';
import { CLIENT_VERSION, DD_HOST, MCP_CONFIG_PATH } from '../config';
import { DiffManager } from '../diff/diffManager';
import { ReferenceManager } from '../references/ReferenceManager';
import { binaryApi } from '../services/api/axios';
import { API_ENDPOINTS } from '../services/api/endpoints';
import { AuthService } from '../services/auth/AuthService';
import { FeedbackService } from '../services/feedback/feedbackService';
import { HistoryService } from '../services/history/HistoryService';
import { MCPService } from '../services/mcp/mcpService';
import { ProfileUiService } from '../services/profileUi/profileUiService';
import { TerminalService } from '../services/terminal/TerminalService';
import { UserQueryEnhancerService } from '../services/userQueryEnhancer/userQueryEnhancerService';
import { ContinueNewWorkspace } from '../terminal/workspace/ContinueNewWorkspace';
import { createNewWorkspaceFn } from '../terminal/workspace/CreateNewWorkspace';
import { ConfigManager } from '../utilities/ConfigManager';
import {
  clearWorkspaceStorage,
  deleteSessionId,
  getActiveRepo,
  getRepoAndRelativeFilePath,
  getSessionId,
  sendProgress,
  setSessionId,
} from '../utilities/contextManager';
import { getUri } from '../utilities/getUri';
import { Logger } from '../utilities/Logger';
<<<<<<< HEAD
import { fileExists, openFile } from '../utilities/path';
import { ReviewService } from '../services/codeReview/ReviewService';
import { CodeReviewDiffManager } from '../diff/codeReviewDiff/codeReviewDiffManager';
=======
import { checkFileExists, fileExists, openFile } from '../utilities/path';
>>>>>>> 903f8a98

export class SidebarProvider implements vscode.WebviewViewProvider, vscode.Disposable {
  private _view?: vscode.WebviewView;
  private isWebviewInitialized = false;
  private readonly pendingMessages: any[] = [];
  private readonly _onDidChangeRepo = new vscode.EventEmitter<string | undefined>();
  public readonly onDidChangeRepo = this._onDidChangeRepo.event;
  private readonly _onDidChangeContextRepos = new vscode.EventEmitter<string | undefined>();
  public readonly onDidChangeContextRepos = this._onDidChangeContextRepos.event;
  private readonly mcpService = new MCPService();
  private readonly terminalService = new TerminalService();
  private pollingInterval: NodeJS.Timeout | null = null;

  constructor(
    private readonly context: vscode.ExtensionContext,
    private readonly _extensionUri: vscode.Uri,
    private readonly diffManager: DiffManager,
    private readonly outputChannel: vscode.LogOutputChannel,
    private readonly logger: Logger,
    private readonly chatService: ChatManager,
    private readonly historyService: HistoryService,
    private readonly authService: AuthService,
    private readonly codeReferenceService: ReferenceManager,
    private readonly configManager: ConfigManager,
    private readonly profileService: ProfileUiService,
    private readonly trackingManager: UsageTrackingManager,
    private readonly feedbackService: FeedbackService,
    private readonly userQueryEnhancerService: UserQueryEnhancerService,
    private readonly errorTrackingManager: ErrorTrackingManager,
    private readonly continueWorkspace: ContinueNewWorkspace,
    private readonly indexingService: IndexingService,
    private readonly reviewService: ReviewService,
    private readonly codeReviewDiffManager: CodeReviewDiffManager,
  ) {}

  public resolveWebviewView(
    webviewView: vscode.WebviewView,
    _context?: vscode.WebviewViewResolveContext,
    _token?: vscode.CancellationToken,
  ): void {
    this._view = webviewView;
    webviewView.webview.options = {
      enableScripts: true,
      localResourceRoots: [this._extensionUri],
    };
    webviewView.webview.html = this._getHtmlForWebview(webviewView.webview);

    // Listen for messages from the webview
    webviewView.webview.onDidReceiveMessage(async (message: any) => {
      let promise: Promise<any> | any;
      const command = message.command;
      const data = message.data;
      // Define the expected structure for the chunk callback
      interface ChunkType {
        name?: string;
        data: { chunk: string };
      }

      const chunkCallback = (chunkData: unknown) => {
        this.sendMessageToSidebar({
          // Use the same ID so that the front-end resolver knows which generator to push data into.
          id: message.id,
          command: 'chunk',
          data: chunkData,
        });
      };

      const sendMessage = (message: any) => {
        this.sendMessageToSidebar(message);
      };
      // Depending on `command`, handle each case
      switch (command) {
        // Code Review
        case 'new-review':
          this.newReview(data);
          break;
        case 'hit-snapshot':
          this.handleSnapshot(data);
          break;
        case 'search-branches':
          this.searchBranches(data.keyword);
          break;
        case 'open-file-diff':
          this.handleDiffForCodeReview(data);
          break;
        case 'fetch-past-reviews':
          this.fetchPastReviews(data);
          break;

        // Code Generation
        case 'api-chat':
          data.message_id = message.id;
          promise = this.chatService.apiChat(data, chunkCallback);
          break;
        case 'api-stop-chat':
          promise = this.chatService.stopChat(); // Calls abort on the active request
          break;
        case 'delete-session-id':
          this.outputChannel.info('Deleting session ID and killing all processes');
          this.chatService.killAllProcesses();
          deleteSessionId();
          break;
        // case 'api-clear-chat':
        //   promise = this.chatService.apiClearChat();
        //   break;
        // case 'api-save-session':
        //   promise = this.chatService.apiSaveSession(data);
        //   break;
        // case 'api-chat-setting':
        //   promise = this.chatService.apiChatSetting(data);
        // break;
        case 'get-client-version':
          promise = this.sendMessageToSidebar({
            id: uuidv4(),
            command: 'send-client-version',
            data: CLIENT_VERSION,
          });
          break;
        case 'keyword-search':
          promise = this.codeReferenceService.keywordSearch(data, sendMessage);
          break;
        case 'keyword-type-search':
          promise = this.codeReferenceService.keywordTypeSearch(data, sendMessage);
          break;
        case 'url-search':
          promise = this.codeReferenceService.urlSearch(data, sendMessage);
          break;
        case 'get-saved-urls':
          promise = this.codeReferenceService.getSavedUrls(data, sendMessage);
          break;
        case 'save-url':
          promise = this.codeReferenceService.saveUrl(data, sendMessage);
          break;
        case 'delete-saved-url':
          promise = this.codeReferenceService.deleteSavedUrl(data, sendMessage);
          break;
        case 'update-saved-url':
          promise = this.codeReferenceService.updateSavedUrl(data, sendMessage);
          break;
        case 'upload-file-to-s3':
          promise = this.codeReferenceService.uploadFileToS3(data, sendMessage);
          break;

        case 'download-image-file':
          promise = this.codeReferenceService.downloadImageFile(data);
          break;

        case 'delete-image':
          promise = this.codeReferenceService.deleteImage(data);
          break;

        case 'usage-tracking': {
          const sessionId = getSessionId();
          if (sessionId) {
            promise = this.trackingManager.trackUsage({
              ...data,
              sessionId: sessionId,
            });
          }
          break;
        }
        case 'show-vscode-message-box':
          if (data.type === 'info') {
            vscode.window.showInformationMessage(data.message);
          } else if (data.type === 'error') {
            vscode.window.showErrorMessage(data.message);
          } else if (data.type === 'warning') {
            vscode.window.showWarningMessage(data.message);
          }
          break;

        // MCP operations
        case 'sync-servers':
          this.startPollingMcpServers();
          promise = this.syncMcpServers();
          break;

        case 'mcp-server-enable-or-disable':
          promise = this.mcpServerEnableOrDisable(data.action, data.serverName);
          break;

        // Profile UI data
        case 'fetch-profile-ui-data':
          promise = this.fetchProfileUiData();
          break;
        case 'open-requested-browser-page':
          promise = this.openBrowserPage(data);
          break;
        case 'save-settings':
          promise = this.configManager.saveSettings(data);
          break;

        // Feedback
        case 'submit-feedback':
          promise = this.feedbackService.submitFeedback(data.feedback, data.queryId);
          break;

        // Enhance user query feature
        case 'enhance-user-query':
          promise = this.enhanceUserQuery(data.userQuery);
          break;

        // Logging and Messages
        case 'log-to-output':
          promise = this.logToOutput(data);
          break;
        case 'log-to-log-file':
          promise = this.logToLogFile(data);
          break;
        case 'show-logs':
          promise = this.showLogs();
          break;
        case 'show-error-message':
          promise = this.showErrorMessage(data);
          break;
        case 'show-info-message':
          promise = this.showInfoMessage(data);
          break;

        // Global State Management
        case 'set-global-state':
          promise = this.setGlobalState(data);
          break;
        case 'get-global-state':
          promise = this.getGlobalState(data);
          break;
        case 'delete-global-state':
          promise = this.deleteGlobalState(data);
          break;

        // Workspace State Management
        case 'set-workspace-state':
          promise = this.setWorkspaceState(data);
          break;
        case 'get-workspace-state':
          promise = this.getWorkspaceState(data);
          break;
        case 'delete-workspace-state':
          promise = this.deleteWorkspaceState(data);
          break;

        // Secret State Management
        case 'set-secret-state':
          promise = this.setSecretState(data);
          break;
        case 'get-secret-state':
          promise = this.getSecretState(data);
          break;
        case 'delete-secret-state':
          promise = this.deleteSecretState(data);
          break;

        case 'initiate-login':
          promise = this.initiateLogin(data);
          break;
        case 'sign-out':
          promise = this.signOut();
          break;

        // past sessions
        case 'get-sessions':
          promise = this.getSessions(data);
          break;
        case 'get-pinned-sessions':
          promise = this.getPinnedSessions(data);
          break;
        case 'reorder-pinned-sessions':
          promise = this.historyService.reorderPinnedSessions(data);
          break;
        case 'get-session-chats':
          promise = this.getSessionChats(data);
          break;
        case 'delete-session':
          promise = this.deleteSession(data);
          break;
        case 'pin-unpin-session':
          promise = this.historyService.pinOrUnpinSession(data);
          break;

        case 'update-context-repositories':
          this.updateContextRepositories(data);
          break;

        case 'workspace-repo-change':
          promise = this.setWorkspaceRepo(data);
          break;
        case 'create-new-workspace':
          promise = this.createNewWorkspace(data.tool_use_id);
          break;
        case 'accept-terminal-command':
          this.chatService._onTerminalApprove.fire({
            toolUseId: data.tool_use_id,
            command: data.command,
          });
          break;
        case 'edit-terminal-command':
          promise = this.terminalService.editTerminalCommand(data);
          break;

        case 'tool-use-approval-update':
          this.chatService._onToolUseApprove.fire({
            toolUseId: data.toolUseId,
            autoAcceptNextTime: data.autoAcceptNextTime,
            approved: data.approved,
          });
          break;

        case 'kill-terminal-process':
          this.outputChannel.info(`Killing terminal process with ID: ${data.tool_use_id}`);
          this.chatService.killProcessById(data.tool_use_id);
          break;
        case 'kill-all-terminal-processes':
          this.outputChannel.info('Killing all terminal processes');
          this.chatService.killAllProcesses();
          break;
        case 'set-shell-integration-timeout':
          this.setGlobalState(data);
          break;
        case 'set-disable-shell-integration':
          this.setGlobalState(data);
          break;

        // diff
        case 'write-file': {
          const { repoPath, relativeFilePath } = await getRepoAndRelativeFilePath(data.filePath);

          let usageTrackingSource;
          if (data.is_inline) {
            usageTrackingSource = data.write_mode ? 'inline-chat-act' : 'inline-chat';
          } else {
            usageTrackingSource = data.write_mode ? 'act' : 'chat';
          }
          promise = this.diffManager.applyDiff(
            { path: relativeFilePath, incrementalUdiff: data.raw_diff },
            repoPath,
            true,
            {
              usageTrackingSessionId: getSessionId() || null,
              usageTrackingSource: usageTrackingSource,
            },
            data.write_mode,
          );
          break;
        }

        case 'accept-all-changes-in-session': {
          await this.diffManager.acceptAllFilesForSession(data.sessionId);
          this.sendMessageToSidebar({
            id: message.id,
            command: 'all-session-changes-finalized',
            data: { sessionId: data.sessionId },
          });
          break;
        }

        case 'reject-all-changes-in-session': {
          await this.diffManager.rejectAllFilesForSession(data.sessionId);
          this.sendMessageToSidebar({
            id: message.id,
            command: 'all-session-changes-finalized',
            data: { sessionId: data.sessionId },
          });
          break;
        }

        case 'accept-all-changes-in-file': {
          await this.diffManager.acceptFile(data.filePath, data.repoPath);
          this.sendMessageToSidebar({
            id: message.id,
            command: 'all-file-changes-finalized',
            data: { filePath: data.filePath, repoPath: data.repoPath },
          });
          const nextFileInSession = await this.diffManager.getNextFileForSession(data.sessionId);
          if (nextFileInSession) {
            await this.diffManager.openDiffView(nextFileInSession.filePath, nextFileInSession.repoPath);
          }
          break;
        }

        case 'reject-all-changes-in-file': {
          await this.diffManager.rejectFile(data.filePath, data.repoPath);
          this.sendMessageToSidebar({
            id: message.id,
            command: 'all-file-changes-finalized',
            data: { filePath: data.filePath, repoPath: data.repoPath },
          });
          const nextFileInSession = await this.diffManager.getNextFileForSession(data.sessionId);
          if (nextFileInSession) {
            await this.diffManager.openDiffView(nextFileInSession.filePath, nextFileInSession.repoPath);
          }
          break;
        }

        case 'open-diff-viewer-for-file': {
          await this.diffManager.openDiffView(data.filePath, data.repoPath);
          break;
        }

        case 'open-file':
          openFile(data.path, data.startLine, data.endLine, data.forActiveFile);
          break;

        case 'check-file-exists':
          promise = checkFileExists(data.filePath);
          break;

        case 'reveal-folder-in-explorer':
          this.revealFolderInExplorer(data.folderPath);
          break;

        case 'open-or-create-file':
          this.openOrCreateFileByAbsolutePath(data.path);
          break;

        case 'open-mcp-settings':
          this.openMcpSettings();
          break;

        case 'check-diff-applicable': {
          const { repoPath, relativeFilePath } = await getRepoAndRelativeFilePath(data.filePath);
          promise = await this.diffManager.checkIsDiffApplicable(
            { path: relativeFilePath, incrementalUdiff: data.raw_diff },
            repoPath,
          );
          break;
        }

        case 'hit-embedding':
          this.hitEmbedding(data.repoPath);
          break;

        case 'webview-initialized':
          this.isWebviewInitialized = true;
          this.sendPendingMessages();
          break;
      }

      if (promise) {
        try {
          const result = await promise;
          this.sendMessageToSidebar({
            id: message.id,
            command: 'result',
            data: result,
          });
        } catch (err) {
          // vscode.window.showErrorMessage(
          //   "Error handling sidebar message: " + String(err)
          // );
        }
      }
    });
  }

  // For browser pages
  async openBrowserPage(data: { url: string }) {
    await vscode.env.openExternal(vscode.Uri.parse(data.url));
  }

  // For authentication
  private async initiateLogin(data: any) {
    const authenticationManager = new AuthenticationManager(this.context, this.configManager, this.logger);
    const status = await authenticationManager.initiateAuthentication();
    if (status === 'AUTHENTICATION_FAILED') {
      this.setViewType('error');
    } else {
      this.sendMessageToSidebar({
        id: uuidv4(),
        command: 'auth-response',
        data: 'AUTHENTICATED',
      });
      this.initiateBinary();
    }
  }

  async signOut() {
    const response = await this.authService.deleteAuthToken();
    if (response === 'success') {
      vscode.commands.executeCommand('setContext', 'deputydev.isAuthenticated', false);
      this.logger.info('Signed out successfully');
      this.outputChannel.info('Signed out successfully');
      this.context.workspaceState.update('isAuthenticated', false);
      this.setViewType('auth');
      clearWorkspaceStorage(true);
    }
  }

  // For Binary init
  public async initiateBinary() {
    this.outputChannel.info('🔧 Initiating Binary');

    const activeRepo = getActiveRepo();
    const authToken = await this.authService.loadAuthToken();

    if (!authToken) {
      this.outputChannel.warn('❌ No auth token available. Aborting binary initiation.');
      return;
    }

    const sendMessage = (message: any) => {
      this.sendMessageToSidebar(message);
    };
    await this.context.secrets.store('authToken', authToken);
    this.configManager.initializeSettings(sendMessage);
    const essentialConfig = this.configManager.getAllConfigEssentials();
    this.outputChannel.info(`📦 Essential config: ${JSON.stringify(essentialConfig)}`);

    // Prepare binary init payload
    this.logger.info('Initiating binary...');
    this.outputChannel.info('🚀 Initiating binary...');

    const payload = {
      config: {
        DEPUTY_DEV: {
          HOST: DD_HOST,
        },
      },
      mcp_config_path: MCP_CONFIG_PATH,
    };

    const headers = {
      Authorization: `Bearer ${authToken}`,
    };
    if (activeRepo) {
      sendProgress({
        task: 'INDEXING',
        status: 'IN_PROGRESS',
        repo_path: activeRepo,
        progress: 0,
        indexing_status: [],
        is_partial_state: false,
      });
    }

    let response: any;
    for (let attempt = 1; attempt <= 3; attempt++) {
      try {
        response = await binaryApi().post(API_ENDPOINTS.INIT_BINARY, payload, { headers });
        this.outputChannel.info(`✅ Binary init status: ${response.data.status}`);

        if (response.data.status === 'COMPLETED') {
          this.outputChannel.info('Binary initialization completed successfully.');
          this.logger.info('Binary initialization completed successfully.');
          break;
        } else if (attempt < 3) {
          this.outputChannel.info(`🔄 Retrying binary init (attempt ${attempt + 1})...`);
          this.logger.info(`Binary init status: ${response.data.status}`);
        } else {
          throw new Error('Binary initialization failed after 3 attempts.');
        }
      } catch (err) {
        if (attempt === 3) {
          this.logger.warn('Binary initialization failed');
          this.outputChannel.warn('🚨 Binary initialization failed.');
          this.errorTrackingManager.trackGeneralError(err, 'BINARY_INIT_ERROR', 'BINARY');
          this.setViewType('error');
          throw err;
        }
      }
    }

    if (response?.data?.status !== 'COMPLETED') return;
    // Start services regardless of activeRepo status
    this.startPollingMcpServers();
    this.syncMcpServers();

    if (!activeRepo) return;

    this.logger.info(`Creating embedding for repository: ${activeRepo}`);
    this.outputChannel.info(`📁 Creating embedding for repo: ${activeRepo}`);

    this.continueWorkspace.triggerAuthChange(true);

    const params = { repo_path: activeRepo };
    this.outputChannel.info(`📡 Sending WebSocket update: ${JSON.stringify(params)}`);

    try {
      await this.indexingService.updateVectorStoreWithResponse(params);
    } catch (error) {
      this.logger.warn('Embedding failed');
      this.outputChannel.warn('Embedding failed');
      this.errorTrackingManager.trackGeneralError(error, 'EMBEDDING_ERROR', 'BINARY');
      throw error;
    }
  }

  async hitEmbedding(repoPath: string) {
    if (!repoPath) {
      return;
    }
    const params = { repo_path: repoPath, retried_by_user: true };
    this.outputChannel.info(`📡 Sending WebSocket update: ${JSON.stringify(params)}`);
    try {
      await this.indexingService.updateVectorStoreWithResponse(params);
    } catch (error) {
      this.errorTrackingManager.trackGeneralError(error, 'RETRY_EMBEDDING_ERROR', 'BINARY');
      this.logger.warn('Embedding failed');
      this.outputChannel.warn('Embedding failed');
    }
  }

  private async updateContextRepositories(data: any) {
    this.setWorkspaceState({ key: 'contextRepositories', value: data.contextRepositories });
    this._onDidChangeContextRepos.fire('');
  }

  private async setWorkspaceRepo(data: any) {
    this.outputChannel.info(`Setting active repo to via frotnend ${data.repoPath}`);
    this._onDidChangeRepo.fire(data.repoPath);
    return this.setWorkspaceState({ key: 'activeRepo', value: data.repoPath });
  }

  private async revealFolderInExplorer(folderPath: string) {
    const activeRepo = getActiveRepo();
    if (!activeRepo) {
      vscode.window.showErrorMessage('No workspace folder found.');
      return;
    }
    const absolutePath = path.join(activeRepo, folderPath);
    const uri = vscode.Uri.file(absolutePath);
    try {
      await vscode.commands.executeCommand('revealInExplorer', uri);
    } catch (error: any) {
      // vscode.window.showErrorMessage(`Failed to reveal folder in explorer: ${error.message}`);
    }
  }

  private async openOrCreateFileByAbsolutePath(filePath: string) {
    const uri = vscode.Uri.file(filePath);
    try {
      if (!(await fileExists(uri))) {
        await vscode.workspace.fs.writeFile(uri, new Uint8Array()); // create empty file
      }
      const document = await vscode.workspace.openTextDocument(uri);
      await vscode.window.showTextDocument(document);
    } catch (error: any) {
      vscode.window.showErrorMessage(`Failed to open or create file: ${error.message}`);
    }
  }

  private async openMcpSettings() {
    const uri = vscode.Uri.file(MCP_CONFIG_PATH);
    try {
      if (!(await fileExists(uri))) {
        await vscode.workspace.fs.writeFile(uri, new Uint8Array());
      }
      const document = await vscode.workspace.openTextDocument(uri);
      await vscode.window.showTextDocument(document);
    } catch (error: any) {
      vscode.window.showErrorMessage(`Failed to open or create mcp settings file: ${error.message}`);
      this.errorTrackingManager.trackGeneralError(error, 'OPEN_MCP_SETTINGS_ERROR', 'EXTENSION');
    }
  }

  // Logging and Messages

  private async logToOutput(data: { type: 'info' | 'warn' | 'error'; message: string }) {
    // For example: this.outputChannel.info(`From Webview: ${data.message}`);
    this.outputChannel[data.type](`From Webview: ${data.message}`);
  }

  private async showErrorMessage(data: { message: string }) {
    vscode.window.showErrorMessage(data.message);
  }

  private async showInfoMessage(data: { message: string }) {
    vscode.window.showInformationMessage(data.message);
  }

  private async logToLogFile(data: { type: 'info' | 'warn' | 'error'; message: string }) {
    this.logger[data.type](`From Webview: ${data.message}`);
  }

  private async showLogs() {
    await this.logger.showCurrentProcessLogs();
  }

  // Global State Management

  private async setGlobalState(data: { key: string; value: any }) {
    return this.context.globalState.update(data.key, data.value);
  }

  private async getGlobalState(data: { key: string }) {
    return this.context.globalState.get(data.key);
  }

  private async deleteGlobalState(data: { key: string }) {
    return this.context.globalState.update(data.key, undefined);
  }

  // Workspace State Management

  private async setWorkspaceState(data: { key: string; value: any }) {
    return this.context.workspaceState.update(data.key, data.value);
  }

  private async getWorkspaceState(data: { key: string }) {
    return this.context.workspaceState.get(data.key);
  }

  private async deleteWorkspaceState(data: { key: string }) {
    return this.context.workspaceState.update(data.key, undefined);
  }

  // Secret State Management

  private async setSecretState(data: { key: string; value: string }) {
    return this.context.secrets.store(data.key, data.value);
  }

  private async getSecretState(data: { key: string }) {
    return this.context.secrets.get(data.key);
  }

  private async deleteSecretState(data: { key: string }) {
    return this.context.secrets.delete(data.key);
  }

  async enhanceUserQuery(userQuery: string) {
    try {
      const response = await this.userQueryEnhancerService.generateEnhancedUserQuery(userQuery);
      this.sendMessageToSidebar({
        id: uuidv4(),
        command: 'enhanced-user-query',
        data: { enhancedUserQuery: response.enhanced_query },
      });
    } catch (error) {
      this.sendMessageToSidebar({
        id: uuidv4(),
        command: 'enhanced-user-query',
        data: { error: error },
      });
    }
  }

  async getSessions(data: { limit: number; offset: number }) {
    try {
      const response = await this.historyService.getPastSessions(data.limit, data.offset, 'UNPINNED');
      const unpinnedSessions = response.sessions;
      const hasMore = response.has_more;
      this.sendMessageToSidebar({
        id: uuidv4(),
        command: 'sessions-history',
        data: { unpinnedSessions, hasMore },
      });
    } catch (error) {
      const unpinnedSessions: any[] = [];
      this.sendMessageToSidebar({
        id: uuidv4(),
        command: 'sessions-history',
        data: { unpinnedSessions, hasMore: false },
      });
    }
  }

  async getPinnedSessions(data: { limit: number; offset: number }) {
    try {
      const response = await this.historyService.getPastSessions(data.limit, data.offset, 'PINNED');
      const pinnedSessions = response.sessions;

      this.sendMessageToSidebar({
        id: uuidv4(),
        command: 'pinned-sessions',
        data: pinnedSessions,
      });
    } catch (error) {
      const pinnedSessions: any[] = [];
      this.sendMessageToSidebar({
        id: uuidv4(),
        command: 'pinned-sessions',
        data: pinnedSessions,
      });
    }
  }

  async getSessionChats(sessionData: { sessionId: number }) {
    const response: any[] = [];
    try {
      const sessionResponse = await this.historyService.getPastSessionChats(sessionData.sessionId);
      setSessionId(sessionData.sessionId);
      return sessionResponse;
    } catch {
      return response;
    }
  }

  async deleteSession(data: { sessionId: number }) {
    try {
      await this.historyService.deleteSession(data.sessionId);
    } catch (error) {
      // console.error("Error while deleting session:", error);
    }
  }
  async sendPendingMessages() {
    // Flush any pending messages now that the view is initialized
    while (this.pendingMessages.length > 0) {
      const message = this.pendingMessages.shift();
      this._view?.webview.postMessage(message);
    }
  }

  async createNewWorkspace(tool_use_id: string) {
    createNewWorkspaceFn(tool_use_id, this.context, this.outputChannel);
  }

  setViewType(
    viewType:
      | 'chat'
      | 'code-review'
      | 'setting'
      | 'history'
      | 'auth'
      | 'profile'
      | 'error'
      | 'loader'
      | 'force-upgrade'
      | 'faq'
      | 'help',
  ) {
    this.sendMessageToSidebar({
      id: uuidv4(),
      command: 'set-view-type',
      data: viewType,
    });
  }

  setAuthStatus(status: boolean) {
    this.sendMessageToSidebar({
      id: uuidv4(),
      command: 'set-auth-status',
      data: status,
    });
  }

  fetchProfileUiData() {
    this.profileService.getProfileUi().then((response) => {
      this.sendMessageToSidebar({
        id: uuidv4(),
        command: 'profile-ui-data',
        data: response.ui_profile_data,
      });
    });
  }

  newChat() {
    this.sendMessageToSidebar({
      id: uuidv4(),
      command: 'new-chat',
    });
  }

  async addSelectedTerminalOutputToChat(output: string) {
    await vscode.commands.executeCommand('deputydev-sidebar.focus');
    this.sendMessageToSidebar({
      id: uuidv4(),
      command: 'terminal-output-to-chat',
      data: {
        terminalOutput: `Terminal output:\n\`\`\`\n${output}\n\`\`\``,
      },
    });
  }

  // MCP Operations
  async startPollingMcpServers() {
    if (this.pollingInterval) {
      clearInterval(this.pollingInterval);
      this.pollingInterval = null;
    }
    this.pollingInterval = setInterval(async () => {
      try {
        await this.getAllServers();
      } catch (error) {
        this.logger.error('Error while polling MCP servers:');
      }
    }, 2000);
  }

  async getAllServers() {
    const response = await this.mcpService.getAllMcpServers();
    if (response.is_error && response.meta && response.meta.message) {
      // vscode.window.showInformationMessage(response.meta.message);
    }
    if (response && response.data && !response.is_error) {
      this.sendMessageToSidebar({
        id: uuidv4(),
        command: 'fetched-mcp-servers',
        data: response.data,
      });
    }
  }
  async syncMcpServers() {
    const response = await this.mcpService.syncServers();
    if (response.is_error && response.meta && response.meta.message) {
      vscode.window.showInformationMessage(response.meta.message);
    }
    if (response && response.data && !response.is_error) {
      this.sendMessageToSidebar({
        id: uuidv4(),
        command: 'fetched-mcp-servers',
        data: response.data,
      });
      vscode.window.showInformationMessage('MCP servers synced successfully.');
    }
  }

  async mcpServerEnableOrDisable(action: 'enable' | 'disable', serverName: string) {
    let response;
    if (action === 'enable') {
      response = await this.mcpService.enableServer(serverName);
    } else {
      response = await this.mcpService.disableServer(serverName);
    }

    if (response.is_error && response.meta && response.meta.message) {
      vscode.window.showInformationMessage(response.meta.message);
    }
  }

  /**
   * Renders the HTML/JS/CSS for the webview.
   * Adjust paths depending on your project structure.
   */
  private _getHtmlForWebview(webview: vscode.Webview): string {
    // The CSS file from the React build output
    const stylesUri = getUri(webview, this._extensionUri, ['webviews', 'sidebar', 'build', 'assets', 'index.css']);
    // The JS file from the React build output
    const scriptUri = getUri(webview, this._extensionUri, ['webviews', 'sidebar', 'build', 'assets', 'index.js']);

    return /*html*/ `
      <!DOCTYPE html>
      <html lang="en">
        <head>
          <meta charset="UTF-8" />
          <meta name="viewport" content="width=device-width, initial-scale=1.0" />
          <link rel="stylesheet" type="text/css" href="${stylesUri}">
          <title>AI Code Assist</title>
        </head>
        <body>
          <div id="root"></div>
          <script>
          </script>
          <script type="module" src="${scriptUri}"></script>
        </body>
      </html>
    `;
  }

  public dispose(): void {
    if (this.pollingInterval) {
      clearInterval(this.pollingInterval);
      this.pollingInterval = null;
    }
    // Optionally clear any other resources here
  }
  /**
   * Helper to send messages from extension to webview.
   */
  public sendMessageToSidebar(message: any) {
    if (this._view && this.isWebviewInitialized) {
      this._view.webview.postMessage(message);
    } else {
      this.pendingMessages.push(message);
    }
  }

  public async newReview(data: any) {
    const result = await this.reviewService.newReview(data.targetBranch, data.reviewType);
    if (result) {
      this.sendMessageToSidebar({
        id: uuidv4(),
        command: 'new-review-created',
        data: result.data,
      });
    } else {
      this.sendMessageToSidebar({
        id: uuidv4(),
        command: 'new-review-error',
        data: { error: 'Failed to create new review' },
      });
    }
  }

  public async searchBranches(keyword: string) {
    const result = await this.reviewService.searchBranch(keyword);
    if (result) {
      this.sendMessageToSidebar({
        id: uuidv4(),
        command: 'search-branches-result',
        data: result.data,
      });
    } else {
      this.sendMessageToSidebar({
        id: uuidv4(),
        command: 'search-branches-error',
        data: { error: 'Failed to search branches' },
      });
    }
  }

  public async handleDiffForCodeReview(data: any) {
    await this.codeReviewDiffManager.openFileDiff(data.udiff, data.filePath, data.fileName);
  }

  public async handleSnapshot(data: any) {
    try {
      const snapshot = await this.reviewService.hitSnapshot(data.reviewType);
      if (snapshot) {
        this.sendMessageToSidebar({
          id: uuidv4(),
          command: 'snapshot-result',
          data: snapshot,
        });
      } else {
        this.sendMessageToSidebar({
          id: uuidv4(),
          command: 'snapshot-error',
          data: { error: 'Failed to fetch snapshot' },
        });
      }
    } catch (error) {
      this.sendMessageToSidebar({
        id: uuidv4(),
        command: 'snapshot-error',
        data: { error: String(error) },
      });
    }
  }

  public async fetchPastReviews(data: any) {
    try {
      const reviews = await this.reviewService.getPastReviews(data.sourceBranch);
      if (reviews) {
        this.sendMessageToSidebar({
          id: uuidv4(),
          command: 'past-reviews',
          data: reviews.data,
        });
      } else {
        this.sendMessageToSidebar({
          id: uuidv4(),
          command: 'past-reviews-error',
          data: { error: 'Failed to fetch past reviews' },
        });
      }
    } catch (error) {
      this.sendMessageToSidebar({
        id: uuidv4(),
        command: 'past-reviews-error',
        data: { error: String(error) },
      });
    }
  }
}<|MERGE_RESOLUTION|>--- conflicted
+++ resolved
@@ -34,13 +34,9 @@
 } from '../utilities/contextManager';
 import { getUri } from '../utilities/getUri';
 import { Logger } from '../utilities/Logger';
-<<<<<<< HEAD
-import { fileExists, openFile } from '../utilities/path';
+import { checkFileExists, fileExists, openFile } from '../utilities/path';
 import { ReviewService } from '../services/codeReview/ReviewService';
 import { CodeReviewDiffManager } from '../diff/codeReviewDiff/codeReviewDiffManager';
-=======
-import { checkFileExists, fileExists, openFile } from '../utilities/path';
->>>>>>> 903f8a98
 
 export class SidebarProvider implements vscode.WebviewViewProvider, vscode.Disposable {
   private _view?: vscode.WebviewView;
