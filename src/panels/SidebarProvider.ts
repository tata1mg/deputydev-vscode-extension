import * as path from "path";
import { v4 as uuidv4 } from "uuid";
import * as vscode from "vscode";
import { AuthenticationManager } from "../auth/AuthenticationManager";
import { ChatManager } from "../chat/ChatManager";
import { DiffViewManager } from "../diff/DiffManager";
import { getUri } from "../utilities/getUri";
import { HistoryService } from "../services/history/HistoryService";
import { AuthService } from "../services/auth/AuthService";
import { ReferenceManager } from "../references/ReferenceManager";
import {
  deleteSessionId,
  getActiveRepo,
  getSessionId,
  setSessionId,
  sendProgress,
  clearWorkspaceStorage,
} from "../utilities/contextManager";
import { api, binaryApi } from "../services/api/axios";
import { API_ENDPOINTS } from "../services/api/endpoints";
import { updateVectorStoreWithResponse } from "../clients/common/websocketHandlers";
import { ConfigManager } from "../utilities/ConfigManager";
import { CLIENT_VERSION, DD_HOST } from "../config";
import { ProfileUiService } from "../services/profileUi/profileUiService";
import { UsageTrackingManager } from "../usageTracking/UsageTrackingManager";
import { Logger } from "../utilities/Logger";
<<<<<<< HEAD
import { createNewWorkspaceFn } from "../terminal/workspace/CreateNewWorkspace";
import { ContinueNewWorkspace } from "../terminal/workspace/ContinueNewWorkspace";
import { refreshCurrentToken } from "../services/refreshToken/refreshCurrentToken";
import { SESSION_TYPE } from "../constants";
import osName from "os-name";
import { getShell } from "../terminal/utils/shell";
=======
import { FeedbackService } from "../services/feedback/feedbackService";
>>>>>>> 3c1b1385
export class SidebarProvider implements vscode.WebviewViewProvider {
  private _view?: vscode.WebviewView;
  private isWebviewInitialized = false;
  private pendingMessages: any[] = [];
  private _onDidChangeRepo = new vscode.EventEmitter<string | undefined>();
  public readonly onDidChangeRepo = this._onDidChangeRepo.event;
  private _onWebviewFocused = new vscode.EventEmitter<void>();
  public readonly onWebviewFocused = this._onWebviewFocused.event;

  constructor(
    private readonly context: vscode.ExtensionContext,
    private readonly _extensionUri: vscode.Uri,
    private readonly diffViewManager: DiffViewManager,
    private readonly outputChannel: vscode.LogOutputChannel,
    private readonly logger: Logger,
    private chatService: ChatManager,
    private historyService: HistoryService,
    private authService: AuthService,
    private codeReferenceService: ReferenceManager,
    private configManager: ConfigManager,
    private profileService: ProfileUiService,
    private trackingManager: UsageTrackingManager,
<<<<<<< HEAD
    private continueWorkspace : ContinueNewWorkspace,
=======
    private feedbackService: FeedbackService
>>>>>>> 3c1b1385
  ) {}

  public resolveWebviewView(
    webviewView: vscode.WebviewView,
    _context?: vscode.WebviewViewResolveContext,
    _token?: vscode.CancellationToken
  ): void {
    this._view = webviewView;
    webviewView.webview.options = {
      enableScripts: true,
      localResourceRoots: [this._extensionUri],
    };
    webviewView.webview.html = this._getHtmlForWebview(webviewView.webview);

    // Listen for messages from the webview
    webviewView.webview.onDidReceiveMessage(async (message: any) => {
      let promise: Promise<any> | any;
      const command = message.command;
      const data = message.data;
      // Define the expected structure for the chunk callback
      interface ChunkType {
        name?: string;
        data: { chunk: string };
      }

      const chunkCallback = (chunkData: unknown) => {
        this.sendMessageToSidebar({
          // Use the same ID so that the front-end resolver knows which generator to push data into.
          id: message.id,
          command: "chunk",
          data: chunkData,
        });
      };

      const sendMessage = (message: any) => {
        this.sendMessageToSidebar(message);
      };
      // Depending on `command`, handle each case
      switch (command) {
        case "api-chat":
          data.message_id = message.id;
          promise = this.chatService.apiChat(data, chunkCallback);
          break;
        case "api-stop-chat":
          promise = this.chatService.stopChat(); // Calls abort on the active request
          break;
        case "delete-session-id":
          this.outputChannel.info("Deleting session ID");
          deleteSessionId();
          break;
        // case 'api-clear-chat':
        //   promise = this.chatService.apiClearChat();
        //   break;
        // case 'api-save-session':
        //   promise = this.chatService.apiSaveSession(data);
        //   break;
        // case 'api-chat-setting':
        //   promise = this.chatService.apiChatSetting(data);
        // break;
        case "get-client-version":
          promise = this.sendMessageToSidebar({
            id: uuidv4(),
            command: "send-client-version",
            data: CLIENT_VERSION,
          });
          break;
        case "keyword-search":
          promise = this.codeReferenceService.keywordSearch(data, sendMessage);
          break;
        case "keyword-type-search":
          promise = this.codeReferenceService.keywordTypeSearch(
            data,
            sendMessage
          );
          break;
        case "url-search":
          promise = this.codeReferenceService.urlSearch(data, sendMessage);
          break;
        case "get-saved-urls":
          promise = this.codeReferenceService.getSavedUrls(sendMessage);
          break;
        case "save-url":
          promise = this.codeReferenceService.saveUrl(data, sendMessage);
          break;
        case "delete-saved-url":
          promise = this.codeReferenceService.deleteSavedUrl(
            data.id,
            sendMessage
          );
          break;
        case "update-saved-url":
          promise = this.codeReferenceService.updateSavedUrl(data, sendMessage);
          break;
        case "usage-tracking":
          promise = this.trackingManager.trackUsage(data);
          break;

        // File Operations
        case "accept-file":
          promise = this.acceptFile(data.path);
          break;
        case "reject-file":
          promise = this.rejectFile(data.path);
          break;
        case "get-opened-files":
          promise = this.getOpenedFiles();
          break;
        case "search-file":
          break;

        // Profile UI data
        case "fetch-profile-ui-data":
          promise = this.fetchProfileUiData();
          break;
        case "open-requested-browser-page":
          promise = this.openBrowserPage(data);
          break;

        // Feedback
        case "submit-feedback":
          promise = this.feedbackService.submitFeedback(data.feedback, data.queryId);
          break;

        // Logging and Messages
        case "log-to-output":
          promise = this.logToOutput(data);
          break;
        case "show-error-message":
          promise = this.showErrorMessage(data);
          break;
        case "show-info-message":
          promise = this.showInfoMessage(data);
          break;
        case "show-logs":
          promise = this.showLogs();
          break;

        // Global State Management
        case "set-global-state":
          promise = this.setGlobalState(data);
          break;
        case "get-global-state":
          promise = this.getGlobalState(data);
          break;
        case "delete-global-state":
          promise = this.deleteGlobalState(data);
          break;

        // Workspace State Management
        case "set-workspace-state":
          promise = this.setWorkspaceState(data);
          break;
        case "get-workspace-state":
          promise = this.getWorkspaceState(data);
          break;
        case "delete-workspace-state":
          promise = this.deleteWorkspaceState(data);
          break;

        // Secret State Management
        case "set-secret-state":
          promise = this.setSecretState(data);
          break;
        case "get-secret-state":
          promise = this.getSecretState(data);
          break;
        case "delete-secret-state":
          promise = this.deleteSecretState(data);
          break;

        case "initiate-login":
          promise = this.initiateLogin(data);
          break;
        case "sign-out":
          promise = this.signOut();
          break;
        
        // past sessions
        case "get-sessions":
          promise = this.getSessions(data);
          break;
        case "get-pinned-sessions":
          promise = this.getPinnedSessions(data);
          break;
        case "reorder-pinned-sessions":
          promise = this.historyService.reorderPinnedSessions(data);
          break;
        case "get-session-chats":
          promise = this.getSessionChats(data);
          break;
        case "delete-session":
          promise = this.deleteSession(data);
          break;
        case "pin-unpin-session":
          promise = this.historyService.pinOrUnpinSession(data);
          break;

        case "workspace-repo-change":
          promise = this.setWorkspaceRepo(data);
          break;
        case "create-new-workspace": 
          promise = this.createNewWorkspace(data.tool_use_id);
          break;
        case "accept-terminal-command":
          this.chatService._onTerminalApprove.fire({ toolUseId: data.tool_use_id , command: data.command});
          break;
        case "edit-terminal-command":
          promise = this.editTerminalCommand(data);
          break;

        // diff
        case "write-file":
          promise = this.writeFile(data);
          break;
        case "open-file":
          this.openFile(data.path);
          break;

        case "check-diff-applicable": {
          try {
            const diffRecord = (await this.chatService.getModifiedRequest({
              filepath: data.filePath,
              raw_diff: data.raw_diff,
            })) as Record<string, string>;
            // check diffRecord has keys and values
            promise = diffRecord && Object.keys(diffRecord).length > 0;
          } catch (error) {
            // console.error("Error while checking diff applicability:", error);
          }
          break;
        }
        case "hit-retry-embedding":
          this.hitRetryEmbedding();
          break;

        case "webview-initialized":
          this.isWebviewInitialized = true;
          this.sendPendingMessages();
          break;
      }

      if (promise) {
        try {
          const result = await promise;
          this.sendMessageToSidebar({
            id: message.id,
            command: "result",
            data: result,
          });
        } catch (err) {
          // vscode.window.showErrorMessage(
          //   "Error handling sidebar message: " + String(err)
          // );
        }
      }
    });
  }

  async editTerminalCommand(data: {user_query: string, old_command: string}) {
    try {
      const {user_query, old_command} = data;
      const authToken = await this.authService.loadAuthToken();
      const headers = {
        Authorization: `Bearer ${authToken}`,
        "X-Session-Type": SESSION_TYPE,
      };
      const payload = {
        query:  user_query,
        old_terminal_command : old_command,
        os_name : osName(),
        shell : getShell()
      };
      const response = await api.post(API_ENDPOINTS.TERMINAL_COMMAND_EDIT, payload, {
        headers,
      });
      this.outputChannel.info("Terminal command edit response:", response.data.data.terminal_command);
      refreshCurrentToken(response.headers);
      return response.data.data.terminal_command;
    } catch (error) {
      this.logger.error("Error while fetching past chats:", error);
      this.outputChannel.error("Error while fetching past chats:", error);
    }
  
  }
  // For browser pages
  async openBrowserPage(data: { url: string }) {
    await vscode.env.openExternal(vscode.Uri.parse(data.url));
  }

  // For authentication
  private async initiateLogin(data: any) {
    const authenticationManager = new AuthenticationManager(
      this.context,
      this.configManager,
      this.logger
    );
    const status = await authenticationManager.initiateAuthentication();
    if (status === "AUTHENTICATION_FAILED") {
      this.setViewType("error");
    } else {
      this.sendMessageToSidebar(status);
      this.initiateBinary();
    }
  }

  async signOut() {
    const response = await this.authService.deleteAuthToken();
    if (response === "success") {
      vscode.commands.executeCommand(
        "setContext",
        "deputydev.isAuthenticated",
        false
      );
      this.logger.info("Signed out successfully");
      this.outputChannel.info("Signed out successfully");
      this.context.workspaceState.update("isAuthenticated", false);
      this.setViewType("auth");
      clearWorkspaceStorage(true);
    }
  }

  // For Binary init
  public async initiateBinary() {
    this.outputChannel.info(
      "🔧 Initiating Binary **********************************"
    );

    const activeRepo = getActiveRepo();
    const authToken = await this.authService.loadAuthToken();

    if (!authToken) {
      this.outputChannel.warn(
        "❌ No auth token available. Aborting binary initiation."
      );
      return;
    }

    await this.context.workspaceState.update("authToken", authToken);

    const essentialConfig = this.configManager.getAllConfigEssentials();
    this.outputChannel.info(
      `📦 Essential config: ${JSON.stringify(essentialConfig)}`
    );

    this.logger.info("Initiating binary...");
    this.outputChannel.info("🚀 Initiating binary...");
    const payload = {
      config: {
        DEPUTY_DEV: {
          HOST: DD_HOST,
        },
      },
    };

    const headers = {
      Authorization: `Bearer ${authToken}`,
    };

    // this.sendMessageToSidebar({
    //   id: uuidv4(),
    //   command: "repo-selector-state",
    //   data: true,
    // });

    sendProgress({
      repo: activeRepo as string,
      progress: 0,
      status: "In Progress",
    });

    try {
      const response = await binaryApi().post(
        API_ENDPOINTS.INIT_BINARY,
        payload,
        { headers }
      );
      this.outputChannel.info(`✅ Binary init status: ${response.data.status}`);
      let attempts = 0;
      let response_inner: any;
      while (attempts < 3) {
        response_inner = await binaryApi().post(
          API_ENDPOINTS.INIT_BINARY,
          payload,
          { headers }
        );
        this.outputChannel.info(
          `✅ Binary init status: ${response.data.status}`
        );
        this.logger.info(`Binary init status: ${response.data.status}`);
        if (response.data.status != "Completed") {
          attempts++;
          this.outputChannel.info(`🔄 Binary init attempt ${attempts}`);
          if (attempts === 3) {
            this.logger.warn("Binary initialization failed");
            this.outputChannel.warn("🚨 Binary initialization failed.");
            throw new Error("Binary initialization failed");
          }
        } else {
          break;
        }
      }

      if (response.data.status === "Completed" && activeRepo) {
        this.continueWorkspace.triggerAuthChange(true);
        this.logger.info(`Creating embedding for repository: ${activeRepo}`);
        this.outputChannel.info(
          `📁 Creating embedding for repo: ${activeRepo}`
        );

        const params = { repo_path: activeRepo };
        this.outputChannel.info(
          `📡 Sending WebSocket update: ${JSON.stringify(params)}`
        );

        try {
          await updateVectorStoreWithResponse(params);
        } catch (error) {
          this.logger.warn("Embedding failed");
          this.outputChannel.warn("Embedding failed");
        }
      }
    } catch (error) {
      this.logger.error("Binary initialization failed");
      this.outputChannel.error("🚨 Binary initialization failed.");
      throw new Error("Binary initialization failed");
    }
  }

  async hitRetryEmbedding() {
    const activeRepo = getActiveRepo();
    if (!activeRepo) {
      return;
    }
    const params = { repo_path: activeRepo, retried_by_user: true };
    this.outputChannel.info(
      `📡 Sending WebSocket update: ${JSON.stringify(params)}`
    );
    try {
      await updateVectorStoreWithResponse(params);
    } catch (error) {
      this.logger.warn("Embedding failed");
      this.outputChannel.warn("Embedding failed");
    }
  }

  private async setWorkspaceRepo(data: any) {
    this.outputChannel.info(
      `Setting active repo to via frotnend ${data.repoPath}`
    );
    this._onDidChangeRepo.fire(data.repoPath);
    return this.setWorkspaceState({ key: "activeRepo", value: data.repoPath });
  }

  // File Operations

  private async acceptFile(path: string) {
    return this.diffViewManager.acceptFile(path);
  }

  private async rejectFile(path: string) {
    return this.diffViewManager.rejectFile(path);
  }

  private async openFile(file_path: string) {
    const active_repo = getActiveRepo();
    if (!active_repo) {
      vscode.window.showErrorMessage("No workspace folder found.");
      return;
    } else {
      const absolutePath = path.join(active_repo, file_path);
      const uri = vscode.Uri.file(absolutePath);
      const document = await vscode.workspace.openTextDocument(uri);
      await vscode.window.showTextDocument(document);
    }
  }

  /**
   * Example of applying changes (like "openDiffView" in your other code)
   */

  private async writeFile(data: {
    filePath: string;
    raw_diff: string;
    is_inline?: boolean;
    write_mode?: boolean;
  }) {
    const modifiedFiles = (await this.chatService.getModifiedRequest({
      filepath: data.filePath,
      raw_diff: data.raw_diff,
    })) as Record<string, string>;

    this.outputChannel.info(`Writing file(s) for: ${data.filePath}`);

    const active_repo = getActiveRepo();
    if (!active_repo) {
      this.outputChannel.error("No active repo found");
      return;
    }
    this.chatService.handleModifiedFiles(
      modifiedFiles,
      active_repo,
      getSessionId(),
      data.write_mode,
      data.is_inline
    );
    return;
  }

  private async getOpenedFiles() {
    const basePathSet = new Set<string>();
    const allTabs = vscode.window.tabGroups.all.flatMap((group) => group.tabs);

    return allTabs
      .filter((tab) => {
        const uri = (tab.input as any)?.uri;
        return uri?.scheme === "file";
      })
      .map((tab) => {
        const uri = (tab.input as any).uri as vscode.Uri;
        let basePath;
        for (const path of basePathSet) {
          if (uri.fsPath.startsWith(path)) {
            basePath = path;
            break;
          }
        }

        if (!basePath) {
          basePath = this.getFileBasePath(uri);
          basePathSet.add(basePath);
        }

        return {
          id: uri.fsPath,
          type: "file",
          name: path.basename(uri.fsPath),
          basePath: basePath,
          path: path.relative(basePath, uri.fsPath),
          fsPath: uri.fsPath,
        };
      });
  }

  private getFileBasePath(fileUri: vscode.Uri) {
    const workspaceFolder = vscode.workspace.getWorkspaceFolder(fileUri);
    return workspaceFolder?.uri.fsPath ?? "";
  }

  // Logging and Messages

  private async logToOutput(data: {
    type: "info" | "warn" | "error";
    message: string;
  }) {
    // For example: this.outputChannel.info(`From Webview: ${data.message}`);
    this.outputChannel[data.type](`From Webview: ${data.message}`);
  }

  private async showErrorMessage(data: { message: string }) {
    vscode.window.showErrorMessage(data.message);
  }

  private async showInfoMessage(data: { message: string }) {
    vscode.window.showInformationMessage(data.message);
  }

  private async showLogs() {
    await this.logger.showCurrentProcessLogs();
  }

  // Global State Management

  private async setGlobalState(data: { key: string; value: any }) {
    return this.context.globalState.update(data.key, data.value);
  }

  private async getGlobalState(data: { key: string }) {
    return this.context.globalState.get(data.key);
  }

  private async deleteGlobalState(data: { key: string }) {
    return this.context.globalState.update(data.key, undefined);
  }

  // Workspace State Management

  private async setWorkspaceState(data: { key: string; value: any }) {
    return this.context.workspaceState.update(data.key, data.value);
  }

  private async getWorkspaceState(data: { key: string }) {
    return this.context.workspaceState.get(data.key);
  }

  private async deleteWorkspaceState(data: { key: string }) {
    return this.context.workspaceState.update(data.key, undefined);
  }

  // Secret State Management

  private async setSecretState(data: { key: string; value: string }) {
    return this.context.secrets.store(data.key, data.value);
  }

  private async getSecretState(data: { key: string }) {
    return this.context.secrets.get(data.key);
  }

  private async deleteSecretState(data: { key: string }) {
    return this.context.secrets.delete(data.key);
  }

  async getSessions(data: { limit: number; offset: number }) {
    try {
      const response = await this.historyService.getPastSessions(
        data.limit,
        data.offset,
        "UNPINNED"
      );
      const unpinnedSessions = response.sessions;
      const hasMore = response.has_more;
      this.sendMessageToSidebar({
        id: uuidv4(),
        command: "sessions-history",
        data: { unpinnedSessions, hasMore },
      });
    } catch (error) {
      const unpinnedSessions: any[] = [];
      this.sendMessageToSidebar({
        id: uuidv4(),
        command: "sessions-history",
        data: { unpinnedSessions, hasMore: false },
      });
    }
  }

  async getPinnedSessions(data: { limit: number; offset: number }) {
    try {
      const response = await this.historyService.getPastSessions(
        data.limit,
        data.offset,
        "PINNED"
      );
      const pinnedSessions = response.sessions;

      this.sendMessageToSidebar({
        id: uuidv4(),
        command: "pinned-sessions",
        data: pinnedSessions,
      });
    } catch (error) {
      const pinnedSessions: any[] = [];
      this.sendMessageToSidebar({
        id: uuidv4(),
        command: "pinned-sessions",
        data: pinnedSessions,
      });
    }
  }

  async getSessionChats(sessionData: { sessionId: number }) {
    try {
      const response = await this.historyService.getPastSessionChats(
        sessionData.sessionId
      );
      this.sendMessageToSidebar({
        id: uuidv4(),
        command: "session-chats-history",
        data: response,
      });
      setSessionId(sessionData.sessionId);
    } catch (error) {
      const response: any[] = [];
      this.sendMessageToSidebar({
        id: uuidv4(),
        command: "session-chats-history",
        data: response,
      });
    }
  }

  async deleteSession(data: { sessionId: number }) {
    try {
      await this.historyService.deleteSession(data.sessionId);
    } catch (error) {
      // console.error("Error while deleting session:", error);
    }
  }
  async sendPendingMessages() {
    // Flush any pending messages now that the view is initialized
    while (this.pendingMessages.length > 0) {
      const message = this.pendingMessages.shift();
      this._view?.webview.postMessage(message);
    }
  }

  async createNewWorkspace(tool_use_id: string ) {  
    createNewWorkspaceFn(tool_use_id, this.context, this.outputChannel);
  }

  setViewType(
    viewType:
      | "chat"
      | "setting"
      | "history"
      | "auth"
      | "profile"
      | "error"
      | "loader"
      | "force-upgrade"
  ) {
    this.sendMessageToSidebar({
      id: uuidv4(),
      command: "set-view-type",
      data: viewType,
    });
  }

  setAuthStatus(status: boolean) {
    this.sendMessageToSidebar({
      id: uuidv4(),
      command: "set-auth-status",
      data: status,
    });
  }

  fetchProfileUiData() {
    this.profileService.getProfileUi().then((response) => {
      this.sendMessageToSidebar({
        id: uuidv4(),
        command: "profile-ui-data",
        data: response.ui_profile_data,
      });
    });
  }


  newChat() {
    this.sendMessageToSidebar({
      id: uuidv4(),
      command: "new-chat",
    });
  }

  currentEditorChanged(editor: vscode.TextEditor) {
    if (editor.document.uri.scheme !== "file") {
      return;
    }

    const uri = editor.document.uri;
    const basePath = this.getFileBasePath(uri);
    this.sendMessageToSidebar({
      id: uuidv4(),
      command: "current-editor-changed",
      data: {
        id: uri.fsPath,
        type: "file",
        name: path.basename(uri.fsPath),
        basePath,
        path: path.relative(basePath, uri.fsPath),
        fsPath: uri.fsPath,
      },
    });
  }

  async addSelectedTerminalOutputToChat(output: string) {
    await vscode.commands.executeCommand("deputydev-sidebar.focus");
    this.sendMessageToSidebar({
      id: uuidv4(),
      command: "terminal-output-to-chat",
      data: {
        terminalOutput: `Terminal output:\n\`\`\`\n${output}\n\`\`\`` 
      },
    });
  }

  /**
   * Renders the HTML/JS/CSS for the webview.
   * Adjust paths depending on your project structure.
   */
  private _getHtmlForWebview(webview: vscode.Webview): string {
    // The CSS file from the React build output
    const stylesUri = getUri(webview, this._extensionUri, [
      "webview-ui",
      "build",
      "assets",
      "index.css",
    ]);
    // The JS file from the React build output
    const scriptUri = getUri(webview, this._extensionUri, [
      "webview-ui",
      "build",
      "assets",
      "index.js",
    ]);

    return /*html*/ `
      <!DOCTYPE html>
      <html lang="en">
        <head>
          <meta charset="UTF-8" />
          <meta name="viewport" content="width=device-width, initial-scale=1.0" />
          <link rel="stylesheet" type="text/css" href="${stylesUri}">
          <title>AI Code Assist</title>
        </head>
        <body>
          <div id="root"></div>
          <script>
          </script>
          <script type="module" src="${scriptUri}"></script>
        </body>
      </html>
    `;
  }

  /**
   * Helper to send messages from extension to webview.
   */
  public sendMessageToSidebar(message: any) {
    if (this._view && this.isWebviewInitialized) {
      this._view.webview.postMessage(message);
    } else {
      // console.log("Webview not initialized, queuing message:", message);
      this.pendingMessages.push(message);
    }
  }
}<|MERGE_RESOLUTION|>--- conflicted
+++ resolved
@@ -24,16 +24,13 @@
 import { ProfileUiService } from "../services/profileUi/profileUiService";
 import { UsageTrackingManager } from "../usageTracking/UsageTrackingManager";
 import { Logger } from "../utilities/Logger";
-<<<<<<< HEAD
 import { createNewWorkspaceFn } from "../terminal/workspace/CreateNewWorkspace";
 import { ContinueNewWorkspace } from "../terminal/workspace/ContinueNewWorkspace";
 import { refreshCurrentToken } from "../services/refreshToken/refreshCurrentToken";
 import { SESSION_TYPE } from "../constants";
 import osName from "os-name";
 import { getShell } from "../terminal/utils/shell";
-=======
 import { FeedbackService } from "../services/feedback/feedbackService";
->>>>>>> 3c1b1385
 export class SidebarProvider implements vscode.WebviewViewProvider {
   private _view?: vscode.WebviewView;
   private isWebviewInitialized = false;
@@ -56,11 +53,8 @@
     private configManager: ConfigManager,
     private profileService: ProfileUiService,
     private trackingManager: UsageTrackingManager,
-<<<<<<< HEAD
+    private feedbackService: FeedbackService,
     private continueWorkspace : ContinueNewWorkspace,
-=======
-    private feedbackService: FeedbackService
->>>>>>> 3c1b1385
   ) {}
 
   public resolveWebviewView(
