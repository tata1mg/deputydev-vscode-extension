
import * as path from "path";
import { v4 as uuidv4 } from 'uuid';
import * as vscode from 'vscode';
import { AuthenticationManager } from '../auth/AuthenticationManager';
import { ChatManager } from '../chat/ChatManager';
import { DiffViewManager } from '../diff/DiffManager';
import { getUri } from '../utilities/getUri';
import { requireModule } from '../utilities/require-config';
import { WorkspaceManager } from '../code_syncing/WorkspaceManager';
import { HistoryService } from "../services/history/HistoryService";
import { getActiveRepo } from "../utilities/contextManager";
import { existsSync, writeFileSync } from 'fs';
import { join } from 'path';

export class SidebarProvider implements vscode.WebviewViewProvider {
  private _view?: vscode.WebviewView;
  private pendingMessages: any[] = []
  private _onDidChangeRepo = new vscode.EventEmitter<string | undefined>();
  public readonly onDidChangeRepo = this._onDidChangeRepo.event;
  private _onWebviewFocused = new vscode.EventEmitter<void>();
  public readonly onWebviewFocused = this._onWebviewFocused.event;

  constructor(
    private readonly context: vscode.ExtensionContext,
    private readonly _extensionUri: vscode.Uri,
    private readonly diffViewManager: DiffViewManager,
    private readonly outputChannel: vscode.LogOutputChannel,
    private chatService: ChatManager,
    private historyService: HistoryService,
  ) { }


  public resolveWebviewView(
    webviewView: vscode.WebviewView,
    _context?: vscode.WebviewViewResolveContext,
    _token?: vscode.CancellationToken,

  ): void {
    this._view = webviewView;
    webviewView.webview.options = {
      enableScripts: true,
      localResourceRoots: [this._extensionUri],
    };
    webviewView.webview.html = this._getHtmlForWebview(webviewView.webview);
    // Flush any pending messages now that the view is initialized
    while (this.pendingMessages.length > 0) {
      const message = this.pendingMessages.shift();
      this._view.webview.postMessage(message);
    }

    // Listen for messages from the webview
    webviewView.webview.onDidReceiveMessage(async (message: any) => {
      let promise: Promise<any> | any;
      const command = message.command;
      const data = message.data;
      // Define the expected structure for the chunk callback
      interface ChunkType {
        name?: string;
        data: { chunk: string };
      }

      const chunkCallback = (chunkData: unknown) => {
        this.sendMessageToSidebar({
          // Use the same ID so that the front-end resolver knows which generator to push data into.
          id: message.id,
          command: 'chunk',
          data: chunkData,
        });
      };
      // Depending on `command`, handle each case
      switch (command) {
        case 'api-chat':
          console.log('api-chat data:', data);
          data.message_id = message.id;
          promise = this.chatService.apiChat(data, chunkCallback);
          break;

<<<<<<< HEAD
        // case 'api-clear-chat':
        //   promise = this.chatService.apiClearChat();
        //   break;
        // case 'api-save-session':
        //   promise = this.chatService.apiSaveSession(data);
        //   break;
        // case 'api-chat-setting':
        //   promise = this.chatService.apiChatSetting(data);
        //   break;
        
=======
        case 'api-clear-chat':
          promise = this.chatService.apiClearChat();
          break;
        case 'api-save-session':
          promise = this.chatService.apiSaveSession(data);
          break;
        case 'api-chat-setting':
          promise = this.chatService.apiChatSetting(data);
          break;

>>>>>>> 02788392


        // File Operations
        case 'accept-file':
          promise = this.acceptFile(data.path);
          break;
        case 'reject-file':
          promise = this.rejectFile(data.path);
          break;
        case 'apply-changes':
          promise = this.writeFile(data);
          break;
        case 'get-opened-files':
          promise = this.getOpenedFiles();
          break;
        case 'search-file':
          break;

        // Logging and Messages
        case 'log-to-output':
          promise = this.logToOutput(data);
          break;
        case 'show-error-message':
          promise = this.showErrorMessage(data);
          break;
        case 'show-info-message':
          promise = this.showInfoMessage(data);
          break;

        // Global State Management
        case 'set-global-state':
          promise = this.setGlobalState(data);
          break;
        case 'get-global-state':
          promise = this.getGlobalState(data);
          break;
        case 'delete-global-state':
          promise = this.deleteGlobalState(data);
          break;

        // Workspace State Management
        case 'set-workspace-state':
          promise = this.setWorkspaceState(data);
          break;
        case 'get-workspace-state':
          promise = this.getWorkspaceState(data);
          break;
        case 'delete-workspace-state':
          promise = this.deleteWorkspaceState(data);
          break;

        // Secret State Management
        case 'set-secret-state':
          promise = this.setSecretState(data);
          break;
        case 'get-secret-state':
          promise = this.getSecretState(data);
          break;
        case 'delete-secret-state':
          promise = this.deleteSecretState(data);
          break;
        case 'initiate-login':
          promise = this.initiateLogin(data);
          break;
        case 'get-sessions':
          promise = this.getSessions(data);
          break;
        case 'get-session-chats':
          promise = this.getSessionChats(data);
          break;
        case 'delete-session':
          promise = this.deleteSession(data);
          break;

        // Extention's focus state
        case "webview-focus-state":
          if (data.focused) {
            this._onWebviewFocused.fire();
          }
          break;
<<<<<<< HEAD
=======


>>>>>>> 02788392
        case "workspace-repo-change":
          promise = this.setWorkspaceRepo(data);
          break;

        // diff
        case 'write-file':
          promise = this.writeFile(data);
          break;
      }

     



      if (promise) {
        try {
          await promise;
        } catch (err) {
          vscode.window.showErrorMessage(
            'Error handling sidebar message: ' + String(err),
          );
        }
      }



    });
  }
  // For authentication
  private async initiateLogin(data: any) {
    const authenticationManager = new AuthenticationManager(this.context);
    const status = await authenticationManager.initiateAuthentication();
    this.sendMessageToSidebar(status);
  }

  private async setWorkspaceRepo(data: any) {
    this.outputChannel.info(`Setting active repo to via frotnend ${data.repoPath}`);
    this._onDidChangeRepo.fire(data.repoPath);
    return this.setWorkspaceState({key: 'activeRepo', value: data.repoPath});
  }


  // File Operations

  private async acceptFile(path: string) {
    return this.diffViewManager.acceptFile(path);
  }

  private async rejectFile(path: string) {
    return this.diffViewManager.rejectFile(path);
  }

  /**
   * Example of applying changes (like "openDiffView" in your other code)
   */


  private async writeFile(data: { filePath: string; raw_diff: string }) {
    
    const modifiedFiles = await this.chatService.getModifiedRequest({
      filepath: data.filePath,
      raw_diff: data.raw_diff,
    }) as Record<string, string>;
  
    this.outputChannel.info(`Writing file(s) for: ${data.filePath}`);
  
    const active_repo = getActiveRepo();
    if (!active_repo) {
      this.outputChannel.error('No active repo found');
      return;
    }
    this.chatService.handleModifiedFiles(modifiedFiles,active_repo);
    return; 
  }

  private async getOpenedFiles() {
    const basePathSet = new Set<string>();
    const allTabs = vscode.window.tabGroups.all.flatMap((group) => group.tabs);

    return allTabs
      .filter((tab) => {
        const uri = (tab.input as any)?.uri;
        return uri?.scheme === 'file';
      })
      .map((tab) => {
        const uri = (tab.input as any).uri as vscode.Uri;
        let basePath;
        for (const path of basePathSet) {
          if (uri.fsPath.startsWith(path)) {
            basePath = path;
            break;
          }
        }

        if (!basePath) {
          basePath = this.getFileBasePath(uri);
          basePathSet.add(basePath);
        }

        return {
          id: uri.fsPath,
          type: 'file',
          name: path.basename(uri.fsPath),
          basePath: basePath,
          path: path.relative(basePath, uri.fsPath),
          fsPath: uri.fsPath,
        };
      });
  }


  private getFileBasePath(fileUri: vscode.Uri) {
    const workspaceFolder = vscode.workspace.getWorkspaceFolder(fileUri);
    return workspaceFolder?.uri.fsPath ?? '';
  }


  // Logging and Messages

  private async logToOutput(data: { type: 'info' | 'warn' | 'error'; message: string }) {
    // For example: this.outputChannel.info(`From Webview: ${data.message}`);
    this.outputChannel[data.type](`From Webview: ${data.message}`);

  }

  private async showErrorMessage(data: { message: string }) {
    vscode.window.showErrorMessage(data.message);
  }

  private async showInfoMessage(data: { message: string }) {
    vscode.window.showInformationMessage(data.message);
  }


  // Global State Management

  private async setGlobalState(data: { key: string; value: any }) {
    console.log('setGlobalState:', data);
    return this.context.globalState.update(data.key, data.value);
  }



  private async getGlobalState(data: { key: string }) {
    console.log('this is the saved', this.context.globalState.get(data.key))
    return this.context.globalState.get(data.key);
  }

  private async deleteGlobalState(data: { key: string }) {
    return this.context.globalState.update(data.key, undefined);
  }


  // Workspace State Management

  private async setWorkspaceState(data: { key: string; value: any }) {
    return this.context.workspaceState.update(data.key, data.value);
  }


  private async getWorkspaceState(data: { key: string }) {
    return this.context.workspaceState.get(data.key);
  }

  private async deleteWorkspaceState(data: { key: string }) {
    return this.context.workspaceState.update(data.key, undefined);
  }

  // Secret State Management

  private async setSecretState(data: { key: string; value: string }) {
    return this.context.secrets.store(data.key, data.value);
  }

  private async getSecretState(data: { key: string }) {
    return this.context.secrets.get(data.key);
  }

  private async deleteSecretState(data: { key: string }) {
    return this.context.secrets.delete(data.key);
  }

  async getSessions(data: { limit: number, offset: number}) {
    try {
      const response = await this.historyService.getPastSessions(data.limit, data.offset)
      this.sendMessageToSidebar({
        id: uuidv4(),
        command: 'sessions-history',
        data: response
      });
    } catch (error) {
      const response: any[] = []
      this.sendMessageToSidebar({
        id: uuidv4(),
        command: 'sessions-history',
        data: response
      });
    }
  }

  async getSessionChats(sessionData: { sessionId: number }) {
    try {
      const response = await this.historyService.getPastSessionChats(sessionData.sessionId)
      this.sendMessageToSidebar({
        id: uuidv4(),
        command: 'session-chats-history',
        data: response
      });
    } catch (error) {
      const response: any[] = []
      this.sendMessageToSidebar({
        id: uuidv4(),
        command: 'session-chats-history',
        data: response
      });
    }
  }

  async deleteSession(data: { sessionId: number }) {
    try {
      await this.historyService.deleteSession(data.sessionId)
    } catch (error) {
      console.error('Error while deleting session:', error);
    }
  }

  setViewType(viewType: 'chat' | 'setting' | 'history' | 'auth') { //add auth view
    this.sendMessageToSidebar({
      id: uuidv4(),
      command: 'set-view-type',
      data: viewType,
    });
  }

  newChat() {
    this.sendMessageToSidebar({
      id: uuidv4(),
      command: 'new-chat',
    });
  }

  currentEditorChanged(editor: vscode.TextEditor) {
    if (editor.document.uri.scheme !== 'file') {
      return;
    }

    const uri = editor.document.uri;
    const basePath = this.getFileBasePath(uri);
    this.sendMessageToSidebar({
      id: uuidv4(),
      command: 'current-editor-changed',
      data: {
        id: uri.fsPath,
        type: 'file',
        name: path.basename(uri.fsPath),
        basePath,
        path: path.relative(basePath, uri.fsPath),
        fsPath: uri.fsPath,
      },
    });
  }






  /**
   * Renders the HTML/JS/CSS for the webview.
   * Adjust paths depending on your project structure.
   */
  private _getHtmlForWebview(webview: vscode.Webview): string {
    // The CSS file from the React build output
    const stylesUri = getUri(webview, this._extensionUri, [
      'webview-ui',
      'build',
      'assets',
      'index.css',
    ]);
    // The JS file from the React build output
    const scriptUri = getUri(webview, this._extensionUri, [
      'webview-ui',
      'build',
      'assets',
      'index.js',
    ]);

    const workspaceFolder = vscode.workspace.workspaceFolders?.[0];
    const workspaceUri = workspaceFolder?.uri;
    const configPath = workspaceUri
      ? vscode.Uri.joinPath(workspaceUri, 'myext.config.ts').fsPath
      : null;
    let config: any;

    // Attempt to load the config if present
    if (configPath) {
      try {
        config = requireModule(configPath);
      } catch (error) {
        // no-op if not found
      }
    }

    // Watch for config changes
    if (workspaceFolder) {
      const watcher = vscode.workspace.createFileSystemWatcher(
        new vscode.RelativePattern(workspaceFolder, 'myext.config.ts')
      );
      watcher.onDidChange((uri) => {
        const newConfig = requireModule(uri.path);
        this.sendMessageToSidebar({
          type: 'onConfigChange',
          value: newConfig,
        });
      });
    }

    return /*html*/ `
      <!DOCTYPE html>
      <html lang="en">
        <head>
          <meta charset="UTF-8" />
          <meta name="viewport" content="width=device-width, initial-scale=1.0" />
          <link rel="stylesheet" type="text/css" href="${stylesUri}">
          <title>AI Code Assist</title>
        </head>
        <body>
          <div id="root"></div>
          <script>
            // Pass any config we found to the webview
            window.config = ${JSON.stringify(config || {})};
          </script>
          <script type="module" src="${scriptUri}"></script>
        </body>
      </html>
    `;
  }

  /**
   * Helper to send messages from extension to webview.
   */
  public sendMessageToSidebar(message: any) {
    if (this._view) {
      this._view.webview.postMessage(message);
    } else {
      console.log('Sidebar is not initialized. Cannot send message.');
      this.pendingMessages.push(message);

    }
  }





}<|MERGE_RESOLUTION|>--- conflicted
+++ resolved
@@ -76,7 +76,6 @@
           promise = this.chatService.apiChat(data, chunkCallback);
           break;
 
-<<<<<<< HEAD
         // case 'api-clear-chat':
         //   promise = this.chatService.apiClearChat();
         //   break;
@@ -86,19 +85,7 @@
         // case 'api-chat-setting':
         //   promise = this.chatService.apiChatSetting(data);
         //   break;
-        
-=======
-        case 'api-clear-chat':
-          promise = this.chatService.apiClearChat();
-          break;
-        case 'api-save-session':
-          promise = this.chatService.apiSaveSession(data);
-          break;
-        case 'api-chat-setting':
-          promise = this.chatService.apiChatSetting(data);
-          break;
-
->>>>>>> 02788392
+
 
 
         // File Operations
@@ -179,11 +166,6 @@
             this._onWebviewFocused.fire();
           }
           break;
-<<<<<<< HEAD
-=======
-
-
->>>>>>> 02788392
         case "workspace-repo-change":
           promise = this.setWorkspaceRepo(data);
           break;
@@ -194,7 +176,7 @@
           break;
       }
 
-     
+
 
 
 
@@ -242,21 +224,21 @@
 
 
   private async writeFile(data: { filePath: string; raw_diff: string }) {
-    
+
     const modifiedFiles = await this.chatService.getModifiedRequest({
       filepath: data.filePath,
       raw_diff: data.raw_diff,
     }) as Record<string, string>;
-  
+
     this.outputChannel.info(`Writing file(s) for: ${data.filePath}`);
-  
+
     const active_repo = getActiveRepo();
     if (!active_repo) {
       this.outputChannel.error('No active repo found');
       return;
     }
     this.chatService.handleModifiedFiles(modifiedFiles,active_repo);
-    return; 
+    return;
   }
 
   private async getOpenedFiles() {
