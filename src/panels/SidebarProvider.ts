import * as path from "path";
import { v4 as uuidv4 } from "uuid";
import * as vscode from "vscode";
import { AuthenticationManager } from "../auth/AuthenticationManager";
import { ChatManager } from "../chat/ChatManager";
import { DiffViewManager } from "../diff/DiffManager";
import { getUri } from "../utilities/getUri";
import { WorkspaceManager } from "../code_syncing/WorkspaceManager";
import { HistoryService } from "../services/history/HistoryService";
import { AuthService } from "../services/auth/AuthService";
import { ReferenceManager } from "../references/ReferenceManager";
import {
  deleteSessionId,
  getActiveRepo,
<<<<<<< HEAD
  getSessionId,
  sendProgress,
  setSessionId,
=======
  setSessionId,
  sendProgress
>>>>>>> 79d81038
} from "../utilities/contextManager";
import { existsSync, writeFileSync } from "fs";
import { join } from "path";
import { binaryApi } from "../services/api/axios";
import { API_ENDPOINTS } from "../services/api/endpoints";
import { updateVectorStoreWithResponse } from "../clients/common/websocketHandlers";
import { ConfigManager } from "../utilities/ConfigManager";
import { CLIENT_VERSION, DD_HOST } from "../config";
import { ProfileUiService } from "../services/profileUi/profileUiService";
import { UsageTrackingManager } from "../usageTracking/UsageTrackingManager";
import { Logger } from "../utilities/Logger";
export class SidebarProvider implements vscode.WebviewViewProvider {
  private _view?: vscode.WebviewView;
  private pendingMessages: any[] = [];
  private _onDidChangeRepo = new vscode.EventEmitter<string | undefined>();
  public readonly onDidChangeRepo = this._onDidChangeRepo.event;
  private _onWebviewFocused = new vscode.EventEmitter<void>();
  public readonly onWebviewFocused = this._onWebviewFocused.event;

  constructor(
    private readonly context: vscode.ExtensionContext,
    private readonly _extensionUri: vscode.Uri,
    private readonly diffViewManager: DiffViewManager,
    private readonly outputChannel: vscode.LogOutputChannel,
    private readonly logger: Logger,
    private chatService: ChatManager,
    private historyService: HistoryService,
    private authService: AuthService,
    private codeReferenceService: ReferenceManager,
    private configManager: ConfigManager,
    private profileService: ProfileUiService,
    private trackingManager: UsageTrackingManager
  ) {}

  public resolveWebviewView(
    webviewView: vscode.WebviewView,
    _context?: vscode.WebviewViewResolveContext,
    _token?: vscode.CancellationToken
  ): void {
    this._view = webviewView;
    webviewView.webview.options = {
      enableScripts: true,
      localResourceRoots: [this._extensionUri],
    };
    webviewView.webview.html = this._getHtmlForWebview(webviewView.webview);
    // Flush any pending messages now that the view is initialized
    while (this.pendingMessages.length > 0) {
      const message = this.pendingMessages.shift();
      this._view.webview.postMessage(message);
    }

    // Listen for messages from the webview
    webviewView.webview.onDidReceiveMessage(async (message: any) => {
      let promise: Promise<any> | any;
      const command = message.command;
      const data = message.data;
      // Define the expected structure for the chunk callback
      interface ChunkType {
        name?: string;
        data: { chunk: string };
      }

      const chunkCallback = (chunkData: unknown) => {
        this.sendMessageToSidebar({
          // Use the same ID so that the front-end resolver knows which generator to push data into.
          id: message.id,
          command: "chunk",
          data: chunkData,
        });
      };

      const sendMessage = (message: any) => {
        this.sendMessageToSidebar(message);
      };
      // Depending on `command`, handle each case
      switch (command) {
        case "api-chat":
          data.message_id = message.id;
          promise = this.chatService.apiChat(data, chunkCallback);
          break;
        case "api-stop-chat":
          promise = this.chatService.stopChat(); // Calls abort on the active request
          break;
        case "delete-session-id":
          this.outputChannel.info("Deleting session ID");
          deleteSessionId();
          break;
        // case 'api-clear-chat':
        //   promise = this.chatService.apiClearChat();
        //   break;
        // case 'api-save-session':
        //   promise = this.chatService.apiSaveSession(data);
        //   break;
        // case 'api-chat-setting':
        //   promise = this.chatService.apiChatSetting(data);
        // break;
        case "get-client-version":
          promise = this.sendMessageToSidebar({
            id: uuidv4(),
            command: "send-client-version",
            data: CLIENT_VERSION,
          });
          break;
        case "keyword-search":
          promise = this.codeReferenceService.keywordSearch(data, sendMessage);
          break;
        case "keyword-type-search":
          promise = this.codeReferenceService.keywordTypeSearch(
            data,
            sendMessage
          );
          break;
        case "usage-tracking":
          promise = this.trackingManager.trackUsage(data);
          break;

        // File Operations
        case "accept-file":
          promise = this.acceptFile(data.path);
          break;
        case "reject-file":
          promise = this.rejectFile(data.path);
          break;
        case "get-opened-files":
          promise = this.getOpenedFiles();
          break;
        case "search-file":
          break;

        // Profile UI data
        case "fetch-profile-ui-data":
          promise = this.fetchProfileUiData();
          break;
        case "open-requested-browser-page":
          promise = this.openBrowserPage(data);
          break;

        // Logging and Messages
        case "log-to-output":
          promise = this.logToOutput(data);
          break;
        case "show-error-message":
          promise = this.showErrorMessage(data);
          break;
        case "show-info-message":
          promise = this.showInfoMessage(data);
          break;
        case "show-logs":
          promise = this.showLogs();
          break;

        // Global State Management
        case "set-global-state":
          promise = this.setGlobalState(data);
          break;
        case "get-global-state":
          promise = this.getGlobalState(data);
          break;
        case "delete-global-state":
          promise = this.deleteGlobalState(data);
          break;

        // Workspace State Management
        case "set-workspace-state":
          promise = this.setWorkspaceState(data);
          break;
        case "get-workspace-state":
          promise = this.getWorkspaceState(data);
          break;
        case "delete-workspace-state":
          promise = this.deleteWorkspaceState(data);
          break;

        // Secret State Management
        case "set-secret-state":
          promise = this.setSecretState(data);
          break;
        case "get-secret-state":
          promise = this.getSecretState(data);
          break;
        case "delete-secret-state":
          promise = this.deleteSecretState(data);
          break;
        case "initiate-login":
          promise = this.initiateLogin(data);
          break;

        case "sign-out":
          promise = this.signOut();
          break;
        case "get-sessions":
          promise = this.getSessions(data);
          break;
        case "get-pinned-sessions":
          promise = this.getPinnedSessions(data);
          break;
        case "reorder-pinned-sessions":
          promise = this.historyService.reorderPinnedSessions(data);
          break;
        case "get-session-chats":
          promise = this.getSessionChats(data);
          break;
        case "delete-session":
          promise = this.deleteSession(data);
          break;
        case "pin-unpin-session":
          promise = this.historyService.pinOrUnpinSession(data);
          break;

        // Extention's focus state
        case "webview-focus-state":
          if (data.focused) {
            this._onWebviewFocused.fire();
          }
          break;
        case "workspace-repo-change":
          promise = this.setWorkspaceRepo(data);
          break;

        // diff
        case "write-file":
          promise = this.writeFile(data);
          break;
        case "open-file":
          this.openFile(data.path);
          break;

        case "check-diff-applicable": {
          try {
            const diffRecord = (await this.chatService.getModifiedRequest({
              filepath: data.filePath,
              raw_diff: data.raw_diff,
            })) as Record<string, string>;
            // check diffRecord has keys and values
            promise = diffRecord && Object.keys(diffRecord).length > 0;
          } catch (error) {
            // console.error("Error while checking diff applicability:", error);
          }
          break;
        }
        case "hit-retry-embedding":
          this.hitRetryEmbedding();
          break;
      }

      if (promise) {
        try {
          const result = await promise;
          this.sendMessageToSidebar({
            id: message.id,
            command: "result",
            data: result,
          });
        } catch (err) {
          // vscode.window.showErrorMessage(
          //   "Error handling sidebar message: " + String(err)
          // );
        }
      }
    });
  }
  // For browser pages
  async openBrowserPage(data: { url: string }) {
    await vscode.env.openExternal(vscode.Uri.parse(data.url));
  }

  // For authentication
  private async initiateLogin(data: any) {
    const authenticationManager = new AuthenticationManager(
      this.context,
      this.configManager,
      this.logger
    );
    const status = await authenticationManager.initiateAuthentication();
    if (status === "AUTHENTICATION_FAILED") {
      this.setViewType("error");
    } else {
      this.sendMessageToSidebar(status);
      this.initiateBinary();
    }
  }

  async signOut() {
    const response = await this.authService.deleteAuthToken();
    if (response === "success") {
      this.logger.info("Signed out successfully");
      this.outputChannel.info("Signed out successfully");
      this.setViewType("auth");
    }
  }

  // For Binary init
  public async initiateBinary() {
    this.outputChannel.info(
      "🔧 Initiating Binary **********************************"
    );

    const activeRepo = getActiveRepo();
    const authToken = await this.authService.loadAuthToken();

    if (!authToken) {
      this.outputChannel.warn(
        "❌ No auth token available. Aborting binary initiation."
      );
      return;
    }

    await this.context.workspaceState.update("authToken", authToken);

    const essentialConfig = this.configManager.getAllConfigEssentials();
    this.outputChannel.info(
      `📦 Essential config: ${JSON.stringify(essentialConfig)}`
    );

    this.logger.info("Initiating binary...");
    this.outputChannel.info("🚀 Initiating binary...");
    const payload = {
      config: {
        DEPUTY_DEV: {
          HOST: DD_HOST,
        },
      },
    };

    const headers = {
      Authorization: `Bearer ${authToken}`,
    };

    // this.sendMessageToSidebar({
    //   id: uuidv4(),
    //   command: "repo-selector-state",
    //   data: true,
    // });

    sendProgress({
      repo: activeRepo as string,
      progress: 0,
      status: "In Progress",
    });

    try {
      const response = await binaryApi().post(
        API_ENDPOINTS.INIT_BINARY,
        payload,
        { headers }
      );
      this.outputChannel.info(`✅ Binary init status: ${response.data.status}`);
      let attempts = 0;
      let response_inner: any;
      while (attempts < 3) {
<<<<<<< HEAD
        response = await binaryApi().post(API_ENDPOINTS.INIT_BINARY, payload, {
          headers,
        });
        this.outputChannel.info(
          `✅ Binary init status: ${response.data.status}`
        );
=======
        response_inner = await binaryApi().post(API_ENDPOINTS.INIT_BINARY, payload, { headers });
        this.outputChannel.info(`✅ Binary init status: ${response.data.status}`);
>>>>>>> 79d81038
        this.logger.info(`Binary init status: ${response.data.status}`);
        if (response.data.status != "Completed") {
          attempts++;
          this.outputChannel.info(`🔄 Binary init attempt ${attempts}`);
          if (attempts === 3) {
            this.logger.warn("Binary initialization failed");
            this.outputChannel.warn("🚨 Binary initialization failed.");
            throw new Error("Binary initialization failed");
          }
        } else {
          break;
        }
      }

      if (response.data.status === "Completed" && activeRepo) {
        this.logger.info(`Creating embedding for repository: ${activeRepo}`);
        this.outputChannel.info(
          `📁 Creating embedding for repo: ${activeRepo}`
        );

        const params = { repo_path: activeRepo };
        this.outputChannel.info(
          `📡 Sending WebSocket update: ${JSON.stringify(params)}`
        );
<<<<<<< HEAD
=======

        this.outputChannel.info(`📡 Sending WebSocket update: ${JSON.stringify(params)}`);
>>>>>>> 79d81038
        try {
          await updateVectorStoreWithResponse(params);
        } catch (error) {
          this.logger.warn("Embedding failed");
          this.outputChannel.warn("Embedding failed");
        }
      }
    } catch (error) {
      this.logger.error("Binary initialization failed");
      this.outputChannel.error("🚨 Binary initialization failed.");
    }
  }

  async hitRetryEmbedding() {
    const activeRepo = getActiveRepo();
    if (!activeRepo) {
      return;
    }
    const params = { repo_path: activeRepo, retried_by_user: true };
    this.outputChannel.info(
      `📡 Sending WebSocket update: ${JSON.stringify(params)}`
    );
    try {
      await updateVectorStoreWithResponse(params);
    } catch (error) {
      this.logger.warn("Embedding failed");
      this.outputChannel.warn("Embedding failed");
    }
  }

  private async setWorkspaceRepo(data: any) {
    this.outputChannel.info(
      `Setting active repo to via frotnend ${data.repoPath}`
    );
    this._onDidChangeRepo.fire(data.repoPath);
    return this.setWorkspaceState({ key: "activeRepo", value: data.repoPath });
  }

  // File Operations

  private async acceptFile(path: string) {
    return this.diffViewManager.acceptFile(path);
  }

  private async rejectFile(path: string) {
    return this.diffViewManager.rejectFile(path);
  }

  private async openFile(file_path: string) {
    const active_repo = getActiveRepo();
    if (!active_repo) {
      vscode.window.showErrorMessage("No workspace folder found.");
      return;
    } else {
      const absolutePath = path.join(active_repo, file_path);
      const uri = vscode.Uri.file(absolutePath);
      const document = await vscode.workspace.openTextDocument(uri);
      await vscode.window.showTextDocument(document);
    }
  }

  /**
   * Example of applying changes (like "openDiffView" in your other code)
   */

  private async writeFile(data: {
    filePath: string;
    raw_diff: string;
    is_inline?: boolean;
    write_mode?: boolean;
  }) {
    const modifiedFiles = (await this.chatService.getModifiedRequest({
      filepath: data.filePath,
      raw_diff: data.raw_diff,
    })) as Record<string, string>;

    this.outputChannel.info(`Writing file(s) for: ${data.filePath}`);

    const active_repo = getActiveRepo();
    if (!active_repo) {
      this.outputChannel.error("No active repo found");
      return;
    }
    this.chatService.handleModifiedFiles(
      modifiedFiles,
      active_repo,
      getSessionId(),
      data.is_inline,
      data.write_mode
    );
    return;
  }

  private async getOpenedFiles() {
    const basePathSet = new Set<string>();
    const allTabs = vscode.window.tabGroups.all.flatMap((group) => group.tabs);

    return allTabs
      .filter((tab) => {
        const uri = (tab.input as any)?.uri;
        return uri?.scheme === "file";
      })
      .map((tab) => {
        const uri = (tab.input as any).uri as vscode.Uri;
        let basePath;
        for (const path of basePathSet) {
          if (uri.fsPath.startsWith(path)) {
            basePath = path;
            break;
          }
        }

        if (!basePath) {
          basePath = this.getFileBasePath(uri);
          basePathSet.add(basePath);
        }

        return {
          id: uri.fsPath,
          type: "file",
          name: path.basename(uri.fsPath),
          basePath: basePath,
          path: path.relative(basePath, uri.fsPath),
          fsPath: uri.fsPath,
        };
      });
  }

  private getFileBasePath(fileUri: vscode.Uri) {
    const workspaceFolder = vscode.workspace.getWorkspaceFolder(fileUri);
    return workspaceFolder?.uri.fsPath ?? "";
  }

  // Logging and Messages

  private async logToOutput(data: {
    type: "info" | "warn" | "error";
    message: string;
  }) {
    // For example: this.outputChannel.info(`From Webview: ${data.message}`);
    this.outputChannel[data.type](`From Webview: ${data.message}`);
  }

  private async showErrorMessage(data: { message: string }) {
    vscode.window.showErrorMessage(data.message);
  }

  private async showInfoMessage(data: { message: string }) {
    vscode.window.showInformationMessage(data.message);
  }

  private async showLogs() {
    await this.logger.showCurrentProcessLogs();
  }

  // Global State Management

  private async setGlobalState(data: { key: string; value: any }) {
    return this.context.globalState.update(data.key, data.value);
  }

  private async getGlobalState(data: { key: string }) {
    return this.context.globalState.get(data.key);
  }

  private async deleteGlobalState(data: { key: string }) {
    return this.context.globalState.update(data.key, undefined);
  }

  // Workspace State Management

  private async setWorkspaceState(data: { key: string; value: any }) {
    return this.context.workspaceState.update(data.key, data.value);
  }

  private async getWorkspaceState(data: { key: string }) {
    return this.context.workspaceState.get(data.key);
  }

  private async deleteWorkspaceState(data: { key: string }) {
    return this.context.workspaceState.update(data.key, undefined);
  }

  // Secret State Management

  private async setSecretState(data: { key: string; value: string }) {
    return this.context.secrets.store(data.key, data.value);
  }

  private async getSecretState(data: { key: string }) {
    return this.context.secrets.get(data.key);
  }

  private async deleteSecretState(data: { key: string }) {
    return this.context.secrets.delete(data.key);
  }

  async getSessions(data: { limit: number; offset: number }) {
    try {
      const response = await this.historyService.getPastSessions(
        data.limit,
        data.offset,
        "UNPINNED"
      );
      this.sendMessageToSidebar({
        id: uuidv4(),
        command: "sessions-history",
        data: response,
      });
    } catch (error) {
      const response: any[] = [];
      this.sendMessageToSidebar({
        id: uuidv4(),
        command: "sessions-history",
        data: response,
      });
    }
  }

  async getPinnedSessions(data: { limit: number; offset: number }) {
    try {
      const response = await this.historyService.getPastSessions(
        data.limit,
        data.offset,
        "PINNED"
      );
      this.sendMessageToSidebar({
        id: uuidv4(),
        command: "pinned-sessions",
        data: response,
      });
    } catch (error) {
      const response: any[] = [];
      this.sendMessageToSidebar({
        id: uuidv4(),
        command: "pinned-sessions",
        data: response,
      });
    }
  }

  async getSessionChats(sessionData: { sessionId: number }) {
    try {
      const response = await this.historyService.getPastSessionChats(
        sessionData.sessionId
      );
      this.sendMessageToSidebar({
        id: uuidv4(),
        command: "session-chats-history",
        data: response,
      });
      setSessionId(sessionData.sessionId);
    } catch (error) {
      const response: any[] = [];
      this.sendMessageToSidebar({
        id: uuidv4(),
        command: "session-chats-history",
        data: response,
      });
    }
  }

  async deleteSession(data: { sessionId: number }) {
    try {
      await this.historyService.deleteSession(data.sessionId);
    } catch (error) {
      // console.error("Error while deleting session:", error);
    }
  }

  setViewType(
    viewType:
      | "chat"
      | "setting"
      | "history"
      | "auth"
      | "profile"
      | "error"
      | "loader"
      | "force-upgrade"
  ) {
    this.sendMessageToSidebar({
      id: uuidv4(),
      command: "set-view-type",
      data: viewType,
    });
  }

  setAuthStatus(status: boolean) {
    this.sendMessageToSidebar({
      id: uuidv4(),
      command: "set-auth-status",
      data: status,
    });
  }

  fetchProfileUiData() {
    this.profileService.getProfileUi().then((response) => {
      this.sendMessageToSidebar({
        id: uuidv4(),
        command: "profile-ui-data",
        data: response.ui_profile_data,
      });
    });
  }

  newChat() {
    this.sendMessageToSidebar({
      id: uuidv4(),
      command: "new-chat",
    });
  }

  currentEditorChanged(editor: vscode.TextEditor) {
    if (editor.document.uri.scheme !== "file") {
      return;
    }

    const uri = editor.document.uri;
    const basePath = this.getFileBasePath(uri);
    this.sendMessageToSidebar({
      id: uuidv4(),
      command: "current-editor-changed",
      data: {
        id: uri.fsPath,
        type: "file",
        name: path.basename(uri.fsPath),
        basePath,
        path: path.relative(basePath, uri.fsPath),
        fsPath: uri.fsPath,
      },
    });
  }

  /**
   * Renders the HTML/JS/CSS for the webview.
   * Adjust paths depending on your project structure.
   */
  private _getHtmlForWebview(webview: vscode.Webview): string {
    // The CSS file from the React build output
    const stylesUri = getUri(webview, this._extensionUri, [
      "webview-ui",
      "build",
      "assets",
      "index.css",
    ]);
    // The JS file from the React build output
    const scriptUri = getUri(webview, this._extensionUri, [
      "webview-ui",
      "build",
      "assets",
      "index.js",
    ]);

    return /*html*/ `
      <!DOCTYPE html>
      <html lang="en">
        <head>
          <meta charset="UTF-8" />
          <meta name="viewport" content="width=device-width, initial-scale=1.0" />
          <link rel="stylesheet" type="text/css" href="${stylesUri}">
          <title>AI Code Assist</title>
        </head>
        <body>
          <div id="root"></div>
          <script>
          </script>
          <script type="module" src="${scriptUri}"></script>
        </body>
      </html>
    `;
  }

  /**
   * Helper to send messages from extension to webview.
   */
  public sendMessageToSidebar(message: any) {
    if (this._view) {
      this._view.webview.postMessage(message);
    } else {
      this.pendingMessages.push(message);
    }
  }
}<|MERGE_RESOLUTION|>--- conflicted
+++ resolved
@@ -12,14 +12,9 @@
 import {
   deleteSessionId,
   getActiveRepo,
-<<<<<<< HEAD
   getSessionId,
+  setSessionId,
   sendProgress,
-  setSessionId,
-=======
-  setSessionId,
-  sendProgress
->>>>>>> 79d81038
 } from "../utilities/contextManager";
 import { existsSync, writeFileSync } from "fs";
 import { join } from "path";
@@ -370,17 +365,14 @@
       let attempts = 0;
       let response_inner: any;
       while (attempts < 3) {
-<<<<<<< HEAD
-        response = await binaryApi().post(API_ENDPOINTS.INIT_BINARY, payload, {
-          headers,
-        });
+        response_inner = await binaryApi().post(
+          API_ENDPOINTS.INIT_BINARY,
+          payload,
+          { headers }
+        );
         this.outputChannel.info(
           `✅ Binary init status: ${response.data.status}`
         );
-=======
-        response_inner = await binaryApi().post(API_ENDPOINTS.INIT_BINARY, payload, { headers });
-        this.outputChannel.info(`✅ Binary init status: ${response.data.status}`);
->>>>>>> 79d81038
         this.logger.info(`Binary init status: ${response.data.status}`);
         if (response.data.status != "Completed") {
           attempts++;
@@ -405,11 +397,10 @@
         this.outputChannel.info(
           `📡 Sending WebSocket update: ${JSON.stringify(params)}`
         );
-<<<<<<< HEAD
-=======
-
-        this.outputChannel.info(`📡 Sending WebSocket update: ${JSON.stringify(params)}`);
->>>>>>> 79d81038
+
+        this.outputChannel.info(
+          `📡 Sending WebSocket update: ${JSON.stringify(params)}`
+        );
         try {
           await updateVectorStoreWithResponse(params);
         } catch (error) {
