
import * as path from "path";
import { v4 as uuidv4 } from 'uuid';
import * as vscode from 'vscode';
import { AuthenticationManager } from '../auth/AuthenticationManager';
import { ChatManager } from '../chat/ChatManager';
import { DiffViewManager } from '../diff/DiffManager';
import { getUri } from '../utilities/getUri';
import { requireModule } from '../utilities/require-config';
import { WorkspaceManager } from '../code_syncing/WorkspaceManager';
import { HistoryService } from "../services/history/HistoryService";
import { ReferenceManager } from "../references/ReferenceManager";
import { getActiveRepo } from "../utilities/contextManager";
import { existsSync, writeFileSync } from 'fs';
import { join } from 'path';

export class SidebarProvider implements vscode.WebviewViewProvider {
  private _view?: vscode.WebviewView;
  private pendingMessages: any[] = []
  private _onDidChangeRepo = new vscode.EventEmitter<string | undefined>();
  public readonly onDidChangeRepo = this._onDidChangeRepo.event;
  private _onWebviewFocused = new vscode.EventEmitter<void>();
  public readonly onWebviewFocused = this._onWebviewFocused.event;

  constructor(
    private readonly context: vscode.ExtensionContext,
    private readonly _extensionUri: vscode.Uri,
    private readonly diffViewManager: DiffViewManager,
    private readonly outputChannel: vscode.LogOutputChannel,
    private chatService: ChatManager,
    private historyService: HistoryService,
    private codeReferenceService: ReferenceManager
  ) { }


  public resolveWebviewView(
    webviewView: vscode.WebviewView,
    _context?: vscode.WebviewViewResolveContext,
    _token?: vscode.CancellationToken,

  ): void {
    this._view = webviewView;
    webviewView.webview.options = {
      enableScripts: true,
      localResourceRoots: [this._extensionUri],
    };
    webviewView.webview.html = this._getHtmlForWebview(webviewView.webview);
    // Flush any pending messages now that the view is initialized
    while (this.pendingMessages.length > 0) {
      const message = this.pendingMessages.shift();
      this._view.webview.postMessage(message);
    }

    // Listen for messages from the webview
    webviewView.webview.onDidReceiveMessage(async (message: any) => {
      let promise: Promise<any> | any;
      const command = message.command;
      const data = message.data;
      // Define the expected structure for the chunk callback
      interface ChunkType {
        name?: string;
        data: { chunk: string };
      }

      const chunkCallback = (chunkData: unknown) => {
        this.sendMessageToSidebar({
          // Use the same ID so that the front-end resolver knows which generator to push data into.
          id: message.id,
          command: 'chunk',
          data: chunkData,
        });
      };

      const sendMessage = (message: any) => {
        this.sendMessageToSidebar(message);
      };
      // Depending on `command`, handle each case
      switch (command) {
        case 'api-chat':
          console.log('api-chat data:', data);
          data.message_id = message.id;
          promise = this.chatService.apiChat(data, chunkCallback);
          break;

        // case 'api-clear-chat':
        //   promise = this.chatService.apiClearChat();
        //   break;
        // case 'api-save-session':
        //   promise = this.chatService.apiSaveSession(data);
        //   break;
        // case 'api-chat-setting':
        //   promise = this.chatService.apiChatSetting(data);
<<<<<<< HEAD
          // break;
        case 'keyword-search':
          promise = this.codeReferenceService.keywordSearch(data, sendMessage);
          break;
        case 'keyword-type-search':
          promise = this.codeReferenceService.keywordTypeSearch(data, sendMessage);
          break;
=======
        //   break;
>>>>>>> dcf2e528



        // File Operations
        case 'accept-file':
          promise = this.acceptFile(data.path);
          break;
        case 'reject-file':
          promise = this.rejectFile(data.path);
          break;
        case 'apply-changes':
          promise = this.writeFile(data);
          break;
        case 'get-opened-files':
          promise = this.getOpenedFiles();
          break;
        case 'search-file':
          break;

        // Logging and Messages
        case 'log-to-output':
          promise = this.logToOutput(data);
          break;
        case 'show-error-message':
          promise = this.showErrorMessage(data);
          break;
        case 'show-info-message':
          promise = this.showInfoMessage(data);
          break;

        // Global State Management
        case 'set-global-state':
          promise = this.setGlobalState(data);
          break;
        case 'get-global-state':
          promise = this.getGlobalState(data);
          break;
        case 'delete-global-state':
          promise = this.deleteGlobalState(data);
          break;

        // Workspace State Management
        case 'set-workspace-state':
          promise = this.setWorkspaceState(data);
          break;
        case 'get-workspace-state':
          promise = this.getWorkspaceState(data);
          break;
        case 'delete-workspace-state':
          promise = this.deleteWorkspaceState(data);
          break;

        // Secret State Management
        case 'set-secret-state':
          promise = this.setSecretState(data);
          break;
        case 'get-secret-state':
          promise = this.getSecretState(data);
          break;
        case 'delete-secret-state':
          promise = this.deleteSecretState(data);
          break;
        case 'initiate-login':
          promise = this.initiateLogin(data);
          break;
        case 'get-sessions':
          promise = this.getSessions(data);
          break;
        case 'get-session-chats':
          promise = this.getSessionChats(data);
          break;
        case 'delete-session':
          promise = this.deleteSession(data);
          break;

        // Extention's focus state
        case "webview-focus-state":
          if (data.focused) {
            this._onWebviewFocused.fire();
          }
          break;
        case "workspace-repo-change":
          promise = this.setWorkspaceRepo(data);
          break;

        // diff
        case 'write-file':
          promise = this.writeFile(data);
          break;
      }





      if (promise) {
        try {
          await promise;
        } catch (err) {
          vscode.window.showErrorMessage(
            'Error handling sidebar message: ' + String(err),
          );
        }
      }



    });
  }
  // For authentication
  private async initiateLogin(data: any) {
    const authenticationManager = new AuthenticationManager(this.context);
    const status = await authenticationManager.initiateAuthentication();
    this.sendMessageToSidebar(status);
  }

  private async setWorkspaceRepo(data: any) {
    this.outputChannel.info(`Setting active repo to via frotnend ${data.repoPath}`);
    this._onDidChangeRepo.fire(data.repoPath);
    return this.setWorkspaceState({ key: 'activeRepo', value: data.repoPath });
  }


  // File Operations

  private async acceptFile(path: string) {
    return this.diffViewManager.acceptFile(path);
  }

  private async rejectFile(path: string) {
    return this.diffViewManager.rejectFile(path);
  }

  /**
   * Example of applying changes (like "openDiffView" in your other code)
   */


  private async writeFile(data: { filePath: string; raw_diff: string }) {

    const modifiedFiles = await this.chatService.getModifiedRequest({
      filepath: data.filePath,
      raw_diff: data.raw_diff,
    }) as Record<string, string>;

    this.outputChannel.info(`Writing file(s) for: ${data.filePath}`);

    const active_repo = getActiveRepo();
    if (!active_repo) {
      this.outputChannel.error('No active repo found');
      return;
    }
    this.chatService.handleModifiedFiles(modifiedFiles,active_repo);
    return;
  }

  private async getOpenedFiles() {
    const basePathSet = new Set<string>();
    const allTabs = vscode.window.tabGroups.all.flatMap((group) => group.tabs);

    return allTabs
      .filter((tab) => {
        const uri = (tab.input as any)?.uri;
        return uri?.scheme === 'file';
      })
      .map((tab) => {
        const uri = (tab.input as any).uri as vscode.Uri;
        let basePath;
        for (const path of basePathSet) {
          if (uri.fsPath.startsWith(path)) {
            basePath = path;
            break;
          }
        }

        if (!basePath) {
          basePath = this.getFileBasePath(uri);
          basePathSet.add(basePath);
        }

        return {
          id: uri.fsPath,
          type: 'file',
          name: path.basename(uri.fsPath),
          basePath: basePath,
          path: path.relative(basePath, uri.fsPath),
          fsPath: uri.fsPath,
        };
      });
  }


  private getFileBasePath(fileUri: vscode.Uri) {
    const workspaceFolder = vscode.workspace.getWorkspaceFolder(fileUri);
    return workspaceFolder?.uri.fsPath ?? '';
  }


  // Logging and Messages

  private async logToOutput(data: { type: 'info' | 'warn' | 'error'; message: string }) {
    // For example: this.outputChannel.info(`From Webview: ${data.message}`);
    this.outputChannel[data.type](`From Webview: ${data.message}`);

  }

  private async showErrorMessage(data: { message: string }) {
    vscode.window.showErrorMessage(data.message);
  }

  private async showInfoMessage(data: { message: string }) {
    vscode.window.showInformationMessage(data.message);
  }


  // Global State Management

  private async setGlobalState(data: { key: string; value: any }) {
    console.log('setGlobalState:', data);
    return this.context.globalState.update(data.key, data.value);
  }



  private async getGlobalState(data: { key: string }) {
    console.log('this is the saved', this.context.globalState.get(data.key))
    return this.context.globalState.get(data.key);
  }

  private async deleteGlobalState(data: { key: string }) {
    return this.context.globalState.update(data.key, undefined);
  }


  // Workspace State Management

  private async setWorkspaceState(data: { key: string; value: any }) {
    return this.context.workspaceState.update(data.key, data.value);
  }


  private async getWorkspaceState(data: { key: string }) {
    return this.context.workspaceState.get(data.key);
  }

  private async deleteWorkspaceState(data: { key: string }) {
    return this.context.workspaceState.update(data.key, undefined);
  }

  // Secret State Management

  private async setSecretState(data: { key: string; value: string }) {
    return this.context.secrets.store(data.key, data.value);
  }

  private async getSecretState(data: { key: string }) {
    return this.context.secrets.get(data.key);
  }

  private async deleteSecretState(data: { key: string }) {
    return this.context.secrets.delete(data.key);
  }

  async getSessions(data: { limit: number, offset: number}) {
    try {
      const response = await this.historyService.getPastSessions(data.limit, data.offset)
      this.sendMessageToSidebar({
        id: uuidv4(),
        command: 'sessions-history',
        data: response
      });
    } catch (error) {
      const response: any[] = []
      this.sendMessageToSidebar({
        id: uuidv4(),
        command: 'sessions-history',
        data: response
      });
    }
  }

  async getSessionChats(sessionData: { sessionId: number }) {
    try {
      const response = await this.historyService.getPastSessionChats(sessionData.sessionId)
      this.sendMessageToSidebar({
        id: uuidv4(),
        command: 'session-chats-history',
        data: response
      });
    } catch (error) {
      const response: any[] = []
      this.sendMessageToSidebar({
        id: uuidv4(),
        command: 'session-chats-history',
        data: response
      });
    }
  }

  async deleteSession(data: { sessionId: number }) {
    try {
      await this.historyService.deleteSession(data.sessionId)
    } catch (error) {
      console.error('Error while deleting session:', error);
    }
  }

  setViewType(viewType: 'chat' | 'setting' | 'history' | 'auth') { //add auth view
    this.sendMessageToSidebar({
      id: uuidv4(),
      command: 'set-view-type',
      data: viewType,
    });
  }

  newChat() {
    this.sendMessageToSidebar({
      id: uuidv4(),
      command: 'new-chat',
    });
  }

  currentEditorChanged(editor: vscode.TextEditor) {
    if (editor.document.uri.scheme !== 'file') {
      return;
    }

    const uri = editor.document.uri;
    const basePath = this.getFileBasePath(uri);
    this.sendMessageToSidebar({
      id: uuidv4(),
      command: 'current-editor-changed',
      data: {
        id: uri.fsPath,
        type: 'file',
        name: path.basename(uri.fsPath),
        basePath,
        path: path.relative(basePath, uri.fsPath),
        fsPath: uri.fsPath,
      },
    });
  }






  /**
   * Renders the HTML/JS/CSS for the webview.
   * Adjust paths depending on your project structure.
   */
  private _getHtmlForWebview(webview: vscode.Webview): string {
    // The CSS file from the React build output
    const stylesUri = getUri(webview, this._extensionUri, [
      'webview-ui',
      'build',
      'assets',
      'index.css',
    ]);
    // The JS file from the React build output
    const scriptUri = getUri(webview, this._extensionUri, [
      'webview-ui',
      'build',
      'assets',
      'index.js',
    ]);

    const workspaceFolder = vscode.workspace.workspaceFolders?.[0];
    const workspaceUri = workspaceFolder?.uri;
    const configPath = workspaceUri
      ? vscode.Uri.joinPath(workspaceUri, 'myext.config.ts').fsPath
      : null;
    let config: any;

    // Attempt to load the config if present
    if (configPath) {
      try {
        config = requireModule(configPath);
      } catch (error) {
        // no-op if not found
      }
    }

    // Watch for config changes
    if (workspaceFolder) {
      const watcher = vscode.workspace.createFileSystemWatcher(
        new vscode.RelativePattern(workspaceFolder, 'myext.config.ts')
      );
      watcher.onDidChange((uri) => {
        const newConfig = requireModule(uri.path);
        this.sendMessageToSidebar({
          type: 'onConfigChange',
          value: newConfig,
        });
      });
    }

    return /*html*/ `
      <!DOCTYPE html>
      <html lang="en">
        <head>
          <meta charset="UTF-8" />
          <meta name="viewport" content="width=device-width, initial-scale=1.0" />
          <link rel="stylesheet" type="text/css" href="${stylesUri}">
          <title>AI Code Assist</title>
        </head>
        <body>
          <div id="root"></div>
          <script>
            // Pass any config we found to the webview
            window.config = ${JSON.stringify(config || {})};
          </script>
          <script type="module" src="${scriptUri}"></script>
        </body>
      </html>
    `;
  }

  /**
   * Helper to send messages from extension to webview.
   */
  public sendMessageToSidebar(message: any) {
    if (this._view) {
      this._view.webview.postMessage(message);
    } else {
      console.log('Sidebar is not initialized. Cannot send message.');
      this.pendingMessages.push(message);

    }
  }





}<|MERGE_RESOLUTION|>--- conflicted
+++ resolved
@@ -81,7 +81,6 @@
           data.message_id = message.id;
           promise = this.chatService.apiChat(data, chunkCallback);
           break;
-
         // case 'api-clear-chat':
         //   promise = this.chatService.apiClearChat();
         //   break;
@@ -90,7 +89,6 @@
         //   break;
         // case 'api-chat-setting':
         //   promise = this.chatService.apiChatSetting(data);
-<<<<<<< HEAD
           // break;
         case 'keyword-search':
           promise = this.codeReferenceService.keywordSearch(data, sendMessage);
@@ -98,10 +96,6 @@
         case 'keyword-type-search':
           promise = this.codeReferenceService.keywordTypeSearch(data, sendMessage);
           break;
-=======
-        //   break;
->>>>>>> dcf2e528
-
 
 
         // File Operations
