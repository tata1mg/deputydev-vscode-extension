import * as path from 'path';
import { v4 as uuidv4 } from 'uuid';
import * as vscode from 'vscode';
import { AuthenticationManager } from '../auth/AuthenticationManager';
import { ChatManager } from '../chat/ChatManager';
import { DiffViewManager } from '../diff/DiffManager';
import { getUri } from '../utilities/getUri';
import { HistoryService } from '../services/history/HistoryService';
import { AuthService } from '../services/auth/AuthService';
import { ReferenceManager } from '../references/ReferenceManager';
import {
  deleteSessionId,
  getActiveRepo,
  getSessionId,
  setSessionId,
  sendProgress,
  clearWorkspaceStorage,
} from '../utilities/contextManager';
import { api, binaryApi } from '../services/api/axios';
import { API_ENDPOINTS } from '../services/api/endpoints';
import { updateVectorStoreWithResponse } from '../clients/common/websocketHandlers';
import { ConfigManager } from '../utilities/ConfigManager';
import { CLIENT_VERSION, DD_HOST } from '../config';
import { ProfileUiService } from '../services/profileUi/profileUiService';
import { UsageTrackingManager } from '../usageTracking/UsageTrackingManager';
import { Logger } from '../utilities/Logger';
import { createNewWorkspaceFn } from '../terminal/workspace/CreateNewWorkspace';
import { ContinueNewWorkspace } from '../terminal/workspace/ContinueNewWorkspace';
import { refreshCurrentToken } from '../services/refreshToken/refreshCurrentToken';
import { SESSION_TYPE } from '../constants';
import { getShell } from '../terminal/utils/shell';
import { FeedbackService } from '../services/feedback/feedbackService';
import { UserQueryEnhancerService } from '../services/userQueryEnhancer/userQueryEnhancerService';
import { ApiErrorHandler } from '../services/api/apiErrorHandler';
<<<<<<< HEAD
import * as fs from 'fs';
=======
import { getOSName } from '../utilities/osName';

>>>>>>> 0b9946cd
export class SidebarProvider implements vscode.WebviewViewProvider {
  private _view?: vscode.WebviewView;
  private isWebviewInitialized = false;
  private pendingMessages: any[] = [];
  private _onDidChangeRepo = new vscode.EventEmitter<string | undefined>();
  public readonly onDidChangeRepo = this._onDidChangeRepo.event;
  private _onWebviewFocused = new vscode.EventEmitter<void>();
  public readonly onWebviewFocused = this._onWebviewFocused.event;
  private apiErrorHandler = new ApiErrorHandler();

  constructor(
    private readonly context: vscode.ExtensionContext,
    private readonly _extensionUri: vscode.Uri,
    private readonly diffViewManager: DiffViewManager,
    private readonly outputChannel: vscode.LogOutputChannel,
    private readonly logger: Logger,
    private chatService: ChatManager,
    private historyService: HistoryService,
    private authService: AuthService,
    private codeReferenceService: ReferenceManager,
    private configManager: ConfigManager,
    private profileService: ProfileUiService,
    private trackingManager: UsageTrackingManager,
    private feedbackService: FeedbackService,
    private userQueryEnhancerService: UserQueryEnhancerService,
    private continueWorkspace: ContinueNewWorkspace,
  ) {}

  public resolveWebviewView(
    webviewView: vscode.WebviewView,
    _context?: vscode.WebviewViewResolveContext,
    _token?: vscode.CancellationToken,
  ): void {
    this._view = webviewView;
    webviewView.webview.options = {
      enableScripts: true,
      localResourceRoots: [this._extensionUri],
    };
    webviewView.webview.html = this._getHtmlForWebview(webviewView.webview);

    // Listen for messages from the webview
    webviewView.webview.onDidReceiveMessage(async (message: any) => {
      let promise: Promise<any> | any;
      const command = message.command;
      const data = message.data;
      // Define the expected structure for the chunk callback
      interface ChunkType {
        name?: string;
        data: { chunk: string };
      }

      const chunkCallback = (chunkData: unknown) => {
        this.sendMessageToSidebar({
          // Use the same ID so that the front-end resolver knows which generator to push data into.
          id: message.id,
          command: 'chunk',
          data: chunkData,
        });
      };

      const sendMessage = (message: any) => {
        this.sendMessageToSidebar(message);
      };
      // Depending on `command`, handle each case
      switch (command) {
        case 'api-chat':
          data.message_id = message.id;
          promise = this.chatService.apiChat(data, chunkCallback);
          break;
        case 'api-stop-chat':
          promise = this.chatService.stopChat(); // Calls abort on the active request
          break;
        case 'delete-session-id':
          this.outputChannel.info('Deleting session ID');
          deleteSessionId();
          break;
        // case 'api-clear-chat':
        //   promise = this.chatService.apiClearChat();
        //   break;
        // case 'api-save-session':
        //   promise = this.chatService.apiSaveSession(data);
        //   break;
        // case 'api-chat-setting':
        //   promise = this.chatService.apiChatSetting(data);
        // break;
        case 'get-client-version':
          promise = this.sendMessageToSidebar({
            id: uuidv4(),
            command: 'send-client-version',
            data: CLIENT_VERSION,
          });
          break;
        case 'keyword-search':
          promise = this.codeReferenceService.keywordSearch(data, sendMessage);
          break;
        case 'keyword-type-search':
          promise = this.codeReferenceService.keywordTypeSearch(data, sendMessage);
          break;
        case 'url-search':
          promise = this.codeReferenceService.urlSearch(data, sendMessage);
          break;
        case 'get-saved-urls':
          promise = this.codeReferenceService.getSavedUrls(data, sendMessage);
          break;
        case 'save-url':
          promise = this.codeReferenceService.saveUrl(data, sendMessage);
          break;
        case 'delete-saved-url':
          promise = this.codeReferenceService.deleteSavedUrl(data, sendMessage);
          break;
        case 'update-saved-url':
          promise = this.codeReferenceService.updateSavedUrl(data, sendMessage);
          break;
        case 'usage-tracking':
          promise = this.trackingManager.trackUsage(data);
          break;

        // File Operations
        case 'accept-file':
          promise = this.acceptFile(data.path);
          break;
        case 'reject-file':
          promise = this.rejectFile(data.path);
          break;
        case 'get-opened-files':
          promise = this.getOpenedFiles();
          break;
        case 'search-file':
          break;

        // Profile UI data
        case 'fetch-profile-ui-data':
          promise = this.fetchProfileUiData();
          break;
        case 'open-requested-browser-page':
          promise = this.openBrowserPage(data);
          break;
        case 'save-settings':
          promise = this.configManager.saveSettings(data);
          break;

        case 'initialize-settings':
          promise = this.configManager.initializeSettings(sendMessage);
          break;

        // Feedback
        case 'submit-feedback':
          promise = this.feedbackService.submitFeedback(data.feedback, data.queryId);
          break;

        // Enhance user query feature
        case 'enhance-user-query':
          promise = this.enhanceUserQuery(data.userQuery);
          break;

        // Logging and Messages
        case 'log-to-output':
          promise = this.logToOutput(data);
          break;
        case 'show-error-message':
          promise = this.showErrorMessage(data);
          break;
        case 'show-info-message':
          promise = this.showInfoMessage(data);
          break;
        case 'show-logs':
          promise = this.showLogs();
          break;

        // Global State Management
        case 'set-global-state':
          promise = this.setGlobalState(data);
          break;
        case 'get-global-state':
          promise = this.getGlobalState(data);
          break;
        case 'delete-global-state':
          promise = this.deleteGlobalState(data);
          break;

        // Workspace State Management
        case 'set-workspace-state':
          promise = this.setWorkspaceState(data);
          break;
        case 'get-workspace-state':
          promise = this.getWorkspaceState(data);
          break;
        case 'delete-workspace-state':
          promise = this.deleteWorkspaceState(data);
          break;

        // Secret State Management
        case 'set-secret-state':
          promise = this.setSecretState(data);
          break;
        case 'get-secret-state':
          promise = this.getSecretState(data);
          break;
        case 'delete-secret-state':
          promise = this.deleteSecretState(data);
          break;

        case 'initiate-login':
          promise = this.initiateLogin(data);
          break;
        case 'sign-out':
          promise = this.signOut();
          break;

        // past sessions
        case 'get-sessions':
          promise = this.getSessions(data);
          break;
        case 'get-pinned-sessions':
          promise = this.getPinnedSessions(data);
          break;
        case 'reorder-pinned-sessions':
          promise = this.historyService.reorderPinnedSessions(data);
          break;
        case 'get-session-chats':
          promise = this.getSessionChats(data);
          break;
        case 'delete-session':
          promise = this.deleteSession(data);
          break;
        case 'pin-unpin-session':
          promise = this.historyService.pinOrUnpinSession(data);
          break;

        case 'workspace-repo-change':
          promise = this.setWorkspaceRepo(data);
          break;
        case 'create-new-workspace':
          promise = this.createNewWorkspace(data.tool_use_id);
          break;
        case 'accept-terminal-command':
          this.chatService._onTerminalApprove.fire({
            toolUseId: data.tool_use_id,
            command: data.command,
          });
          break;
        case 'edit-terminal-command':
          promise = this.editTerminalCommand(data);
          break;

        // diff
        case 'write-file':
          promise = this.writeFile(data);
          break;
        case 'open-file':
          this.openFile(data.path);
          break;

        case 'open-or-create-file':
          this.openOrCreateFileByAbsolutePath(data.path);
          break;

        case 'check-diff-applicable': {
          try {
            const diffRecord = (await this.chatService.getModifiedRequest({
              filepath: data.filePath,
              raw_diff: data.raw_diff,
            })) as Record<string, string>;
            // check diffRecord has keys and values
            promise = diffRecord && Object.keys(diffRecord).length > 0;
          } catch (error) {
            // console.error("Error while checking diff applicability:", error);
          }
          break;
        }
        case 'hit-retry-embedding':
          this.hitRetryEmbedding();
          break;

        case 'webview-initialized':
          this.isWebviewInitialized = true;
          this.sendPendingMessages();
          break;
      }

      if (promise) {
        try {
          const result = await promise;
          this.sendMessageToSidebar({
            id: message.id,
            command: 'result',
            data: result,
          });
        } catch (err) {
          // vscode.window.showErrorMessage(
          //   "Error handling sidebar message: " + String(err)
          // );
        }
      }
    });
  }

  async editTerminalCommand(data: { user_query: string; old_command: string }) {
    try {
      const { user_query, old_command } = data;
      const authToken = await this.authService.loadAuthToken();
      const headers = {
        Authorization: `Bearer ${authToken}`,
        'X-Session-Type': SESSION_TYPE,
        'X-Session-Id': getSessionId(),
      };
      const payload = {
        query: user_query,
        old_terminal_command: old_command,
        os_name: await getOSName(),
        shell: getShell(),
      };
      const response = await api.post(API_ENDPOINTS.TERMINAL_COMMAND_EDIT, payload, {
        headers,
      });
      this.outputChannel.info('Terminal command edit response:', response.data.data.terminal_command);
      refreshCurrentToken(response.headers);
      return response.data.data.terminal_command;
    } catch (error) {
      this.logger.error('Error updating terminal command:');
      this.apiErrorHandler.handleApiError(error);
    }
  }
  // For browser pages
  async openBrowserPage(data: { url: string }) {
    await vscode.env.openExternal(vscode.Uri.parse(data.url));
  }

  // For authentication
  private async initiateLogin(data: any) {
    const authenticationManager = new AuthenticationManager(this.context, this.configManager, this.logger);
    const status = await authenticationManager.initiateAuthentication();
    if (status === 'AUTHENTICATION_FAILED') {
      this.setViewType('error');
    } else {
      this.sendMessageToSidebar(status);
      this.initiateBinary();
    }
  }

  async signOut() {
    const response = await this.authService.deleteAuthToken();
    if (response === 'success') {
      vscode.commands.executeCommand('setContext', 'deputydev.isAuthenticated', false);
      this.logger.info('Signed out successfully');
      this.outputChannel.info('Signed out successfully');
      this.context.workspaceState.update('isAuthenticated', false);
      this.setViewType('auth');
      clearWorkspaceStorage(true);
    }
  }

  // For Binary init
  public async initiateBinary() {
    this.outputChannel.info('🔧 Initiating Binary **********************************');

    const activeRepo = getActiveRepo();
    const authToken = await this.authService.loadAuthToken();

    if (!authToken) {
      this.outputChannel.warn('❌ No auth token available. Aborting binary initiation.');
      return;
    }

    await this.context.workspaceState.update('authToken', authToken);

    const essentialConfig = this.configManager.getAllConfigEssentials();
    this.outputChannel.info(`📦 Essential config: ${JSON.stringify(essentialConfig)}`);

    this.logger.info('Initiating binary...');
    this.outputChannel.info('🚀 Initiating binary...');
    const payload = {
      config: {
        DEPUTY_DEV: {
          HOST: DD_HOST,
        },
      },
    };

    const headers = {
      Authorization: `Bearer ${authToken}`,
    };

    // this.sendMessageToSidebar({
    //   id: uuidv4(),
    //   command: "repo-selector-state",
    //   data: true,
    // });

    sendProgress({
      repo: activeRepo as string,
      progress: 0,
      status: 'In Progress',
    });

    try {
      const response = await binaryApi().post(API_ENDPOINTS.INIT_BINARY, payload, { headers });
      this.outputChannel.info(`✅ Binary init status: ${response.data.status}`);
      let attempts = 0;
      let response_inner: any;
      while (attempts < 3) {
        response_inner = await binaryApi().post(API_ENDPOINTS.INIT_BINARY, payload, { headers });
        this.outputChannel.info(`✅ Binary init status: ${response.data.status}`);
        this.logger.info(`Binary init status: ${response.data.status}`);
        if (response.data.status != 'Completed') {
          attempts++;
          this.outputChannel.info(`🔄 Binary init attempt ${attempts}`);
          if (attempts === 3) {
            this.logger.warn('Binary initialization failed');
            this.outputChannel.warn('🚨 Binary initialization failed.');
            throw new Error('Binary initialization failed');
          }
        } else {
          break;
        }
      }

      if (response.data.status === 'Completed' && activeRepo) {
        this.continueWorkspace.triggerAuthChange(true);
        this.logger.info(`Creating embedding for repository: ${activeRepo}`);
        this.outputChannel.info(`📁 Creating embedding for repo: ${activeRepo}`);

        const params = { repo_path: activeRepo };
        this.outputChannel.info(`📡 Sending WebSocket update: ${JSON.stringify(params)}`);

        try {
          await updateVectorStoreWithResponse(params);
        } catch (error) {
          this.logger.warn('Embedding failed');
          this.outputChannel.warn('Embedding failed');
        }
      }
    } catch (error) {
      this.logger.error('Binary initialization failed');
      this.outputChannel.error('🚨 Binary initialization failed.');
      throw new Error('Binary initialization failed');
    }
  }

  async hitRetryEmbedding() {
    const activeRepo = getActiveRepo();
    if (!activeRepo) {
      return;
    }
    const params = { repo_path: activeRepo, retried_by_user: true };
    this.outputChannel.info(`📡 Sending WebSocket update: ${JSON.stringify(params)}`);
    try {
      await updateVectorStoreWithResponse(params);
    } catch (error) {
      this.logger.warn('Embedding failed');
      this.outputChannel.warn('Embedding failed');
    }
  }

  private async setWorkspaceRepo(data: any) {
    this.outputChannel.info(`Setting active repo to via frotnend ${data.repoPath}`);
    this._onDidChangeRepo.fire(data.repoPath);
    return this.setWorkspaceState({ key: 'activeRepo', value: data.repoPath });
  }

  // File Operations

  private async acceptFile(path: string) {
    return this.diffViewManager.acceptFile(path);
  }

  private async rejectFile(path: string) {
    return this.diffViewManager.rejectFile(path);
  }

  private async openFile(file_path: string) {
    const active_repo = getActiveRepo();
    if (!active_repo) {
      vscode.window.showErrorMessage('No workspace folder found.');
      return;
    } else {
      const absolutePath = path.join(active_repo, file_path);
      const uri = vscode.Uri.file(absolutePath);
      const document = await vscode.workspace.openTextDocument(uri);
      await vscode.window.showTextDocument(document);
    }
  }

  private async openOrCreateFileByAbsolutePath(filePath: string) {
    const uri = vscode.Uri.file(filePath);
    try {
      if (!fs.existsSync(filePath)) {
        fs.writeFileSync(filePath, '');
      }
      const document = await vscode.workspace.openTextDocument(uri);
      await vscode.window.showTextDocument(document);
    } catch (error: any) {
      vscode.window.showErrorMessage(`Failed to open or create file: ${error.message}`);
    }
  }

  /**
   * Example of applying changes (like "openDiffView" in your other code)
   */

  private async writeFile(data: { filePath: string; raw_diff: string; is_inline?: boolean; write_mode?: boolean }) {
    const modifiedFiles = (await this.chatService.getModifiedRequest({
      filepath: data.filePath,
      raw_diff: data.raw_diff,
    })) as Record<string, string>;

    this.outputChannel.info(`Writing file(s) for: ${data.filePath}`);

    const active_repo = getActiveRepo();
    if (!active_repo) {
      this.outputChannel.error('No active repo found');
      return;
    }
    this.chatService.handleModifiedFiles(modifiedFiles, active_repo, getSessionId(), data.write_mode, data.is_inline);
    return;
  }

  private async getOpenedFiles() {
    const basePathSet = new Set<string>();
    const allTabs = vscode.window.tabGroups.all.flatMap((group) => group.tabs);

    return allTabs
      .filter((tab) => {
        const uri = (tab.input as any)?.uri;
        return uri?.scheme === 'file';
      })
      .map((tab) => {
        const uri = (tab.input as any).uri as vscode.Uri;
        let basePath;
        for (const path of basePathSet) {
          if (uri.fsPath.startsWith(path)) {
            basePath = path;
            break;
          }
        }

        if (!basePath) {
          basePath = this.getFileBasePath(uri);
          basePathSet.add(basePath);
        }

        return {
          id: uri.fsPath,
          type: 'file',
          name: path.basename(uri.fsPath),
          basePath: basePath,
          path: path.relative(basePath, uri.fsPath),
          fsPath: uri.fsPath,
        };
      });
  }

  private getFileBasePath(fileUri: vscode.Uri) {
    const workspaceFolder = vscode.workspace.getWorkspaceFolder(fileUri);
    return workspaceFolder?.uri.fsPath ?? '';
  }

  // Logging and Messages

  private async logToOutput(data: { type: 'info' | 'warn' | 'error'; message: string }) {
    // For example: this.outputChannel.info(`From Webview: ${data.message}`);
    this.outputChannel[data.type](`From Webview: ${data.message}`);
  }

  private async showErrorMessage(data: { message: string }) {
    vscode.window.showErrorMessage(data.message);
  }

  private async showInfoMessage(data: { message: string }) {
    vscode.window.showInformationMessage(data.message);
  }

  private async showLogs() {
    await this.logger.showCurrentProcessLogs();
  }

  // Global State Management

  private async setGlobalState(data: { key: string; value: any }) {
    return this.context.globalState.update(data.key, data.value);
  }

  private async getGlobalState(data: { key: string }) {
    return this.context.globalState.get(data.key);
  }

  private async deleteGlobalState(data: { key: string }) {
    return this.context.globalState.update(data.key, undefined);
  }

  // Workspace State Management

  private async setWorkspaceState(data: { key: string; value: any }) {
    return this.context.workspaceState.update(data.key, data.value);
  }

  private async getWorkspaceState(data: { key: string }) {
    return this.context.workspaceState.get(data.key);
  }

  private async deleteWorkspaceState(data: { key: string }) {
    return this.context.workspaceState.update(data.key, undefined);
  }

  // Secret State Management

  private async setSecretState(data: { key: string; value: string }) {
    return this.context.secrets.store(data.key, data.value);
  }

  private async getSecretState(data: { key: string }) {
    return this.context.secrets.get(data.key);
  }

  private async deleteSecretState(data: { key: string }) {
    return this.context.secrets.delete(data.key);
  }

  async enhanceUserQuery(userQuery: string) {
    try {
      const response = await this.userQueryEnhancerService.generateEnhancedUserQuery(userQuery);
      this.sendMessageToSidebar({
        id: uuidv4(),
        command: 'enhanced-user-query',
        data: { enhancedUserQuery: response.enhanced_query },
      });
    } catch (error) {
      this.sendMessageToSidebar({
        id: uuidv4(),
        command: 'enhanced-user-query',
        data: { error: error },
      });
    }
  }

  async getSessions(data: { limit: number; offset: number }) {
    try {
      const response = await this.historyService.getPastSessions(data.limit, data.offset, 'UNPINNED');
      const unpinnedSessions = response.sessions;
      const hasMore = response.has_more;
      this.sendMessageToSidebar({
        id: uuidv4(),
        command: 'sessions-history',
        data: { unpinnedSessions, hasMore },
      });
    } catch (error) {
      const unpinnedSessions: any[] = [];
      this.sendMessageToSidebar({
        id: uuidv4(),
        command: 'sessions-history',
        data: { unpinnedSessions, hasMore: false },
      });
    }
  }

  async getPinnedSessions(data: { limit: number; offset: number }) {
    try {
      const response = await this.historyService.getPastSessions(data.limit, data.offset, 'PINNED');
      const pinnedSessions = response.sessions;

      this.sendMessageToSidebar({
        id: uuidv4(),
        command: 'pinned-sessions',
        data: pinnedSessions,
      });
    } catch (error) {
      const pinnedSessions: any[] = [];
      this.sendMessageToSidebar({
        id: uuidv4(),
        command: 'pinned-sessions',
        data: pinnedSessions,
      });
    }
  }

  async getSessionChats(sessionData: { sessionId: number }) {
    try {
      const response = await this.historyService.getPastSessionChats(sessionData.sessionId);
      this.sendMessageToSidebar({
        id: uuidv4(),
        command: 'session-chats-history',
        data: response,
      });
      setSessionId(sessionData.sessionId);
    } catch (error) {
      const response: any[] = [];
      this.sendMessageToSidebar({
        id: uuidv4(),
        command: 'session-chats-history',
        data: response,
      });
    }
  }

  async deleteSession(data: { sessionId: number }) {
    try {
      await this.historyService.deleteSession(data.sessionId);
    } catch (error) {
      // console.error("Error while deleting session:", error);
    }
  }
  async sendPendingMessages() {
    // Flush any pending messages now that the view is initialized
    while (this.pendingMessages.length > 0) {
      const message = this.pendingMessages.shift();
      this._view?.webview.postMessage(message);
    }
  }

  async createNewWorkspace(tool_use_id: string) {
    createNewWorkspaceFn(tool_use_id, this.context, this.outputChannel);
  }

  setViewType(viewType: 'chat' | 'setting' | 'history' | 'auth' | 'profile' | 'error' | 'loader' | 'force-upgrade') {
    this.sendMessageToSidebar({
      id: uuidv4(),
      command: 'set-view-type',
      data: viewType,
    });
  }

  setAuthStatus(status: boolean) {
    this.sendMessageToSidebar({
      id: uuidv4(),
      command: 'set-auth-status',
      data: status,
    });
  }

  fetchProfileUiData() {
    this.profileService.getProfileUi().then((response) => {
      this.sendMessageToSidebar({
        id: uuidv4(),
        command: 'profile-ui-data',
        data: response.ui_profile_data,
      });
    });
  }

  newChat() {
    this.sendMessageToSidebar({
      id: uuidv4(),
      command: 'new-chat',
    });
  }

  currentEditorChanged(editor: vscode.TextEditor) {
    if (editor.document.uri.scheme !== 'file') {
      return;
    }

    const uri = editor.document.uri;
    const basePath = this.getFileBasePath(uri);
    this.sendMessageToSidebar({
      id: uuidv4(),
      command: 'current-editor-changed',
      data: {
        id: uri.fsPath,
        type: 'file',
        name: path.basename(uri.fsPath),
        basePath,
        path: path.relative(basePath, uri.fsPath),
        fsPath: uri.fsPath,
      },
    });
  }

  async addSelectedTerminalOutputToChat(output: string) {
    await vscode.commands.executeCommand('deputydev-sidebar.focus');
    this.sendMessageToSidebar({
      id: uuidv4(),
      command: 'terminal-output-to-chat',
      data: {
        terminalOutput: `Terminal output:\n\`\`\`\n${output}\n\`\`\``,
      },
    });
  }

  /**
   * Renders the HTML/JS/CSS for the webview.
   * Adjust paths depending on your project structure.
   */
  private _getHtmlForWebview(webview: vscode.Webview): string {
    // The CSS file from the React build output
    const stylesUri = getUri(webview, this._extensionUri, ['webview-ui', 'build', 'assets', 'index.css']);
    // The JS file from the React build output
    const scriptUri = getUri(webview, this._extensionUri, ['webview-ui', 'build', 'assets', 'index.js']);

    return /*html*/ `
      <!DOCTYPE html>
      <html lang="en">
        <head>
          <meta charset="UTF-8" />
          <meta name="viewport" content="width=device-width, initial-scale=1.0" />
          <link rel="stylesheet" type="text/css" href="${stylesUri}">
          <title>AI Code Assist</title>
        </head>
        <body>
          <div id="root"></div>
          <script>
          </script>
          <script type="module" src="${scriptUri}"></script>
        </body>
      </html>
    `;
  }

  /**
   * Helper to send messages from extension to webview.
   */
  public sendMessageToSidebar(message: any) {
    if (this._view && this.isWebviewInitialized) {
      this._view.webview.postMessage(message);
    } else {
      // console.log("Webview not initialized, queuing message:", message);
      this.pendingMessages.push(message);
    }
  }
}<|MERGE_RESOLUTION|>--- conflicted
+++ resolved
@@ -32,12 +32,9 @@
 import { FeedbackService } from '../services/feedback/feedbackService';
 import { UserQueryEnhancerService } from '../services/userQueryEnhancer/userQueryEnhancerService';
 import { ApiErrorHandler } from '../services/api/apiErrorHandler';
-<<<<<<< HEAD
 import * as fs from 'fs';
-=======
 import { getOSName } from '../utilities/osName';
 
->>>>>>> 0b9946cd
 export class SidebarProvider implements vscode.WebviewViewProvider {
   private _view?: vscode.WebviewView;
   private isWebviewInitialized = false;
