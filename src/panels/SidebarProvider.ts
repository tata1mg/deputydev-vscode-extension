--- conflicted
+++ resolved
@@ -7,12 +7,8 @@
 import { DiffViewManager } from '../diff/DiffManager';
 import { getUri } from '../utilities/getUri';
 import { requireModule } from '../utilities/require-config';
-<<<<<<< HEAD
 import { WorkspaceManager } from '../embedding/WorkspaceManager';
-=======
 import { HistoryService } from "../services/history/HistoryService";
-
->>>>>>> d50ffaf9
 export class SidebarProvider implements vscode.WebviewViewProvider {
   private _view?: vscode.WebviewView;
   private pendingMessages: any[] = []
@@ -27,13 +23,7 @@
     private readonly diffViewManager: DiffViewManager,
     private readonly outputChannel: vscode.LogOutputChannel,
     private chatService: ChatManager,
-<<<<<<< HEAD
-
-
-
-=======
     private historyService: HistoryService,
->>>>>>> d50ffaf9
   ) { }
 
 
@@ -165,11 +155,7 @@
         // Extention's focus state
         case "webview-focus-state":
           if (data.focused) {
-<<<<<<< HEAD
             this._onWebviewFocused.fire();
-=======
-            vscode.window.showInformationMessage("Webview is focused yayayay!");
->>>>>>> d50ffaf9
           }
           break;
         
