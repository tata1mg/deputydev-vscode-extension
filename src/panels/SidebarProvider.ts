
import * as path from "path";
import { v4 as uuidv4 } from 'uuid';
import * as vscode from 'vscode';
import { AuthenticationManager } from '../auth/AuthenticationManager';
import { ChatManager } from '../chat/ChatManager';
import { DiffViewManager } from '../diff/DiffManager';
import { getUri } from '../utilities/getUri';
import { requireModule } from '../utilities/require-config';
import { WorkspaceManager } from '../code_syncing/WorkspaceManager';
import { HistoryService } from "../services/history/HistoryService";
<<<<<<< HEAD
import { ReferenceManager } from "../references/ReferenceManager";
=======
import { getActiveRepo } from "../utilities/contextManager";
import { existsSync, writeFileSync } from 'fs';
import { join } from 'path';

>>>>>>> 11293db9
export class SidebarProvider implements vscode.WebviewViewProvider {
  private _view?: vscode.WebviewView;
  private pendingMessages: any[] = []
  private _onDidChangeRepo = new vscode.EventEmitter<string | undefined>();
  public readonly onDidChangeRepo = this._onDidChangeRepo.event;
  private _onWebviewFocused = new vscode.EventEmitter<void>();
  public readonly onWebviewFocused = this._onWebviewFocused.event;

  constructor(
    private readonly context: vscode.ExtensionContext,
    private readonly _extensionUri: vscode.Uri,
    private readonly diffViewManager: DiffViewManager,
    private readonly outputChannel: vscode.LogOutputChannel,
    private chatService: ChatManager,
    private historyService: HistoryService,
    private codeReferenceService: ReferenceManager
  ) { }


  public resolveWebviewView(
    webviewView: vscode.WebviewView,
    _context?: vscode.WebviewViewResolveContext,
    _token?: vscode.CancellationToken,

  ): void {
    this._view = webviewView;
    webviewView.webview.options = {
      enableScripts: true,
      localResourceRoots: [this._extensionUri],
    };
    webviewView.webview.html = this._getHtmlForWebview(webviewView.webview);
    // Flush any pending messages now that the view is initialized
    while (this.pendingMessages.length > 0) {
      const message = this.pendingMessages.shift();
      this._view.webview.postMessage(message);
    }

    // Listen for messages from the webview
    webviewView.webview.onDidReceiveMessage(async (message: any) => {
      let promise: Promise<any> | any;
      const command = message.command;
      const data = message.data;
      // Define the expected structure for the chunk callback
      interface ChunkType {
        name?: string;
        data: { chunk: string };
      }

      const chunkCallback = (chunkData: unknown) => {
        this.sendMessageToSidebar({
          // Use the same ID so that the front-end resolver knows which generator to push data into.
          id: message.id,
          command: 'chunk',
          data: chunkData,
        });
      };

      const sendMessage = (message: any) => {
        this.sendMessageToSidebar(message);
      };
      // Depending on `command`, handle each case
      switch (command) {
        case 'api-chat':
          console.log('api-chat data:', data);
          data.message_id = message.id;
          promise = this.chatService.apiChat(data, chunkCallback);
          break;

<<<<<<< HEAD
        case 'api-clear-chat':
          promise = this.chatService.apiClearChat();
          break;
        case 'api-save-session':
          promise = this.chatService.apiSaveSession(data);
          break;
        case 'api-chat-setting':
          promise = this.chatService.apiChatSetting(data);
          break;
        case 'keyword-search':
          promise = this.codeReferenceService.keywordSearch(data, sendMessage);
          break;
        case 'keyword-type-search':
          promise = this.codeReferenceService.keywordTypeSearch(data, sendMessage);
          break;

=======
        // case 'api-clear-chat':
        //   promise = this.chatService.apiClearChat();
        //   break;
        // case 'api-save-session':
        //   promise = this.chatService.apiSaveSession(data);
        //   break;
        // case 'api-chat-setting':
        //   promise = this.chatService.apiChatSetting(data);
        //   break;
        
>>>>>>> 11293db9


        // File Operations
        case 'accept-file':
          promise = this.acceptFile(data.path);
          break;
        case 'reject-file':
          promise = this.rejectFile(data.path);
          break;
        case 'apply-changes':
          promise = this.writeFile(data);
          break;
        case 'get-opened-files':
          promise = this.getOpenedFiles();
          break;
        case 'search-file':
          break;

        // Logging and Messages
        case 'log-to-output':
          promise = this.logToOutput(data);
          break;
        case 'show-error-message':
          promise = this.showErrorMessage(data);
          break;
        case 'show-info-message':
          promise = this.showInfoMessage(data);
          break;

        // Global State Management
        case 'set-global-state':
          promise = this.setGlobalState(data);
          break;
        case 'get-global-state':
          promise = this.getGlobalState(data);
          break;
        case 'delete-global-state':
          promise = this.deleteGlobalState(data);
          break;

        // Workspace State Management
        case 'set-workspace-state':
          promise = this.setWorkspaceState(data);
          break;
        case 'get-workspace-state':
          promise = this.getWorkspaceState(data);
          break;
        case 'delete-workspace-state':
          promise = this.deleteWorkspaceState(data);
          break;

        // Secret State Management
        case 'set-secret-state':
          promise = this.setSecretState(data);
          break;
        case 'get-secret-state':
          promise = this.getSecretState(data);
          break;
        case 'delete-secret-state':
          promise = this.deleteSecretState(data);
          break;
        case 'initiate-login':
          promise = this.initiateLogin(data);
          break;
        case 'get-sessions':
          promise = this.getSessions();
          break;
        case 'get-session-chats':
          promise = this.getSessionChats();
          break;

        // Extention's focus state
        case "webview-focus-state":
          if (data.focused) {
            this._onWebviewFocused.fire();
          }
          break;
<<<<<<< HEAD


=======
>>>>>>> 11293db9
        case "workspace-repo-change":
          promise = this.setWorkspaceRepo(data);
          break;

        // diff
        case 'write-file':
          promise = this.writeFile(data);
          break;
      }

     



      if (promise) {
        try {
          await promise;
        } catch (err) {
          vscode.window.showErrorMessage(
            'Error handling sidebar message: ' + String(err),
          );
        }
      }



    });
  }
  // For authentication
  private async initiateLogin(data: any) {
    const authenticationManager = new AuthenticationManager(this.context);
    const status = await authenticationManager.initiateAuthentication();
    this.sendMessageToSidebar(status);
  }

  private async setWorkspaceRepo(data: any) {
    this.outputChannel.info(`Setting active repo to via frotnend ${data.repoPath}`);
    this._onDidChangeRepo.fire(data.repoPath);
    return this.setWorkspaceState({ key: 'activeRepo', value: data.repoPath });
  }


  // File Operations

  private async acceptFile(path: string) {
    return this.diffViewManager.acceptFile(path);
  }

  private async rejectFile(path: string) {
    return this.diffViewManager.rejectFile(path);
  }

  /**
   * Example of applying changes (like "openDiffView" in your other code)
   */


  private async writeFile(data: { filePath: string; raw_diff: string }) {
    
    const modifiedFiles = await this.chatService.getModifiedRequest({
      filepath: data.filePath,
      raw_diff: data.raw_diff,
    }) as Record<string, string>;
  
    this.outputChannel.info(`Writing file(s) for: ${data.filePath}`);
  
    const active_repo = getActiveRepo();
    if (!active_repo) {
      this.outputChannel.error('No active repo found');
      return;
    }
    this.chatService.handleModifiedFiles(modifiedFiles,active_repo);
    return; 
  }

  private async getOpenedFiles() {
    const basePathSet = new Set<string>();
    const allTabs = vscode.window.tabGroups.all.flatMap((group) => group.tabs);

    return allTabs
      .filter((tab) => {
        const uri = (tab.input as any)?.uri;
        return uri?.scheme === 'file';
      })
      .map((tab) => {
        const uri = (tab.input as any).uri as vscode.Uri;
        let basePath;
        for (const path of basePathSet) {
          if (uri.fsPath.startsWith(path)) {
            basePath = path;
            break;
          }
        }

        if (!basePath) {
          basePath = this.getFileBasePath(uri);
          basePathSet.add(basePath);
        }

        return {
          id: uri.fsPath,
          type: 'file',
          name: path.basename(uri.fsPath),
          basePath: basePath,
          path: path.relative(basePath, uri.fsPath),
          fsPath: uri.fsPath,
        };
      });
  }


  private getFileBasePath(fileUri: vscode.Uri) {
    const workspaceFolder = vscode.workspace.getWorkspaceFolder(fileUri);
    return workspaceFolder?.uri.fsPath ?? '';
  }


  // Logging and Messages

  private async logToOutput(data: { type: 'info' | 'warn' | 'error'; message: string }) {
    // For example: this.outputChannel.info(`From Webview: ${data.message}`);
    this.outputChannel[data.type](`From Webview: ${data.message}`);

  }

  private async showErrorMessage(data: { message: string }) {
    vscode.window.showErrorMessage(data.message);
  }

  private async showInfoMessage(data: { message: string }) {
    vscode.window.showInformationMessage(data.message);
  }


  // Global State Management

  private async setGlobalState(data: { key: string; value: any }) {
    console.log('setGlobalState:', data);
    return this.context.globalState.update(data.key, data.value);
  }



  private async getGlobalState(data: { key: string }) {
    console.log('this is the saved', this.context.globalState.get(data.key))
    return this.context.globalState.get(data.key);
  }

  private async deleteGlobalState(data: { key: string }) {
    return this.context.globalState.update(data.key, undefined);
  }


  // Workspace State Management

  private async setWorkspaceState(data: { key: string; value: any }) {
    return this.context.workspaceState.update(data.key, data.value);
  }


  private async getWorkspaceState(data: { key: string }) {
    return this.context.workspaceState.get(data.key);
  }

  private async deleteWorkspaceState(data: { key: string }) {
    return this.context.workspaceState.update(data.key, undefined);
  }

  // Secret State Management

  private async setSecretState(data: { key: string; value: string }) {
    return this.context.secrets.store(data.key, data.value);
  }

  private async getSecretState(data: { key: string }) {
    return this.context.secrets.get(data.key);
  }

  private async deleteSecretState(data: { key: string }) {
    return this.context.secrets.delete(data.key);
  }

  async getSessions() {
    try {
      const data = await this.historyService.getPastSessions()
      this.sendMessageToSidebar({
        id: uuidv4(),
        command: 'sessions-history',
        data: data
      });
    } catch (error) {
      const data: any[] = []
      this.sendMessageToSidebar({
        id: uuidv4(),
        command: 'sessions-history',
        data: data
      });
    }
  }

  async getSessionChats() {
    try {
      const data = await this.historyService.getPastSessionChats()
      this.sendMessageToSidebar({
        id: uuidv4(),
        command: 'session-chats-history',
        data: data
      });
    } catch (error) {
      const data: any[] = []
      this.sendMessageToSidebar({
        id: uuidv4(),
        command: 'session-chats-history',
        data: data
      });
    }
  }


  setViewType(viewType: 'chat' | 'setting' | 'history' | 'auth') { //add auth view
    this.sendMessageToSidebar({
      id: uuidv4(),
      command: 'set-view-type',
      data: viewType,
    });
  }

  newChat() {
    this.sendMessageToSidebar({
      id: uuidv4(),
      command: 'new-chat',
    });
  }

  currentEditorChanged(editor: vscode.TextEditor) {
    if (editor.document.uri.scheme !== 'file') {
      return;
    }

    const uri = editor.document.uri;
    const basePath = this.getFileBasePath(uri);
    this.sendMessageToSidebar({
      id: uuidv4(),
      command: 'current-editor-changed',
      data: {
        id: uri.fsPath,
        type: 'file',
        name: path.basename(uri.fsPath),
        basePath,
        path: path.relative(basePath, uri.fsPath),
        fsPath: uri.fsPath,
      },
    });
  }






  /**
   * Renders the HTML/JS/CSS for the webview.
   * Adjust paths depending on your project structure.
   */
  private _getHtmlForWebview(webview: vscode.Webview): string {
    // The CSS file from the React build output
    const stylesUri = getUri(webview, this._extensionUri, [
      'webview-ui',
      'build',
      'assets',
      'index.css',
    ]);
    // The JS file from the React build output
    const scriptUri = getUri(webview, this._extensionUri, [
      'webview-ui',
      'build',
      'assets',
      'index.js',
    ]);

    const workspaceFolder = vscode.workspace.workspaceFolders?.[0];
    const workspaceUri = workspaceFolder?.uri;
    const configPath = workspaceUri
      ? vscode.Uri.joinPath(workspaceUri, 'myext.config.ts').fsPath
      : null;
    let config: any;

    // Attempt to load the config if present
    if (configPath) {
      try {
        config = requireModule(configPath);
      } catch (error) {
        // no-op if not found
      }
    }

    // Watch for config changes
    if (workspaceFolder) {
      const watcher = vscode.workspace.createFileSystemWatcher(
        new vscode.RelativePattern(workspaceFolder, 'myext.config.ts')
      );
      watcher.onDidChange((uri) => {
        const newConfig = requireModule(uri.path);
        this.sendMessageToSidebar({
          type: 'onConfigChange',
          value: newConfig,
        });
      });
    }

    return /*html*/ `
      <!DOCTYPE html>
      <html lang="en">
        <head>
          <meta charset="UTF-8" />
          <meta name="viewport" content="width=device-width, initial-scale=1.0" />
          <link rel="stylesheet" type="text/css" href="${stylesUri}">
          <title>AI Code Assist</title>
        </head>
        <body>
          <div id="root"></div>
          <script>
            // Pass any config we found to the webview
            window.config = ${JSON.stringify(config || {})};
          </script>
          <script type="module" src="${scriptUri}"></script>
        </body>
      </html>
    `;
  }

  /**
   * Helper to send messages from extension to webview.
   */
  public sendMessageToSidebar(message: any) {
    if (this._view) {
      this._view.webview.postMessage(message);
    } else {
      console.log('Sidebar is not initialized. Cannot send message.');
      this.pendingMessages.push(message);

    }
  }





}<|MERGE_RESOLUTION|>--- conflicted
+++ resolved
@@ -9,14 +9,11 @@
 import { requireModule } from '../utilities/require-config';
 import { WorkspaceManager } from '../code_syncing/WorkspaceManager';
 import { HistoryService } from "../services/history/HistoryService";
-<<<<<<< HEAD
 import { ReferenceManager } from "../references/ReferenceManager";
-=======
 import { getActiveRepo } from "../utilities/contextManager";
 import { existsSync, writeFileSync } from 'fs';
 import { join } from 'path';
 
->>>>>>> 11293db9
 export class SidebarProvider implements vscode.WebviewViewProvider {
   private _view?: vscode.WebviewView;
   private pendingMessages: any[] = []
@@ -85,24 +82,6 @@
           promise = this.chatService.apiChat(data, chunkCallback);
           break;
 
-<<<<<<< HEAD
-        case 'api-clear-chat':
-          promise = this.chatService.apiClearChat();
-          break;
-        case 'api-save-session':
-          promise = this.chatService.apiSaveSession(data);
-          break;
-        case 'api-chat-setting':
-          promise = this.chatService.apiChatSetting(data);
-          break;
-        case 'keyword-search':
-          promise = this.codeReferenceService.keywordSearch(data, sendMessage);
-          break;
-        case 'keyword-type-search':
-          promise = this.codeReferenceService.keywordTypeSearch(data, sendMessage);
-          break;
-
-=======
         // case 'api-clear-chat':
         //   promise = this.chatService.apiClearChat();
         //   break;
@@ -111,9 +90,14 @@
         //   break;
         // case 'api-chat-setting':
         //   promise = this.chatService.apiChatSetting(data);
-        //   break;
-        
->>>>>>> 11293db9
+          // break;
+        case 'keyword-search':
+          promise = this.codeReferenceService.keywordSearch(data, sendMessage);
+          break;
+        case 'keyword-type-search':
+          promise = this.codeReferenceService.keywordTypeSearch(data, sendMessage);
+          break;
+
 
 
         // File Operations
@@ -191,11 +175,6 @@
             this._onWebviewFocused.fire();
           }
           break;
-<<<<<<< HEAD
-
-
-=======
->>>>>>> 11293db9
         case "workspace-repo-change":
           promise = this.setWorkspaceRepo(data);
           break;
