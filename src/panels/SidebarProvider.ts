import * as path from "path";
import { v4 as uuidv4 } from "uuid";
import * as vscode from "vscode";
import { AuthenticationManager } from "../auth/AuthenticationManager";
import { ChatManager } from "../chat/ChatManager";
import { DiffViewManager } from "../diff/DiffManager";
import { getUri } from "../utilities/getUri";
import { requireModule } from "../utilities/require-config";
import { WorkspaceManager } from "../code_syncing/WorkspaceManager";
import { HistoryService } from "../services/history/HistoryService";
import { AuthService } from "../services/auth/AuthService";
import { ReferenceManager } from "../references/ReferenceManager";
import { getActiveRepo, setSessionId } from "../utilities/contextManager";
import { existsSync, writeFileSync } from "fs";
import { join } from "path";
import { binaryApi } from "../services/api/axios";
import { API_ENDPOINTS } from "../services/api/endpoints";
import { updateVectorStoreWithResponse } from "../clients/common/websocketHandlers";
import { ConfigManager } from "../utilities/ConfigManager";
import { DD_HOST } from "../config";
<<<<<<< HEAD
import { ProfileUiService } from "../services/profileUi/profileUiService";
=======
import { UsageTrackingManager } from "../usageTracking/UsageTrackingManager";
>>>>>>> 98988bc1
export class SidebarProvider implements vscode.WebviewViewProvider {
  private _view?: vscode.WebviewView;
  private pendingMessages: any[] = [];
  private _onDidChangeRepo = new vscode.EventEmitter<string | undefined>();
  public readonly onDidChangeRepo = this._onDidChangeRepo.event;
  private _onWebviewFocused = new vscode.EventEmitter<void>();
  public readonly onWebviewFocused = this._onWebviewFocused.event;

  constructor(
    private readonly context: vscode.ExtensionContext,
    private readonly _extensionUri: vscode.Uri,
    private readonly diffViewManager: DiffViewManager,
    private readonly outputChannel: vscode.LogOutputChannel,
    private chatService: ChatManager,
    private historyService: HistoryService,
    private authService: AuthService,
    private codeReferenceService: ReferenceManager,
    private configManager: ConfigManager,
<<<<<<< HEAD
    private profileService: ProfileUiService
=======
    private trackingManager: UsageTrackingManager
>>>>>>> 98988bc1
  ) {}

  public resolveWebviewView(
    webviewView: vscode.WebviewView,
    _context?: vscode.WebviewViewResolveContext,
    _token?: vscode.CancellationToken
  ): void {
    this._view = webviewView;
    webviewView.webview.options = {
      enableScripts: true,
      localResourceRoots: [this._extensionUri],
    };
    webviewView.webview.html = this._getHtmlForWebview(webviewView.webview);
    // Flush any pending messages now that the view is initialized
    while (this.pendingMessages.length > 0) {
      const message = this.pendingMessages.shift();
      this._view.webview.postMessage(message);
    }

    // Listen for messages from the webview
    webviewView.webview.onDidReceiveMessage(async (message: any) => {
      let promise: Promise<any> | any;
      const command = message.command;
      const data = message.data;
      // Define the expected structure for the chunk callback
      interface ChunkType {
        name?: string;
        data: { chunk: string };
      }

      const chunkCallback = (chunkData: unknown) => {
        this.sendMessageToSidebar({
          // Use the same ID so that the front-end resolver knows which generator to push data into.
          id: message.id,
          command: "chunk",
          data: chunkData,
        });
      };

      const sendMessage = (message: any) => {
        this.sendMessageToSidebar(message);
      };
      // Depending on `command`, handle each case
      switch (command) {
        case "api-chat":
          console.log("api-chat data:", data);
          data.message_id = message.id;
          promise = this.chatService.apiChat(data, chunkCallback);
          break;
        case 'api-stop-chat': // ✅ Add logic to stop chat
          console.log('Stopping chat...');
          promise = this.chatService.stopChat(); // Calls abort on the active request
          break;
        // case 'api-clear-chat':
        //   promise = this.chatService.apiClearChat();
        //   break;
        // case 'api-save-session':
        //   promise = this.chatService.apiSaveSession(data);
        //   break;
        // case 'api-chat-setting':
        //   promise = this.chatService.apiChatSetting(data);
        // break;
        case "keyword-search":
          promise = this.codeReferenceService.keywordSearch(data, sendMessage);
          break;
        case "keyword-type-search":
          promise = this.codeReferenceService.keywordTypeSearch(
            data,
            sendMessage
          );
          break;
        case "usage-tracking":
          promise = this.trackingManager.trackUsage(data);
          break;

        // File Operations
        case "accept-file":
          promise = this.acceptFile(data.path);
          break;
        case "reject-file":
          promise = this.rejectFile(data.path);
          break;
        case "apply-changes":
          promise = this.writeFile(data);
          break;
        case "get-opened-files":
          promise = this.getOpenedFiles();
          break;
        case "search-file":
          break;

        // Profile UI data
        case "fetch-profile-ui-data":
          promise = this.fetchProfileUiData();
          break;

        // opening browser pages
        case "open-requested-browser-page":
          promise = this.openBrowserPage(data);
          break;

        // Logging and Messages
        case "log-to-output":
          promise = this.logToOutput(data);
          break;
        case "show-error-message":
          promise = this.showErrorMessage(data);
          break;
        case "show-info-message":
          promise = this.showInfoMessage(data);
          break;

        // Global State Management
        case "set-global-state":
          promise = this.setGlobalState(data);
          break;
        case "get-global-state":
          promise = this.getGlobalState(data);
          break;
        case "delete-global-state":
          promise = this.deleteGlobalState(data);
          break;

        // Workspace State Management
        case "set-workspace-state":
          promise = this.setWorkspaceState(data);
          break;

        case "get-workspace-state":
          console.log("[DEBUG] Handling get-workspace-state request:", data);
          promise = this.getWorkspaceState(data);
          promise.then((res: any) =>
            console.log("[DEBUG] Workspace state retrieved:", res)
          );
          break;

        case "delete-workspace-state":
          promise = this.deleteWorkspaceState(data);
          break;

        // Secret State Management
        case "set-secret-state":
          promise = this.setSecretState(data);
          break;
        case "get-secret-state":
          promise = this.getSecretState(data);
          break;
        case "delete-secret-state":
          promise = this.deleteSecretState(data);
          break;
        case "initiate-login":
          promise = this.initiateLogin(data);
          break;
        case "initiate-binary":
          promise = this.initiateBinary(data);
          break;
        case "sign-out":
          promise = this.signOut();
          break;
        case "get-sessions":
          promise = this.getSessions(data);
          break;
        case "get-session-chats":
          promise = this.getSessionChats(data);
          break;
        case "delete-session":
          promise = this.deleteSession(data);
          break;

        // Extention's focus state
        case "webview-focus-state":
          if (data.focused) {
            this._onWebviewFocused.fire();
          }
          break;
        case "workspace-repo-change":
          promise = this.setWorkspaceRepo(data);
          break;

        // diff
        case "write-file":
          promise = this.writeFile(data);
          break;
        case "open-file":
          this.openFile(data.path);
      }

      if (promise) {
        try {
          const result = await promise;
          this.sendMessageToSidebar({
            id: message.id,
            command: 'result',
            data: result,
          });
        } catch (err) {
          vscode.window.showErrorMessage(
            "Error handling sidebar message: " + String(err)
          );
        }
      }
    });
  }
  // For browser pages
  async openBrowserPage(data: { url: string }) {
    await vscode.env.openExternal(vscode.Uri.parse(data.url));
  }

  // For authentication
  private async initiateLogin(data: any) {
    const authenticationManager = new AuthenticationManager(this.context , this.configManager);
    const status = await authenticationManager.initiateAuthentication();
    if (status === "AUTHENTICATION_FAILED") {
      this.setViewType("error");
    } else {
      this.sendMessageToSidebar(status);
    }
  }

  async signOut() {
    const response = await this.authService.deleteAuthToken();
    if (response === "success") {
      this.outputChannel.info("Signed out successfully");
      this.setViewType("auth");
    }
  }

  // For Binary init
  public async initiateBinary(data: any) {
    const active_repo = getActiveRepo();
    //  measure time tken for auth token
    // start
    const start = new Date().getTime();
    let auth_token = await this.authService.loadAuthToken()
    if (!auth_token) {
      auth_token = await this.context.workspaceState.get("authToken");
    }
    // const auth_token = await this.authService.loadAuthToken()
    const end = new Date().getTime();
    const time = end - start;
    this.outputChannel.info(`Time taken to load auth token: ${time}ms`);
    this.context.workspaceState.update("authToken", auth_token);
    const essential_config = this.configManager.getAllConfigEssentials();
    this.outputChannel.info(`Essential config: ${JSON.stringify(essential_config)}`);
    if (!auth_token) {
      return;
    }
    this.outputChannel.info("Initiating binary...");
    const payload = {
      config: {
        DEPUTY_DEV: {
          HOST: DD_HOST ,
        },
      },
    };
    const headers = {
      Authorization: `Bearer ${auth_token}`,
    };

    this.sendMessageToSidebar({
      id: uuidv4(),
      command: "repo-selector-state",
      data: true,
    });

    const response = await binaryApi().post(API_ENDPOINTS.INIT_BINARY, payload, {
      headers,
    });
    this.outputChannel.info(response.data.status);
    if (response.data.status === "Completed") {
      if (active_repo) {
        this.outputChannel.info(`Embedding creation with repo ${active_repo}`);
        const params = { repo_path: active_repo };
        this.outputChannel.info(
          `📡 📡📡 Sending WebSocket update via workspace manager: ${JSON.stringify(params)}`
        );
        await updateVectorStoreWithResponse(params).then((response) => {
          this.sendMessageToSidebar({
            id: uuidv4(),
            command: "repo-selector-state",
            data: false,
          });
          this.outputChannel.info(
            `📡 📡📡 WebSocket response: ${JSON.stringify(response)}`
          );
        }).catch((error) => {
          this.outputChannel.info("Embedding failed 3 times...")
          this.sendMessageToSidebar({
            id: uuidv4(),
            command: "retry-embedding-failed",
            data: error,
          })
        });
      }
    }
  }

  private async setWorkspaceRepo(data: any) {
    this.outputChannel.info(
      `Setting active repo to via frotnend ${data.repoPath}`
    );
    this._onDidChangeRepo.fire(data.repoPath);
    return this.setWorkspaceState({ key: "activeRepo", value: data.repoPath });
  }

  // File Operations

  private async acceptFile(path: string) {
    return this.diffViewManager.acceptFile(path);
  }

  private async rejectFile(path: string) {
    return this.diffViewManager.rejectFile(path);
  }

  private async openFile(file_path: string) {
    const workspaceFolder = vscode.workspace.workspaceFolders?.[0]?.uri.fsPath;
    if (!workspaceFolder) {
      vscode.window.showErrorMessage("No workspace folder found.");
    } else {
      const absolutePath = path.join(workspaceFolder, file_path);
      const uri = vscode.Uri.file(absolutePath);
      const document = await vscode.workspace.openTextDocument(uri);
      await vscode.window.showTextDocument(document);
    }
  }

  /**
   * Example of applying changes (like "openDiffView" in your other code)
   */

  private async writeFile(data: { filePath: string; raw_diff: string }) {
    const modifiedFiles = (await this.chatService.getModifiedRequest({
      filepath: data.filePath,
      raw_diff: data.raw_diff,
    })) as Record<string, string>;

    this.outputChannel.info(`Writing file(s) for: ${data.filePath}`);

    const active_repo = getActiveRepo();
    if (!active_repo) {
      this.outputChannel.error("No active repo found");
      return;
    }
    this.chatService.handleModifiedFiles(modifiedFiles, active_repo);
    return;
  }

  private async getOpenedFiles() {
    const basePathSet = new Set<string>();
    const allTabs = vscode.window.tabGroups.all.flatMap((group) => group.tabs);

    return allTabs
      .filter((tab) => {
        const uri = (tab.input as any)?.uri;
        return uri?.scheme === "file";
      })
      .map((tab) => {
        const uri = (tab.input as any).uri as vscode.Uri;
        let basePath;
        for (const path of basePathSet) {
          if (uri.fsPath.startsWith(path)) {
            basePath = path;
            break;
          }
        }

        if (!basePath) {
          basePath = this.getFileBasePath(uri);
          basePathSet.add(basePath);
        }

        return {
          id: uri.fsPath,
          type: "file",
          name: path.basename(uri.fsPath),
          basePath: basePath,
          path: path.relative(basePath, uri.fsPath),
          fsPath: uri.fsPath,
        };
      });
  }

  private getFileBasePath(fileUri: vscode.Uri) {
    const workspaceFolder = vscode.workspace.getWorkspaceFolder(fileUri);
    return workspaceFolder?.uri.fsPath ?? "";
  }

  // Logging and Messages

  private async logToOutput(data: {
    type: "info" | "warn" | "error";
    message: string;
  }) {
    // For example: this.outputChannel.info(`From Webview: ${data.message}`);
    this.outputChannel[data.type](`From Webview: ${data.message}`);
  }

  private async showErrorMessage(data: { message: string }) {
    vscode.window.showErrorMessage(data.message);
  }

  private async showInfoMessage(data: { message: string }) {
    vscode.window.showInformationMessage(data.message);
  }

  // Global State Management

  private async setGlobalState(data: { key: string; value: any }) {
    console.log("setGlobalState:", data);
    return this.context.globalState.update(data.key, data.value);
  }

  private async getGlobalState(data: { key: string }) {
    console.log("this is the saved", this.context.globalState.get(data.key));
    return this.context.globalState.get(data.key);
  }

  private async deleteGlobalState(data: { key: string }) {
    return this.context.globalState.update(data.key, undefined);
  }

  // Workspace State Management

  private async setWorkspaceState(data: { key: string; value: any }) {
    return this.context.workspaceState.update(data.key, data.value);
  }

  private async getWorkspaceState(data: { key: string }) {
    return this.context.workspaceState.get(data.key);
  }

  private async deleteWorkspaceState(data: { key: string }) {
    return this.context.workspaceState.update(data.key, undefined);
  }

  // Secret State Management

  private async setSecretState(data: { key: string; value: string }) {
    return this.context.secrets.store(data.key, data.value);
  }

  private async getSecretState(data: { key: string }) {
    return this.context.secrets.get(data.key);
  }

  private async deleteSecretState(data: { key: string }) {
    return this.context.secrets.delete(data.key);
  }

  async getSessions(data: { limit: number; offset: number }) {
    try {
      const response = await this.historyService.getPastSessions(
        data.limit,
        data.offset
      );
      this.sendMessageToSidebar({
        id: uuidv4(),
        command: "sessions-history",
        data: response,
      });
    } catch (error) {
      const response: any[] = [];
      this.sendMessageToSidebar({
        id: uuidv4(),
        command: "sessions-history",
        data: response,
      });
    }
  }

  async getSessionChats(sessionData: { sessionId: number }) {
    try {
      const response = await this.historyService.getPastSessionChats(
        sessionData.sessionId
      );
      this.sendMessageToSidebar({
        id: uuidv4(),
        command: "session-chats-history",
        data: response,
      });
      setSessionId(sessionData.sessionId);
    } catch (error) {
      const response: any[] = [];
      this.sendMessageToSidebar({
        id: uuidv4(),
        command: "session-chats-history",
        data: response,
      });
    }
  }

  async deleteSession(data: { sessionId: number }) {
    try {
      await this.historyService.deleteSession(data.sessionId);
    } catch (error) {
      console.error("Error while deleting session:", error);
    }
  }

  setViewType(viewType: "chat" | "setting" | "history" | "auth" | "profile" | "error" | "loader") {
    this.sendMessageToSidebar({
      id: uuidv4(),
      command: "set-view-type",
      data: viewType,
    });
  }

  setAuthStatus(status: boolean) {
    this.sendMessageToSidebar({
      id: uuidv4(),
      command: "set-auth-status",
      data: status,
    });
  }

  fetchProfileUiData() {
    this.profileService.getProfileUi().then((response) => {
      this.sendMessageToSidebar({
        id: uuidv4(),
        command: "profile-ui-data",
        data: response.ui_profile_data,
      });
    });
  }


  newChat() {
    this.sendMessageToSidebar({
      id: uuidv4(),
      command: "new-chat",
    });
  }

  currentEditorChanged(editor: vscode.TextEditor) {
    if (editor.document.uri.scheme !== "file") {
      return;
    }

    const uri = editor.document.uri;
    const basePath = this.getFileBasePath(uri);
    this.sendMessageToSidebar({
      id: uuidv4(),
      command: "current-editor-changed",
      data: {
        id: uri.fsPath,
        type: "file",
        name: path.basename(uri.fsPath),
        basePath,
        path: path.relative(basePath, uri.fsPath),
        fsPath: uri.fsPath,
      },
    });
  }

  /**
   * Renders the HTML/JS/CSS for the webview.
   * Adjust paths depending on your project structure.
   */
  private _getHtmlForWebview(webview: vscode.Webview): string {
    // The CSS file from the React build output
    const stylesUri = getUri(webview, this._extensionUri, [
      "webview-ui",
      "build",
      "assets",
      "index.css",
    ]);
    // The JS file from the React build output
    const scriptUri = getUri(webview, this._extensionUri, [
      "webview-ui",
      "build",
      "assets",
      "index.js",
    ]);

    const workspaceFolder = vscode.workspace.workspaceFolders?.[0];
    const workspaceUri = workspaceFolder?.uri;
    const configPath = workspaceUri
      ? vscode.Uri.joinPath(workspaceUri, "myext.config.ts").fsPath
      : null;
    let config: any;

    // Attempt to load the config if present
    if (configPath) {
      try {
        config = requireModule(configPath);
      } catch (error) {
        // no-op if not found
      }
    }

    // Watch for config changes
    if (workspaceFolder) {
      const watcher = vscode.workspace.createFileSystemWatcher(
        new vscode.RelativePattern(workspaceFolder, "myext.config.ts")
      );
      watcher.onDidChange((uri) => {
        const newConfig = requireModule(uri.path);
        this.sendMessageToSidebar({
          type: "onConfigChange",
          value: newConfig,
        });
      });
    }

    return /*html*/ `
      <!DOCTYPE html>
      <html lang="en">
        <head>
          <meta charset="UTF-8" />
          <meta name="viewport" content="width=device-width, initial-scale=1.0" />
          <link rel="stylesheet" type="text/css" href="${stylesUri}">
          <title>AI Code Assist</title>
        </head>
        <body>
          <div id="root"></div>
          <script>
            // Pass any config we found to the webview
            window.config = ${JSON.stringify(config || {})};
          </script>
          <script type="module" src="${scriptUri}"></script>
        </body>
      </html>
    `;
  }

  /**
   * Helper to send messages from extension to webview.
   */
  public sendMessageToSidebar(message: any) {
    if (this._view) {
      this._view.webview.postMessage(message);
    } else {
      console.log("Sidebar is not initialized. Cannot send message.");
      this.pendingMessages.push(message);
    }
  }
}<|MERGE_RESOLUTION|>--- conflicted
+++ resolved
@@ -18,11 +18,8 @@
 import { updateVectorStoreWithResponse } from "../clients/common/websocketHandlers";
 import { ConfigManager } from "../utilities/ConfigManager";
 import { DD_HOST } from "../config";
-<<<<<<< HEAD
 import { ProfileUiService } from "../services/profileUi/profileUiService";
-=======
 import { UsageTrackingManager } from "../usageTracking/UsageTrackingManager";
->>>>>>> 98988bc1
 export class SidebarProvider implements vscode.WebviewViewProvider {
   private _view?: vscode.WebviewView;
   private pendingMessages: any[] = [];
@@ -41,11 +38,8 @@
     private authService: AuthService,
     private codeReferenceService: ReferenceManager,
     private configManager: ConfigManager,
-<<<<<<< HEAD
-    private profileService: ProfileUiService
-=======
+    private profileService: ProfileUiService,
     private trackingManager: UsageTrackingManager
->>>>>>> 98988bc1
   ) {}
 
   public resolveWebviewView(
