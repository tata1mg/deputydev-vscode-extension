import * as path from "path";
import { v4 as uuidv4 } from "uuid";
import * as vscode from "vscode";
import { AuthenticationManager } from "../auth/AuthenticationManager";
import { ChatManager } from "../chat/ChatManager";
import { getUri } from "../utilities/getUri";
import { HistoryService } from "../services/history/HistoryService";
import { AuthService } from "../services/auth/AuthService";
import { ReferenceManager } from "../references/ReferenceManager";
import {
  deleteSessionId,
  getActiveRepo,
<<<<<<< HEAD
=======
getSessionId,
>>>>>>> 6f4c6e37
  setSessionId,
  sendProgress,
  clearWorkspaceStorage,
} from "../utilities/contextManager";
import { api, binaryApi } from "../services/api/axios";
import { API_ENDPOINTS } from "../services/api/endpoints";
import { updateVectorStoreWithResponse } from "../clients/common/websocketHandlers";
import { ConfigManager } from "../utilities/ConfigManager";
import { CLIENT_VERSION, DD_HOST } from "../config";
import { ProfileUiService } from "../services/profileUi/profileUiService";
import { UsageTrackingManager } from "../usageTracking/UsageTrackingManager";
import { Logger } from "../utilities/Logger";
<<<<<<< HEAD
import { DiffManager } from "../diff/diffManager";
=======
import { createNewWorkspaceFn } from "../terminal/workspace/CreateNewWorkspace";
import { ContinueNewWorkspace } from "../terminal/workspace/ContinueNewWorkspace";
import { refreshCurrentToken } from "../services/refreshToken/refreshCurrentToken";
import { SESSION_TYPE } from "../constants";
import osName from "os-name";
import { getShell } from "../terminal/utils/shell";
import { FeedbackService } from "../services/feedback/feedbackService";
import { UserQueryEnhancerService } from "../services/userQueryEnhancer/userQueryEnhancerService";
import { ApiErrorHandler } from "../services/api/apiErrorHandler";
>>>>>>> 6f4c6e37
export class SidebarProvider implements vscode.WebviewViewProvider {
  private _view?: vscode.WebviewView;
  private isWebviewInitialized = false;
  private pendingMessages: any[] = [];
  private _onDidChangeRepo = new vscode.EventEmitter<string | undefined>();
  public readonly onDidChangeRepo = this._onDidChangeRepo.event;
  private _onWebviewFocused = new vscode.EventEmitter<void>();
  public readonly onWebviewFocused = this._onWebviewFocused.event;
  private apiErrorHandler = new ApiErrorHandler();

  constructor(
    private readonly context: vscode.ExtensionContext,
    private readonly _extensionUri: vscode.Uri,
    private readonly diffManager: DiffManager,
    private readonly outputChannel: vscode.LogOutputChannel,
    private readonly logger: Logger,
    private chatService: ChatManager,
    private historyService: HistoryService,
    private authService: AuthService,
    private codeReferenceService: ReferenceManager,
    private configManager: ConfigManager,
    private profileService: ProfileUiService,
<<<<<<< HEAD
    private trackingManager: UsageTrackingManager
  ) { }
=======
    private trackingManager: UsageTrackingManager,
    private feedbackService: FeedbackService,
    private userQueryEnhancerService: UserQueryEnhancerService,
    private continueWorkspace: ContinueNewWorkspace,
  ) {  }
>>>>>>> 6f4c6e37

  public resolveWebviewView(
    webviewView: vscode.WebviewView,
    _context?: vscode.WebviewViewResolveContext,
    _token?: vscode.CancellationToken
  ): void {
    this._view = webviewView;
    webviewView.webview.options = {
      enableScripts: true,
      localResourceRoots: [this._extensionUri],
    };
    webviewView.webview.html = this._getHtmlForWebview(webviewView.webview);

    // Listen for messages from the webview
    webviewView.webview.onDidReceiveMessage(async (message: any) => {
      let promise: Promise<any> | any;
      const command = message.command;
      const data = message.data;
      // Define the expected structure for the chunk callback
      interface ChunkType {
        name?: string;
        data: { chunk: string };
      }

      const chunkCallback = (chunkData: unknown) => {
        this.sendMessageToSidebar({
          // Use the same ID so that the front-end resolver knows which generator to push data into.
          id: message.id,
          command: "chunk",
          data: chunkData,
        });
      };

      const sendMessage = (message: any) => {
        this.sendMessageToSidebar(message);
      };
      // Depending on `command`, handle each case
      switch (command) {
        case "api-chat":
          data.message_id = message.id;
          promise = this.chatService.apiChat(data, chunkCallback);
          break;
        case "api-stop-chat":
          promise = this.chatService.stopChat(); // Calls abort on the active request
          break;
        case "delete-session-id":
          this.outputChannel.info("Deleting session ID");
          deleteSessionId();
          break;
        // case 'api-clear-chat':
        //   promise = this.chatService.apiClearChat();
        //   break;
        // case 'api-save-session':
        //   promise = this.chatService.apiSaveSession(data);
        //   break;
        // case 'api-chat-setting':
        //   promise = this.chatService.apiChatSetting(data);
        // break;
        case "get-client-version":
          promise = this.sendMessageToSidebar({
            id: uuidv4(),
            command: "send-client-version",
            data: CLIENT_VERSION,
          });
          break;
        case "keyword-search":
          promise = this.codeReferenceService.keywordSearch(data, sendMessage);
          break;
        case "keyword-type-search":
          promise = this.codeReferenceService.keywordTypeSearch(
            data,
            sendMessage
          );
          break;
        case "url-search":
          promise = this.codeReferenceService.urlSearch(data, sendMessage);
          break;
        case "get-saved-urls":
          promise = this.codeReferenceService.getSavedUrls(sendMessage);
          break;
        case "save-url":
          promise = this.codeReferenceService.saveUrl(data, sendMessage);
          break;
        case "delete-saved-url":
          promise = this.codeReferenceService.deleteSavedUrl(
            data.id,
            sendMessage
          );
          break;
        case "update-saved-url":
          promise = this.codeReferenceService.updateSavedUrl(data, sendMessage);
          break;
        case "usage-tracking":
          promise = this.trackingManager.trackUsage(data);
          break;

        // File Operations
        case "accept-file":
          promise = this.diffManager.acceptFile(data.path);
          break;
        case "reject-file":
          promise = this.diffManager.rejectFile(data.path);
          break;
        case "get-opened-files":
          promise = this.getOpenedFiles();
          break;
        case "search-file":
          break;

        // Profile UI data
        case "fetch-profile-ui-data":
          promise = this.fetchProfileUiData();
          break;
        case "open-requested-browser-page":
          promise = this.openBrowserPage(data);
          break;

        // Feedback
        case "submit-feedback":
          promise = this.feedbackService.submitFeedback(data.feedback, data.queryId);
          break;

        // Enhance user query feature
        case "enhance-user-query":
          promise = this.enhanceUserQuery(data.userQuery);
          break;

        // Logging and Messages
        case "log-to-output":
          promise = this.logToOutput(data);
          break;
        case "show-error-message":
          promise = this.showErrorMessage(data);
          break;
        case "show-info-message":
          promise = this.showInfoMessage(data);
          break;
        case "show-logs":
          promise = this.showLogs();
          break;

        // Global State Management
        case "set-global-state":
          promise = this.setGlobalState(data);
          break;
        case "get-global-state":
          promise = this.getGlobalState(data);
          break;
        case "delete-global-state":
          promise = this.deleteGlobalState(data);
          break;

        // Workspace State Management
        case "set-workspace-state":
          promise = this.setWorkspaceState(data);
          break;
        case "get-workspace-state":
          promise = this.getWorkspaceState(data);
          break;
        case "delete-workspace-state":
          promise = this.deleteWorkspaceState(data);
          break;

        // Secret State Management
        case "set-secret-state":
          promise = this.setSecretState(data);
          break;
        case "get-secret-state":
          promise = this.getSecretState(data);
          break;
        case "delete-secret-state":
          promise = this.deleteSecretState(data);
          break;

        case "initiate-login":
          promise = this.initiateLogin(data);
          break;
        case "sign-out":
          promise = this.signOut();
          break;

        // past sessions
        case "get-sessions":
          promise = this.getSessions(data);
          break;
        case "get-pinned-sessions":
          promise = this.getPinnedSessions(data);
          break;
        case "reorder-pinned-sessions":
          promise = this.historyService.reorderPinnedSessions(data);
          break;
        case "get-session-chats":
          promise = this.getSessionChats(data);
          break;
        case "delete-session":
          promise = this.deleteSession(data);
          break;
        case "pin-unpin-session":
          promise = this.historyService.pinOrUnpinSession(data);
          break;

        case "workspace-repo-change":
          promise = this.setWorkspaceRepo(data);
          break;
        case "create-new-workspace":
          promise = this.createNewWorkspace(data.tool_use_id);
          break;
        case "accept-terminal-command":
          this.chatService._onTerminalApprove.fire({ toolUseId: data.tool_use_id, command: data.command });
          break;
        case "edit-terminal-command":
          promise = this.editTerminalCommand(data);
          break;

        // diff
        case "write-file": {
          const activeRepo = getActiveRepo();
          if (!activeRepo) {
            this.outputChannel.error("No active repo found");
            return;
          }
          promise = this.diffManager.applyDiff({ path: data.filePath, incrementalUdiff: data.raw_diff }, activeRepo, true);
          break;
        }
        case "open-file":
          this.openFile(data.path);
          break;

        case "check-diff-applicable": {
          const activeRepo = getActiveRepo();
          if (!activeRepo) {
            this.outputChannel.error("No active repo found");
            return;
          }
          promise = await this.diffManager.checkIsDiffApplicable({ path: data.filePath, incrementalUdiff: data.raw_diff }, activeRepo);
          break;
        }
        case "hit-retry-embedding":
          this.hitRetryEmbedding();
          break;

        case "webview-initialized":
          this.isWebviewInitialized = true;
          this.sendPendingMessages();
          break;
      }

      if (promise) {
        try {
          const result = await promise;
          this.sendMessageToSidebar({
            id: message.id,
            command: "result",
            data: result,
          });
        } catch (err) {
          // vscode.window.showErrorMessage(
          //   "Error handling sidebar message: " + String(err)
          // );
        }
      }
    });
  }

  async editTerminalCommand(data: { user_query: string, old_command: string }) {
    try {
      const { user_query, old_command } = data;
      const authToken = await this.authService.loadAuthToken();
      const headers = {
        Authorization: `Bearer ${authToken}`,
        "X-Session-Type": SESSION_TYPE,
        "X-Session-Id": getSessionId(),
      };
      const payload = {
        query: user_query,
        old_terminal_command: old_command,
        os_name: osName(),
        shell: getShell()
      };
      const response = await api.post(API_ENDPOINTS.TERMINAL_COMMAND_EDIT, payload, {
        headers,
      });
      this.outputChannel.info("Terminal command edit response:", response.data.data.terminal_command);
      refreshCurrentToken(response.headers);
      return response.data.data.terminal_command;
    } catch (error) {
      this.logger.error("Error updating terminal command:");
      this.apiErrorHandler.handleApiError(error);
    }

  }
  // For browser pages
  async openBrowserPage(data: { url: string }) {
    await vscode.env.openExternal(vscode.Uri.parse(data.url));
  }

  // For authentication
  private async initiateLogin(data: any) {
    const authenticationManager = new AuthenticationManager(
      this.context,
      this.configManager,
      this.logger
    );
    const status = await authenticationManager.initiateAuthentication();
    if (status === "AUTHENTICATION_FAILED") {
      this.setViewType("error");
    } else {
      this.sendMessageToSidebar(status);
      this.initiateBinary();
    }
  }

  async signOut() {
    const response = await this.authService.deleteAuthToken();
    if (response === "success") {
      vscode.commands.executeCommand(
        "setContext",
        "deputydev.isAuthenticated",
        false
      );
      this.logger.info("Signed out successfully");
      this.outputChannel.info("Signed out successfully");
      this.context.workspaceState.update("isAuthenticated", false);
      this.setViewType("auth");
      clearWorkspaceStorage(true);
    }
  }

  // For Binary init
  public async initiateBinary() {
    this.outputChannel.info(
      "🔧 Initiating Binary **********************************"
    );

    const activeRepo = getActiveRepo();
    const authToken = await this.authService.loadAuthToken();

    if (!authToken) {
      this.outputChannel.warn(
        "❌ No auth token available. Aborting binary initiation."
      );
      return;
    }

    await this.context.workspaceState.update("authToken", authToken);

    const essentialConfig = this.configManager.getAllConfigEssentials();
    this.outputChannel.info(
      `📦 Essential config: ${JSON.stringify(essentialConfig)}`
    );

    this.logger.info("Initiating binary...");
    this.outputChannel.info("🚀 Initiating binary...");
    const payload = {
      config: {
        DEPUTY_DEV: {
          HOST: DD_HOST,
        },
      },
    };

    const headers = {
      Authorization: `Bearer ${authToken}`,
    };

    // this.sendMessageToSidebar({
    //   id: uuidv4(),
    //   command: "repo-selector-state",
    //   data: true,
    // });

    sendProgress({
      repo: activeRepo as string,
      progress: 0,
      status: "In Progress",
    });

    try {
      const response = await binaryApi().post(
        API_ENDPOINTS.INIT_BINARY,
        payload,
        { headers }
      );
      this.outputChannel.info(`✅ Binary init status: ${response.data.status}`);
      let attempts = 0;
      let response_inner: any;
      while (attempts < 3) {
        response_inner = await binaryApi().post(
          API_ENDPOINTS.INIT_BINARY,
          payload,
          { headers }
        );
        this.outputChannel.info(
          `✅ Binary init status: ${response.data.status}`
        );
        this.logger.info(`Binary init status: ${response.data.status}`);
        if (response.data.status != "Completed") {
          attempts++;
          this.outputChannel.info(`🔄 Binary init attempt ${attempts}`);
          if (attempts === 3) {
            this.logger.warn("Binary initialization failed");
            this.outputChannel.warn("🚨 Binary initialization failed.");
            throw new Error("Binary initialization failed");
          }
        } else {
          break;
        }
      }

      if (response.data.status === "Completed" && activeRepo) {
        this.continueWorkspace.triggerAuthChange(true);
        this.logger.info(`Creating embedding for repository: ${activeRepo}`);
        this.outputChannel.info(
          `📁 Creating embedding for repo: ${activeRepo}`
        );

        const params = { repo_path: activeRepo };
        this.outputChannel.info(
          `📡 Sending WebSocket update: ${JSON.stringify(params)}`
        );

        try {
          await updateVectorStoreWithResponse(params);
        } catch (error) {
          this.logger.warn("Embedding failed");
          this.outputChannel.warn("Embedding failed");
        }
      }
    } catch (error) {
      this.logger.error("Binary initialization failed");
      this.outputChannel.error("🚨 Binary initialization failed.");
      throw new Error("Binary initialization failed");
    }
  }

  async hitRetryEmbedding() {
    const activeRepo = getActiveRepo();
    if (!activeRepo) {
      return;
    }
    const params = { repo_path: activeRepo, retried_by_user: true };
    this.outputChannel.info(
      `📡 Sending WebSocket update: ${JSON.stringify(params)}`
    );
    try {
      await updateVectorStoreWithResponse(params);
    } catch (error) {
      this.logger.warn("Embedding failed");
      this.outputChannel.warn("Embedding failed");
    }
  }

  private async setWorkspaceRepo(data: any) {
    this.outputChannel.info(
      `Setting active repo to via frotnend ${data.repoPath}`
    );
    this._onDidChangeRepo.fire(data.repoPath);
    return this.setWorkspaceState({ key: "activeRepo", value: data.repoPath });
  }

  // File Operations
  private async openFile(file_path: string) {
    const active_repo = getActiveRepo();
    if (!active_repo) {
      vscode.window.showErrorMessage("No workspace folder found.");
      return;
    } else {
      const absolutePath = path.join(active_repo, file_path);
      const uri = vscode.Uri.file(absolutePath);
      const document = await vscode.workspace.openTextDocument(uri);
      await vscode.window.showTextDocument(document);
    }
  }

<<<<<<< HEAD
=======
  /**
   * Example of applying changes (like "openDiffView" in your other code)
   */

  private async writeFile(data: {
    filePath: string;
    raw_diff: string;
    is_inline?: boolean;
    write_mode?: boolean;
  }) {
    const modifiedFiles = (await this.chatService.getModifiedRequest({
      filepath: data.filePath,
      raw_diff: data.raw_diff,
    })) as Record<string, string>;

    this.outputChannel.info(`Writing file(s) for: ${data.filePath}`);

    const active_repo = getActiveRepo();
    if (!active_repo) {
      this.outputChannel.error("No active repo found");
      return;
    }
    this.chatService.handleModifiedFiles(
      modifiedFiles,
      active_repo,
      getSessionId(),
      data.write_mode,
      data.is_inline
    );
    return;
  }

>>>>>>> 6f4c6e37
  private async getOpenedFiles() {
    const basePathSet = new Set<string>();
    const allTabs = vscode.window.tabGroups.all.flatMap((group) => group.tabs);

    return allTabs
      .filter((tab) => {
        const uri = (tab.input as any)?.uri;
        return uri?.scheme === "file";
      })
      .map((tab) => {
        const uri = (tab.input as any).uri as vscode.Uri;
        let basePath;
        for (const path of basePathSet) {
          if (uri.fsPath.startsWith(path)) {
            basePath = path;
            break;
          }
        }

        if (!basePath) {
          basePath = this.getFileBasePath(uri);
          basePathSet.add(basePath);
        }

        return {
          id: uri.fsPath,
          type: "file",
          name: path.basename(uri.fsPath),
          basePath: basePath,
          path: path.relative(basePath, uri.fsPath),
          fsPath: uri.fsPath,
        };
      });
  }

  private getFileBasePath(fileUri: vscode.Uri) {
    const workspaceFolder = vscode.workspace.getWorkspaceFolder(fileUri);
    return workspaceFolder?.uri.fsPath ?? "";
  }

  // Logging and Messages

  private async logToOutput(data: {
    type: "info" | "warn" | "error";
    message: string;
  }) {
    // For example: this.outputChannel.info(`From Webview: ${data.message}`);
    this.outputChannel[data.type](`From Webview: ${data.message}`);
  }

  private async showErrorMessage(data: { message: string }) {
    vscode.window.showErrorMessage(data.message);
  }

  private async showInfoMessage(data: { message: string }) {
    vscode.window.showInformationMessage(data.message);
  }

  private async showLogs() {
    await this.logger.showCurrentProcessLogs();
  }

  // Global State Management

  private async setGlobalState(data: { key: string; value: any }) {
    return this.context.globalState.update(data.key, data.value);
  }

  private async getGlobalState(data: { key: string }) {
    return this.context.globalState.get(data.key);
  }

  private async deleteGlobalState(data: { key: string }) {
    return this.context.globalState.update(data.key, undefined);
  }

  // Workspace State Management

  private async setWorkspaceState(data: { key: string; value: any }) {
    return this.context.workspaceState.update(data.key, data.value);
  }

  private async getWorkspaceState(data: { key: string }) {
    return this.context.workspaceState.get(data.key);
  }

  private async deleteWorkspaceState(data: { key: string }) {
    return this.context.workspaceState.update(data.key, undefined);
  }

  // Secret State Management

  private async setSecretState(data: { key: string; value: string }) {
    return this.context.secrets.store(data.key, data.value);
  }

  private async getSecretState(data: { key: string }) {
    return this.context.secrets.get(data.key);
  }

  private async deleteSecretState(data: { key: string }) {
    return this.context.secrets.delete(data.key);
  }

  async enhanceUserQuery(userQuery: string) {
    try {
      const response = await this.userQueryEnhancerService.generateEnhancedUserQuery(userQuery);
      this.sendMessageToSidebar({
        id: uuidv4(),
        command: "enhanced-user-query",
        data: { enhancedUserQuery: response.enhanced_query },
      })
    } catch (error) {
      this.sendMessageToSidebar({
        id: uuidv4(),
        command: "enhanced-user-query",
        data: { error: error},
      })
    }
  }

  async getSessions(data: { limit: number; offset: number }) {
    try {
      const response = await this.historyService.getPastSessions(
        data.limit,
        data.offset,
        "UNPINNED"
      );
      const unpinnedSessions = response.sessions;
      const hasMore = response.has_more;
      this.sendMessageToSidebar({
        id: uuidv4(),
        command: "sessions-history",
        data: { unpinnedSessions, hasMore },
      });
    } catch (error) {
      const unpinnedSessions: any[] = [];
      this.sendMessageToSidebar({
        id: uuidv4(),
        command: "sessions-history",
        data: { unpinnedSessions, hasMore: false },
      });
    }
  }

  async getPinnedSessions(data: { limit: number; offset: number }) {
    try {
      const response = await this.historyService.getPastSessions(
        data.limit,
        data.offset,
        "PINNED"
      );
      const pinnedSessions = response.sessions;

      this.sendMessageToSidebar({
        id: uuidv4(),
        command: "pinned-sessions",
        data: pinnedSessions,
      });
    } catch (error) {
      const pinnedSessions: any[] = [];
      this.sendMessageToSidebar({
        id: uuidv4(),
        command: "pinned-sessions",
        data: pinnedSessions,
      });
    }
  }

  async getSessionChats(sessionData: { sessionId: number }) {
    try {
      const response = await this.historyService.getPastSessionChats(
        sessionData.sessionId
      );
      this.sendMessageToSidebar({
        id: uuidv4(),
        command: "session-chats-history",
        data: response,
      });
      setSessionId(sessionData.sessionId);
    } catch (error) {
      const response: any[] = [];
      this.sendMessageToSidebar({
        id: uuidv4(),
        command: "session-chats-history",
        data: response,
      });
    }
  }

  async deleteSession(data: { sessionId: number }) {
    try {
      await this.historyService.deleteSession(data.sessionId);
    } catch (error) {
      // console.error("Error while deleting session:", error);
    }
  }
  async sendPendingMessages() {
    // Flush any pending messages now that the view is initialized
    while (this.pendingMessages.length > 0) {
      const message = this.pendingMessages.shift();
      this._view?.webview.postMessage(message);
    }
  }
<<<<<<< HEAD
=======

  async createNewWorkspace(tool_use_id: string) {
    createNewWorkspaceFn(tool_use_id, this.context, this.outputChannel);
  }
>>>>>>> 6f4c6e37

  setViewType(
    viewType:
      | "chat"
      | "setting"
      | "history"
      | "auth"
      | "profile"
      | "error"
      | "loader"
      | "force-upgrade"
  ) {
    this.sendMessageToSidebar({
      id: uuidv4(),
      command: "set-view-type",
      data: viewType,
    });
  }

  setAuthStatus(status: boolean) {
    this.sendMessageToSidebar({
      id: uuidv4(),
      command: "set-auth-status",
      data: status,
    });
  }

  fetchProfileUiData() {
    this.profileService.getProfileUi().then((response) => {
      this.sendMessageToSidebar({
        id: uuidv4(),
        command: "profile-ui-data",
        data: response.ui_profile_data,
      });
    });
  }


  newChat() {
    this.sendMessageToSidebar({
      id: uuidv4(),
      command: "new-chat",
    });
  }

  currentEditorChanged(editor: vscode.TextEditor) {
    if (editor.document.uri.scheme !== "file") {
      return;
    }

    const uri = editor.document.uri;
    const basePath = this.getFileBasePath(uri);
    this.sendMessageToSidebar({
      id: uuidv4(),
      command: "current-editor-changed",
      data: {
        id: uri.fsPath,
        type: "file",
        name: path.basename(uri.fsPath),
        basePath,
        path: path.relative(basePath, uri.fsPath),
        fsPath: uri.fsPath,
      },
    });
  }

  async addSelectedTerminalOutputToChat(output: string) {
    await vscode.commands.executeCommand("deputydev-sidebar.focus");
    this.sendMessageToSidebar({
      id: uuidv4(),
      command: "terminal-output-to-chat",
      data: {
        terminalOutput: `Terminal output:\n\`\`\`\n${output}\n\`\`\``
      },
    });
  }

  /**
   * Renders the HTML/JS/CSS for the webview.
   * Adjust paths depending on your project structure.
   */
  private _getHtmlForWebview(webview: vscode.Webview): string {
    // The CSS file from the React build output
    const stylesUri = getUri(webview, this._extensionUri, [
      "webview-ui",
      "build",
      "assets",
      "index.css",
    ]);
    // The JS file from the React build output
    const scriptUri = getUri(webview, this._extensionUri, [
      "webview-ui",
      "build",
      "assets",
      "index.js",
    ]);

    return /*html*/ `
      <!DOCTYPE html>
      <html lang="en">
        <head>
          <meta charset="UTF-8" />
          <meta name="viewport" content="width=device-width, initial-scale=1.0" />
          <link rel="stylesheet" type="text/css" href="${stylesUri}">
          <title>AI Code Assist</title>
        </head>
        <body>
          <div id="root"></div>
          <script>
          </script>
          <script type="module" src="${scriptUri}"></script>
        </body>
      </html>
    `;
  }

  /**
   * Helper to send messages from extension to webview.
   */
  public sendMessageToSidebar(message: any) {
    if (this._view && this.isWebviewInitialized) {
      this._view.webview.postMessage(message);
    } else {
      // console.log("Webview not initialized, queuing message:", message);
      this.pendingMessages.push(message);
    }
  }
}<|MERGE_RESOLUTION|>--- conflicted
+++ resolved
@@ -10,10 +10,7 @@
 import {
   deleteSessionId,
   getActiveRepo,
-<<<<<<< HEAD
-=======
-getSessionId,
->>>>>>> 6f4c6e37
+  getSessionId,
   setSessionId,
   sendProgress,
   clearWorkspaceStorage,
@@ -26,9 +23,7 @@
 import { ProfileUiService } from "../services/profileUi/profileUiService";
 import { UsageTrackingManager } from "../usageTracking/UsageTrackingManager";
 import { Logger } from "../utilities/Logger";
-<<<<<<< HEAD
 import { DiffManager } from "../diff/diffManager";
-=======
 import { createNewWorkspaceFn } from "../terminal/workspace/CreateNewWorkspace";
 import { ContinueNewWorkspace } from "../terminal/workspace/ContinueNewWorkspace";
 import { refreshCurrentToken } from "../services/refreshToken/refreshCurrentToken";
@@ -38,7 +33,6 @@
 import { FeedbackService } from "../services/feedback/feedbackService";
 import { UserQueryEnhancerService } from "../services/userQueryEnhancer/userQueryEnhancerService";
 import { ApiErrorHandler } from "../services/api/apiErrorHandler";
->>>>>>> 6f4c6e37
 export class SidebarProvider implements vscode.WebviewViewProvider {
   private _view?: vscode.WebviewView;
   private isWebviewInitialized = false;
@@ -61,16 +55,11 @@
     private codeReferenceService: ReferenceManager,
     private configManager: ConfigManager,
     private profileService: ProfileUiService,
-<<<<<<< HEAD
-    private trackingManager: UsageTrackingManager
-  ) { }
-=======
     private trackingManager: UsageTrackingManager,
     private feedbackService: FeedbackService,
     private userQueryEnhancerService: UserQueryEnhancerService,
     private continueWorkspace: ContinueNewWorkspace,
   ) {  }
->>>>>>> 6f4c6e37
 
   public resolveWebviewView(
     webviewView: vscode.WebviewView,
@@ -545,41 +534,6 @@
     }
   }
 
-<<<<<<< HEAD
-=======
-  /**
-   * Example of applying changes (like "openDiffView" in your other code)
-   */
-
-  private async writeFile(data: {
-    filePath: string;
-    raw_diff: string;
-    is_inline?: boolean;
-    write_mode?: boolean;
-  }) {
-    const modifiedFiles = (await this.chatService.getModifiedRequest({
-      filepath: data.filePath,
-      raw_diff: data.raw_diff,
-    })) as Record<string, string>;
-
-    this.outputChannel.info(`Writing file(s) for: ${data.filePath}`);
-
-    const active_repo = getActiveRepo();
-    if (!active_repo) {
-      this.outputChannel.error("No active repo found");
-      return;
-    }
-    this.chatService.handleModifiedFiles(
-      modifiedFiles,
-      active_repo,
-      getSessionId(),
-      data.write_mode,
-      data.is_inline
-    );
-    return;
-  }
-
->>>>>>> 6f4c6e37
   private async getOpenedFiles() {
     const basePathSet = new Set<string>();
     const allTabs = vscode.window.tabGroups.all.flatMap((group) => group.tabs);
@@ -784,13 +738,10 @@
       this._view?.webview.postMessage(message);
     }
   }
-<<<<<<< HEAD
-=======
 
   async createNewWorkspace(tool_use_id: string) {
     createNewWorkspaceFn(tool_use_id, this.context, this.outputChannel);
   }
->>>>>>> 6f4c6e37
 
   setViewType(
     viewType:
