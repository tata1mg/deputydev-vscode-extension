export type ViewType =
  | 'chat'
  | 'setting'
  | 'loader'
  | 'history'
  | 'auth'
  | 'profile'
  | 'error'
  | 'force-upgrade';
export type ProgressStatus = 'Completed' | 'Failed' | 'In Progress';
export type ThemeKind = 'dark' | 'light' | 'high-contrast' | 'high-contrast-light' | 'unknown';
export type UserData = {
  email: string;
  userName: string;
};

export type ProgressBarData = {
  repo: string;
  progress: number;
  status: ProgressStatus;
};

export type ProfileUiDiv = {
  label: string;
  type: string;
  icon: string;
  url?: string;
  data?: string;
};

export type AutocompleteOption = {
  id?: string;
  url?: string;
  icon: string;
  label: string;
  value: string;
  description: string;
  chunks: Chunk[];
};

export type FileParts = {
  start_line: number;
  end_line: number;
};

export type SearchResponseItem = {
  type: string;
  value: string;
  path: string;
  chunks: FileParts[];
};

export type Chunk = {
  start_line: number;
  end_line: number;
  chunk_hash: string;
  file_hash: string;
  file_path: string;
  meta_info?: any;
};

export type ChatReferenceItem = {
  index: number;
  type: 'file' | 'directory' | 'function' | 'keyword' | string;
  keyword: string;
  path: string;
  chunks: Chunk[];
  value?: string;
  noEdit?: boolean;
  url?: string;
};

export type ChatType = 'ask' | 'write';

export type ChatChunkMessage = {
  chunk: string;
  error: string;
};

export type ChatMessage =
  | ChatMetaData
  | ChatUserMessage
  | ChatAssistantMessage
  | ChatToolUseMessage
  | ChatThinkingMessage
  | ChatCodeBlockMessage
  | ChatErrorMessage
  | ChatCompleteMessage
  | ChatTerminalNoShell;

export type ChatMetaData = {
  type: 'RESPONSE_METADATA';
  content: {
    session_id: number;
    query_id: number;
  };
};

export type ChatUserMessage = {
  type: 'TEXT_BLOCK';
  content: {
    text: string;
    focus_items?: ChatReferenceItem[];
  };
  referenceList: ChatReferenceItem[];
  actor: 'USER';
};

export interface ChatAssistantMessage {
  type: 'TEXT_BLOCK';
  content: {
    text: string;
  };
  usage?: string;
  actor: 'ASSISTANT';
}

export interface TerminalPanelProps {
  tool_id: string;
  terminal_command: string;
  terminal_output?: string;
  status?: 'pending' | 'completed' | 'error' | 'aborted';
  show_approval_options?: boolean;
}

export interface ChatToolUseMessage {
  type: 'TOOL_USE_REQUEST' | 'TOOL_USE_REQUEST_BLOCK';
  content: {
    tool_name: string;
    tool_use_id: string;
    input_params_json: { prompt: string } | string;
    tool_input_json?: { prompt: string };
    result_json: string;
    status: 'pending' | 'completed' | 'error' | 'aborted';
    write_mode?: boolean;
    terminal_approval_required?: boolean;
  };
}

export interface ChatThinkingMessage {
  type: 'THINKING';
  text: string;
  completed: boolean;
  actor?: 'ASSISTANT';
}

export interface ChatCodeBlockMessage {
  type: 'CODE_BLOCK' | 'CODE_BLOCK_STREAMING';
  content: {
    language: string;
    file_path?: string;
    code: string;
    is_diff?: boolean;
    diff?: string | null;
    added_lines?: number | null;
    removed_lines?: number | null;
    is_live_chat?: boolean;
  };
  completed: boolean;
  actor: 'ASSISTANT';
  write_mode: boolean;
  status: 'pending' | 'completed' | 'error' | 'aborted';
}

export interface ChatErrorMessage {
  type: 'ERROR';
  retry: boolean;
  payload_to_retry: unknown;
  error_msg: string;
  actor: 'ASSISTANT';
}

export interface ChatCompleteMessage {
  type: 'QUERY_COMPLETE';
  actor: 'ASSISTANT';
  content: {
    elapsedTime: number;
    feedbackState: string;
  };
}

export interface ChatTerminalNoShell {
  type: 'TERMINAL_NO_SHELL_INTEGRATION';
  actor: 'ASSISTANT';
}

export interface ChatSessionHistory {
  id: string;
  title: string;
  time: number;
  data: ChatMessage[];
}

export interface Session {
  id: number;
  summary: string;
  age: string;
  updated_at: string;
}

export interface SessionChatContent {
  text: string;
  language: string;
  code: string;
  filePath: string;
  toolName: string;
  toolUseId: string;
  inputParamsJson: JSON;
  resultJson: JSON;
  user: string; // TODO: need to change this
}

export interface sessionChats {
  type: string;
  actor: string;
  content: SessionChatContent;
}

export type ChatAutocompleteOptions = AutocompleteOption[];

export type WorkspaceRepo = {
  repoPath: string;
  repoName: string;
};

export interface WorkspaceStore {
  workspaceRepos: WorkspaceRepo[];
  activeRepo: string | null;
  setWorkspaceRepos: (repos: WorkspaceRepo[], activeRepo: string | null) => void;
  setActiveRepo: (repoPath: string) => void;
}

export interface UsageTrackingProperties {
  session_id?: number;
  lines: number;
  file_path: string;
  timestamp?: string;
  source?: 'inline-modify' | 'inline-chat' | 'chat' | 'act' | 'inline-chat-act';
}

export type UsageTrackingRequest = {
  anonymous_id?: string;
  event: 'accepted' | 'generated' | 'copied' | 'applied';
  properties: UsageTrackingProperties;
};

export interface SaveUrlRequest {
  id?: string;
  name: string;
  url: string;
<<<<<<< HEAD
}

export interface LLMModels {
  id: number;
  display_name: string;
  name: string;
=======
  isSettings?: boolean;
}

export interface Settings {
  default_mode: 'ask' | 'write';
  terminal_settings: {
    enable_yolo_mode: boolean;
    command_deny_list: string[];
  };
}

export interface URLListItem {
  id: string;
  name: string;
  url: string;
  last_indexed: string;
>>>>>>> 05e9b90f
}<|MERGE_RESOLUTION|>--- conflicted
+++ resolved
@@ -248,14 +248,6 @@
   id?: string;
   name: string;
   url: string;
-<<<<<<< HEAD
-}
-
-export interface LLMModels {
-  id: number;
-  display_name: string;
-  name: string;
-=======
   isSettings?: boolean;
 }
 
@@ -272,5 +264,10 @@
   name: string;
   url: string;
   last_indexed: string;
->>>>>>> 05e9b90f
+}
+
+export interface LLMModels {
+  id: number;
+  display_name: string;
+  name: string;
 }