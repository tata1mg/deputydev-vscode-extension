export type ViewType = "chat" | "setting" | "loader" | "history" | "auth";

export type AutocompleteOption = {
  icon: string;
  label: string;
  value: string;
  description: string;
  chunks: Chunk[];
};

export type FileParts = {
  start_line: number;
  end_line: number;
};

export type SearchResponseItem = {
  type: string;
  value: string;
  path: string;
  chunks: FileParts[];
};

export type Chunk = {
  start_line: number;
  end_line: number;
};

export type ChatReferenceItem = {
  index: number;
  type: "file" | "directory" | "function" | "keyword" | string;
  keyword: string;
  path: string;
  chunks: Chunk[];
<<<<<<< HEAD
  value?: string;
=======
  noEdit?: boolean;
>>>>>>> e9715568
};

export type ChatType = "ask" | "write";

export type ChatChunkMessage = {
  chunk: string;
  error: string;
};

export type ChatMessage =
  | ChatUserMessage
  | ChatAssistantMessage
  | ChatToolUseMessage
  | ChatThinkingMessage
  | ChatCodeBlockMessage;

export type ChatUserMessage = {
  type: "TEXT_BLOCK";
  content: {
    text: string;
    focus_items?: ChatReferenceItem[];
  };
  referenceList: ChatReferenceItem[];
  actor: "USER";
};

export interface ChatAssistantMessage {
  type: "TEXT_BLOCK";
  content: {
    text: string;
  };
  usage?: string;
  actor: "ASSISTANT";
}

export interface ChatToolUseMessage {
  type: "TOOL_USE_REQUEST_BLOCK";
  content: {
    tool_name: string;
    tool_use_id: string;
    input_params_json: string;
    result_json: string;
    status: "pending" | "completed" | "error";
  };
}

export interface ChatThinkingMessage {
  type: "THINKING";
  text: string;
  completed: boolean;
  actor?: "ASSISTANT";
}

export interface ChatCodeBlockMessage {
  type: "CODE_BLOCK";
  content: {
    language: string;
    file_path?: string;
    code: string;
    is_diff?: boolean;
    diff?: string | null;
    added_lines?: number | null;
    removed_lines?: number | null;
  };
  completed: boolean;
  actor: "ASSISTANT";
  write_mode: boolean;
  status : "pending" | "completed" | "error";

}

export interface ChatSessionHistory {
  id: string;
  title: string;
  time: number;
  data: ChatMessage[];
}

export interface Session {
  id: number;
  summary: string;
  age: string;
}

export interface SessionChatContent {
  text: string;
  language: string;
  code: string;
  filePath: string;
  toolName: string;
  toolUseId: string;
  inputParamsJson: JSON;
  resultJson: JSON;
  user: string; // TODO: need to change this
}

export interface sessionChats {
  type: string;
  actor: string;
  content: SessionChatContent;
}

export type ChatAutocompleteOptions = AutocompleteOption[];

export type WorkspaceRepo = {
  repoPath: string;
  repoName: string;
};

export interface WorkspaceStore {
  workspaceRepos: WorkspaceRepo[];
  activeRepo: string | null;
  setWorkspaceRepos: (
    repos: WorkspaceRepo[],
    activeRepo: string | null
  ) => void;
  setActiveRepo: (repoPath: string) => void;
}<|MERGE_RESOLUTION|>--- conflicted
+++ resolved
@@ -31,11 +31,8 @@
   keyword: string;
   path: string;
   chunks: Chunk[];
-<<<<<<< HEAD
   value?: string;
-=======
   noEdit?: boolean;
->>>>>>> e9715568
 };
 
 export type ChatType = "ask" | "write";
