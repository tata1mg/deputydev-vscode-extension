export type ViewType = "chat" | "setting" | "loader" | "history" | "auth";

export type AutocompleteOption = {
  icon: string;
  label: string;
  value: string;
  description: string;
  chunks: Chunk[];
  commit_hash: string;
};

export type FileParts = {
  start_line: number;
  end_line: number;
};

export type SearchResponseItem = {
  type: string;
  value: string;
  path: string;
  chunks: FileParts[];
};

export type Chunk = {
  start_line: number;
  end_line: number;
  chunk_hash: string;
  file_hash: string;
  file_path: string;
  meta_info?: any;
};

export type ChatReferenceItem = {
  index: number;
  type: "file" | "directory" | "function" | "keyword" | string;
  keyword: string;
  path: string;
  chunks: Chunk[];
<<<<<<< HEAD
  commit_hash?: string;
=======
  value?: string;
  noEdit?: boolean;
>>>>>>> cdaaebf2
};

export type ChatType = "ask" | "write";

export type ChatChunkMessage = {
  chunk: string;
  error: string;
};

export type ChatMessage =
  | ChatUserMessage
  | ChatAssistantMessage
  | ChatToolUseMessage
  | ChatThinkingMessage
  | ChatCodeBlockMessage;

export type ChatUserMessage = {
  type: "TEXT_BLOCK";
  content: {
    text: string;
    focus_items?: ChatReferenceItem[];
  };
  referenceList: ChatReferenceItem[];
  actor: "USER";
};

export interface ChatAssistantMessage {
  type: "TEXT_BLOCK";
  content: {
    text: string;
  };
  usage?: string;
  actor: "ASSISTANT";
}

export interface ChatToolUseMessage {
  type: "TOOL_USE_REQUEST_BLOCK";
  content: {
    tool_name: string;
    tool_use_id: string;
    input_params_json: string;
    result_json: string;
    status: "pending" | "completed" | "error";
  };
}

export interface ChatThinkingMessage {
  type: "THINKING";
  text: string;
  completed: boolean;
  actor?: "ASSISTANT";
}

export interface ChatCodeBlockMessage {
  type: "CODE_BLOCK";
  content: {
    language: string;
    file_path?: string;
    code: string;
    is_diff?: boolean;
    diff?: string | null;
    added_lines?: number | null;
    removed_lines?: number | null;
  };
  completed: boolean;
  actor: "ASSISTANT";
  write_mode: boolean;
  status : "pending" | "completed" | "error";

}

export interface ChatSessionHistory {
  id: string;
  title: string;
  time: number;
  data: ChatMessage[];
}

export interface Session {
  id: number;
  summary: string;
  age: string;
}

export interface SessionChatContent {
  text: string;
  language: string;
  code: string;
  filePath: string;
  toolName: string;
  toolUseId: string;
  inputParamsJson: JSON;
  resultJson: JSON;
  user: string; // TODO: need to change this
}

export interface sessionChats {
  type: string;
  actor: string;
  content: SessionChatContent;
}

export type ChatAutocompleteOptions = AutocompleteOption[];

export type WorkspaceRepo = {
  repoPath: string;
  repoName: string;
};

export interface WorkspaceStore {
  workspaceRepos: WorkspaceRepo[];
  activeRepo: string | null;
  setWorkspaceRepos: (
    repos: WorkspaceRepo[],
    activeRepo: string | null
  ) => void;
  setActiveRepo: (repoPath: string) => void;
}<|MERGE_RESOLUTION|>--- conflicted
+++ resolved
@@ -36,12 +36,9 @@
   keyword: string;
   path: string;
   chunks: Chunk[];
-<<<<<<< HEAD
   commit_hash?: string;
-=======
   value?: string;
   noEdit?: boolean;
->>>>>>> cdaaebf2
 };
 
 export type ChatType = "ask" | "write";
