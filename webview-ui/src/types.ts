export type ViewType =
  | 'chat'
  | 'setting'
  | 'loader'
  | 'history'
  | 'auth'
  | 'profile'
  | 'error'
  | 'force-upgrade';
export type ProgressStatus = 'Completed' | 'Failed' | 'In Progress';
export type ThemeKind = 'dark' | 'light' | 'high-contrast' | 'high-contrast-light' | 'unknown';
export type UserData = {
  email: string;
  userName: string;
};

export type ProgressBarData = {
  repo: string;
  progress: number;
  status: ProgressStatus;
};

export type ProfileUiDiv = {
  label: string;
  type: string;
  icon: string;
  url?: string;
  data?: string;
};

export type AutocompleteOption = {
  id?: string;
  url?: string;
  icon: string;
  label: string;
  value: string;
  description: string;
  chunks: Chunk[];
};

export type FileParts = {
  start_line: number;
  end_line: number;
};

export type SearchResponseItem = {
  type: string;
  value: string;
  path: string;
  chunks: FileParts[];
};

export type Chunk = {
  start_line: number;
  end_line: number;
  chunk_hash: string;
  file_hash: string;
  file_path: string;
  meta_info?: any;
};

export type ChatReferenceItem = {
  index: number;
  type: 'file' | 'directory' | 'function' | 'keyword' | string;
  keyword: string;
  path: string;
  chunks: Chunk[];
  value?: string;
  noEdit?: boolean;
  url?: string;
};

export type ChatType = 'ask' | 'write';

export type ChatChunkMessage = {
  chunk: string;
  error: string;
};

export type ChatMessage =
  | ChatMetaData
  | ChatUserMessage
  | ChatAssistantMessage
  | ChatToolUseMessage
  | ChatThinkingMessage
  | ChatCodeBlockMessage
  | ChatErrorMessage
  | ChatCompleteMessage
  | ChatTerminalNoShell;

export type ChatMetaData = {
<<<<<<< HEAD
  type: "RESPONSE_METADATA";
=======
  type: 'RESPONSE_METADATA';
>>>>>>> 43c58e05
  content: {
    session_id: number;
    query_id: number;
  };
};

export type ChatUserMessage = {
  type: 'TEXT_BLOCK';
  content: {
    text: string;
    focus_items?: ChatReferenceItem[];
  };
  referenceList: ChatReferenceItem[];
  actor: 'USER';
};

export interface ChatAssistantMessage {
  type: 'TEXT_BLOCK';
  content: {
    text: string;
  };
  usage?: string;
  actor: 'ASSISTANT';
}

export interface TerminalPanelProps {
  tool_id: string;
  terminal_command: string;
  terminal_output?: string;
  status?: 'pending' | 'completed' | 'error' | 'aborted';
  show_approval_options?: boolean;
}

export interface ChatToolUseMessage {
  type: 'TOOL_USE_REQUEST' | 'TOOL_USE_REQUEST_BLOCK';
  content: {
    tool_name: string;
    tool_use_id: string;
    input_params_json: { prompt: string } | string;
    tool_input_json?: { prompt: string };
    result_json: string;
    status: 'pending' | 'completed' | 'error' | 'aborted';
    write_mode?: boolean;
    terminal_approval_required?: boolean;
  };
}

export interface ChatThinkingMessage {
  type: 'THINKING';
  text: string;
  completed: boolean;
  actor?: 'ASSISTANT';
}

export interface ChatCodeBlockMessage {
  type: 'CODE_BLOCK' | 'CODE_BLOCK_STREAMING';
  content: {
    language: string;
    file_path?: string;
    code: string;
    is_diff?: boolean;
    diff?: string | null;
    added_lines?: number | null;
    removed_lines?: number | null;
    is_live_chat?: boolean;
  };
  completed: boolean;
  actor: 'ASSISTANT';
  write_mode: boolean;
  status: 'pending' | 'completed' | 'error';
}

export interface ChatErrorMessage {
  type: 'ERROR';
  retry: boolean;
  payload_to_retry: unknown;
  error_msg: string;
  actor: 'ASSISTANT';
}

export interface ChatCompleteMessage {
  type: 'QUERY_COMPLETE';
  actor: 'ASSISTANT';
  content: {
    elapsedTime: number;
    feedbackState: string;
  };
}

export interface ChatTerminalNoShell {
  type: 'TERMINAL_NO_SHELL_INTEGRATION';
  actor: 'ASSISTANT';
}

export interface ChatSessionHistory {
  id: string;
  title: string;
  time: number;
  data: ChatMessage[];
}

export interface Session {
  id: number;
  summary: string;
  age: string;
  updated_at: string;
}

export interface SessionChatContent {
  text: string;
  language: string;
  code: string;
  filePath: string;
  toolName: string;
  toolUseId: string;
  inputParamsJson: JSON;
  resultJson: JSON;
  user: string; // TODO: need to change this
}

export interface sessionChats {
  type: string;
  actor: string;
  content: SessionChatContent;
}

export type ChatAutocompleteOptions = AutocompleteOption[];

export type WorkspaceRepo = {
  repoPath: string;
  repoName: string;
};

export interface WorkspaceStore {
  workspaceRepos: WorkspaceRepo[];
  activeRepo: string | null;
  setWorkspaceRepos: (repos: WorkspaceRepo[], activeRepo: string | null) => void;
  setActiveRepo: (repoPath: string) => void;
}

export interface UsageTrackingProperties {
  session_id?: number;
  lines: number;
  file_path: string;
  timestamp?: string;
  source?: 'inline-modify' | 'inline-chat' | 'chat' | 'act' | 'inline-chat-act';
}

export type UsageTrackingRequest = {
  anonymous_id?: string;
  event: 'accepted' | 'generated' | 'copied' | 'applied';
  properties: UsageTrackingProperties;
};

export interface SaveUrlRequest {
  id?: string;
  name: string;
  url: string;
  isSettings?: boolean;
}

export interface Settings {
  default_mode: "ask" | "write";
  terminal_settings: {
    enable_yolo_mode: boolean;
    command_deny_list: string[];
  };
}

export interface URLListItem {
  id: string;
  name: string;
  url: string;
  last_indexed: string;
}<|MERGE_RESOLUTION|>--- conflicted
+++ resolved
@@ -89,11 +89,7 @@
   | ChatTerminalNoShell;
 
 export type ChatMetaData = {
-<<<<<<< HEAD
   type: "RESPONSE_METADATA";
-=======
-  type: 'RESPONSE_METADATA';
->>>>>>> 43c58e05
   content: {
     session_id: number;
     query_id: number;
