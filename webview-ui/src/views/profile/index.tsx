--- conflicted
+++ resolved
@@ -1,4 +1,11 @@
-import { signOut, getGlobalState, openBrowserPage, getProfileUiData, showUserLogs, fetchClientVersion } from "@/commandApi";
+import {
+  signOut,
+  getGlobalState,
+  openBrowserPage,
+  getProfileUiData,
+  showUserLogs,
+  fetchClientVersion,
+} from "@/commandApi";
 import { useChatStore } from "@/stores/chatStore";
 import { useEffect, useState } from "react";
 import { ChevronDown, ChevronRight, ChevronLeft } from "lucide-react";
@@ -17,7 +24,7 @@
 
   const fetchProfileUidata = async () => {
     getProfileUiData();
-  }
+  };
 
   useEffect(() => {
     fetchUserData();
@@ -31,132 +38,136 @@
 
   const handleSignOut = () => {
     signOut();
-  }
+  };
 
   const handleShowLogs = () => {
     showUserLogs();
-  }
+  };
 
   const handleBack = () => {
     extensionState.setViewType("chat");
-  }
+  };
 
   return (
-<<<<<<< HEAD
-    <div className="h-full">
-      <button className="mt-2 w-[70px] ml-4 px-2 hover:bg-gray-500/20 rounded h-[30px] flex gap-2 items-center"
-        onClick={handleBack}
-      >
-        <ChevronLeft />
-        <span>Back</span>
-      </button>
-      {profileUiData.length > 0 ? (<div>
-        <div className="px-4 flex flex-col mt-2">
-          <button
-            className={`flex w-full transform justify-between rounded-tr rounded-tl border border-gray-500/10 bg-gray-500/20 p-2 text-sm opacity-70 transition-transform hover:scale-105 hover:cursor-pointer hover:opacity-100 mt-2`}
-          >
-            <div className="flex gap-2">
-              <img src="https://onemg.gumlet.io/dd_profile_24_03.png" alt="profile" className="w-6 h-6" />
-              <span>{userData.email}</span>
-            </div>
-          </button>
-          <div>
-            {profileUiData.map((item, index) => {
-              if (item.type === "Expand") {
-                return (
-                  <div key={index}>
-=======
-    <div className="flex flex-col h-screen justify-between">
+    <div className="flex h-screen flex-col justify-between">
       <div>
-        <button className="mt-2 w-[70px] ml-4 px-2 hover:bg-gray-500/20 rounded h-[30px] flex gap-2 items-center"
+        <button
+          className="ml-4 mt-2 flex h-[30px] w-[70px] items-center gap-2 rounded px-2 hover:bg-gray-500/20"
           onClick={handleBack}
         >
           <ChevronLeft />
           <span>Back</span>
         </button>
-        {profileUiData.length > 0 ? (<div>
-          <div className="px-4 flex flex-col mt-2">
-            <button
-              className={`flex w-full transform justify-between rounded-tr rounded-tl border border-gray-500/10 bg-gray-500/20 p-2 text-sm opacity-70 transition-transform hover:scale-105 hover:cursor-pointer hover:opacity-100 mt-2`}
-            >
-              <div className="flex gap-2">
-                <img src="https://onemg.gumlet.io/dd_profile_24_03.png" alt="profile" className="w-6 h-6" />
-                <span>{userData.email}</span>
-              </div>
-            </button>
-            <div>
-              {profileUiData.map((item, index) => {
-                if (item.type === "Expand") {
-                  return (
-                    <div key={index}>
+        {profileUiData.length > 0 ? (
+          <div>
+            <div className="mt-2 flex flex-col px-4">
+              <button
+                className={`mt-2 flex w-full transform justify-between rounded-tl rounded-tr border border-gray-500/10 bg-gray-500/20 p-2 text-sm opacity-70 transition-transform hover:scale-105 hover:cursor-pointer hover:opacity-100`}
+              >
+                <div className="flex gap-2">
+                  <img
+                    src="https://onemg.gumlet.io/dd_profile_24_03.png"
+                    alt="profile"
+                    className="h-6 w-6"
+                  />
+                  <span>{userData.email}</span>
+                </div>
+              </button>
+              <div>
+                {profileUiData.map((item, index) => {
+                  if (item.type === "Expand") {
+                    return (
+                      <div key={index}>
+                        <button
+                          className={`mt-2 flex w-full transform justify-between rounded-tl rounded-tr border border-gray-500/10 bg-gray-500/20 p-2 text-sm opacity-70 transition-transform hover:scale-105 hover:cursor-pointer hover:opacity-100`}
+                          onClick={handleUsageClick}
+                        >
+                          <div className="flex gap-2">
+                            <img
+                              src={item.icon}
+                              alt={item.label}
+                              className="h-6 w-6"
+                            />
+                            <span>{item.label}</span>
+                          </div>
+                          {dropdownOpen ? <ChevronDown /> : <ChevronRight />}
+                        </button>
+                        {dropdownOpen && (
+                          <div
+                            className="rounded-bl rounded-br bg-gray-500/20 p-2"
+                            dangerouslySetInnerHTML={{
+                              __html: item.data || "",
+                            }}
+                          />
+                        )}
+                      </div>
+                    );
+                  } else if (item.type === "Hyperlink") {
+                    return (
                       <button
-                        className={`flex w-full transform justify-between rounded-tr rounded-tl border border-gray-500/10 bg-gray-500/20 p-2 text-sm opacity-70 transition-transform hover:scale-105 hover:cursor-pointer hover:opacity-100 mt-2`}
-                        onClick={handleUsageClick}
+                        key={index}
+                        className={`mt-2 flex w-full transform justify-between rounded-tl rounded-tr border border-gray-500/10 bg-gray-500/20 p-2 text-sm opacity-70 transition-transform hover:scale-105 hover:cursor-pointer hover:opacity-100`}
+                        onClick={() => item.url && openBrowserPage(item.url)}
                       >
                         <div className="flex gap-2">
-                          <img src={item.icon} alt={item.label} className="w-6 h-6" />
+                          <img
+                            src={item.icon}
+                            alt={item.label}
+                            className="h-6 w-6"
+                          />
                           <span>{item.label}</span>
                         </div>
-                        {dropdownOpen ? (<ChevronDown />) : (<ChevronRight />)}
+                        <ChevronRight />
                       </button>
-                      {dropdownOpen && (
-                        <div className="p-2 bg-gray-500/20 rounded-bl rounded-br" dangerouslySetInnerHTML={{ __html: item.data || "" }} />
-                      )}
-                    </div>
-                  );
-                } else if (item.type === "Hyperlink") {
-                  return (
->>>>>>> 31bb0c85
-                    <button
-                      key={index}
-                      className={`flex w-full transform justify-between rounded-tr rounded-tl border border-gray-500/10 bg-gray-500/20 p-2 text-sm opacity-70 transition-transform hover:scale-105 hover:cursor-pointer hover:opacity-100 mt-2`}
-                      onClick={() => item.url && openBrowserPage(item.url)}
-                    >
-                      <div className="flex gap-2">
-                        <img src={item.icon} alt={item.label} className="w-6 h-6" />
-                        <span>{item.label}</span>
-                      </div>
-                      <ChevronRight />
-                    </button>
-                  );
-                }
-                return null;
-              })}
+                    );
+                  }
+                  return null;
+                })}
+              </div>
+              <button
+                className={`mt-2 flex w-full transform justify-between rounded-tl rounded-tr border border-gray-500/10 bg-gray-500/20 p-2 text-sm opacity-70 transition-transform hover:scale-105 hover:cursor-pointer hover:opacity-100`}
+                onClick={handleShowLogs}
+              >
+                <div className="flex gap-2">
+                  <img
+                    src="https://onemg.gumlet.io/dd_stat_logo_26_03.png"
+                    alt="show logs"
+                    className="h-6 w-6"
+                  />
+                  <span>Show Logs</span>
+                </div>
+              </button>
+              <button
+                className={`mt-2 flex w-full transform justify-between rounded-tl rounded-tr border border-gray-500/10 bg-gray-500/20 p-2 text-sm opacity-70 transition-transform hover:scale-105 hover:cursor-pointer hover:opacity-100`}
+                onClick={handleSignOut}
+              >
+                <div className="flex gap-2">
+                  <img
+                    src="https://onemg.gumlet.io/dd_signout_24_03.png"
+                    alt="signout"
+                    className="h-6 w-6"
+                  />
+                  <span>Sign out</span>
+                </div>
+              </button>
             </div>
-            <button
-              className={`flex w-full transform justify-between rounded-tr rounded-tl border border-gray-500/10 bg-gray-500/20 p-2 text-sm opacity-70 transition-transform hover:scale-105 hover:cursor-pointer hover:opacity-100 mt-2`}
-              onClick={handleShowLogs}
-            >
-              <div className="flex gap-2">
-                <img src="https://onemg.gumlet.io/dd_stat_logo_26_03.png" alt="show logs" className="w-6 h-6" />
-                <span>Show Logs</span>
-              </div>
-            </button>
-            <button
-              className={`flex w-full transform justify-between rounded-tr rounded-tl border border-gray-500/10 bg-gray-500/20 p-2 text-sm opacity-70 transition-transform hover:scale-105 hover:cursor-pointer hover:opacity-100 mt-2`}
-              onClick={handleSignOut}
-            >
-              <div className="flex gap-2">
-                <img src="https://onemg.gumlet.io/dd_signout_24_03.png" alt="signout" className="w-6 h-6" />
-                <span>Sign out</span>
-              </div>
-            </button>
           </div>
-        </div>
         ) : (
-          <div className="px-4 flex flex-col mt-4 gap-2 animate-pulse">
-            <div className="h-10 rounded bg-gray-500 w-full"></div>
-            <div className="h-10 rounded bg-gray-500 w-full"></div>
-            <div className="h-10 rounded bg-gray-500 w-full"></div>
-            <div className="h-10 rounded bg-gray-500 w-full"></div>
-            <div className="h-10 rounded bg-gray-500 w-full"></div>
-            <div className="h-10 rounded bg-gray-500 w-full"></div>
-            <div className="h-10 rounded bg-gray-500 w-full"></div>
-            <div className="h-10 rounded bg-gray-500 w-full"></div>
+          <div className="mt-4 flex animate-pulse flex-col gap-2 px-4">
+            <div className="h-10 w-full rounded bg-gray-500"></div>
+            <div className="h-10 w-full rounded bg-gray-500"></div>
+            <div className="h-10 w-full rounded bg-gray-500"></div>
+            <div className="h-10 w-full rounded bg-gray-500"></div>
+            <div className="h-10 w-full rounded bg-gray-500"></div>
+            <div className="h-10 w-full rounded bg-gray-500"></div>
+            <div className="h-10 w-full rounded bg-gray-500"></div>
+            <div className="h-10 w-full rounded bg-gray-500"></div>
           </div>
         )}
       </div>
-      <div className="px-4 text-center pb-2 text-xs text-gray-500">Version {extensionState.clientVersion}</div>
+      <div className="px-4 pb-2 text-center text-xs text-gray-500">
+        Version {extensionState.clientVersion}
+      </div>
     </div>
   );
 }