import React, { FC, useRef, useEffect, useState } from 'react';
import { AutocompleteOption, SaveUrlRequest } from '@/types';
import {
  Folder,
  File,
  Code,
  Boxes,
  Link,
  Plus,
  ArrowLeft,
  Pencil,
  RefreshCw,
  ExternalLink,
  Trash2,
  MoreVertical,
<<<<<<< HEAD
} from "lucide-react";
import { useChatStore } from "@/stores/chatStore";
import { useSafeAutocompleteBackground } from "../../utils/BgColorPatch";
import {
  saveUrl,
  deleteSavedUrl,
  updateSavedUrl,
  openBrowserPage,
} from "@/commandApi";
import { BarLoader } from "react-spinners";
=======
} from 'lucide-react';
import { useChatStore } from '@/stores/chatStore';
import { useSafeAutocompleteBackground } from '../../utils/BgColorPatch';
import { saveUrl, deleteSavedUrl, updateSavedUrl, openBrowserPage } from '@/commandApi';
import { BarLoader } from 'react-spinners';
import { set } from 'lodash';
>>>>>>> 43c58e05

interface AutocompleteMenuProps {
  showAddNewButton?: boolean;
  options: AutocompleteOption[];
  onSelect: (option: AutocompleteOption) => void;
}

const iconMap = {
  class: <Boxes className="h-5 w-5 text-blue-400" />,
  function: <Code className="h-5 w-5 text-purple-400" />,
  file: <File className="h-5 w-5 text-green-400" />,
  directory: <Folder className="h-5 w-5 text-blue-400" />,
  url: <Link className="h-5 w-5 text-blue-400" />,
};

export default function CustomLoader() {
  return (
    <div style={{ width: '100%' }}>
      <BarLoader
        width="100%"
        color="var(--vscode-editor-foreground)" // dynamically picks up from VSCode theme
      />
    </div>
  );
}

export const AutocompleteMenu: FC<AutocompleteMenuProps> = ({
  showAddNewButton,
  options,
  onSelect,
}) => {
  const safeBg = useSafeAutocompleteBackground();
  const { selectedOptionIndex } = useChatStore();
  const listRef = useRef<HTMLUListElement>(null);
  const [showAddNewForm, setShowAddNewForm] = useState(false);
  const [editMode, setEditMode] = useState(false);
  const [confirmingDeleteIndex, setConfirmingDeleteIndex] = useState<string | null>(null);
  const [name, setName] = useState('');
  const [url, setUrl] = useState('');
  const [id, setId] = useState('');
  const [urlError, setUrlError] = useState('');
  const [openDropdownIndex, setOpenDropdownIndex] = useState<number | null>(null);
  const [isLoading, setIsLoading] = useState(false);
  const [selectedOption, setSelectedOption] = useState<AutocompleteOption | null>(null);
  const [dropdownPosition, setDropdownPosition] = useState<{
    top: number;
    left: number;
  } | null>(null);
  const dropdownRefs = useRef<(HTMLDivElement | null)[]>([]);

  useEffect(() => {
    const handleClickOutside = (event: MouseEvent) => {
      if (dropdownRefs.current.every((ref) => !ref || !ref.contains(event.target as Node))) {
        setOpenDropdownIndex(null);
      }
    };

    document.addEventListener('mousedown', handleClickOutside);
    return () => {
      document.removeEventListener('mousedown', handleClickOutside);
    };
  }, [options]);

  const handleAction = (e: React.MouseEvent, action: string) => {
    e.stopPropagation();
    switch (action) {
      case 'edit':
        setEditMode(true);
        selectedOption && setName(selectedOption.label);
        selectedOption?.url && setUrl(selectedOption.url);
        selectedOption?.id && setId(selectedOption.id);
        setShowAddNewForm(true);
        setSelectedOption(null);
        setOpenDropdownIndex(null);
        break;
      case 'reindex':
        setIsLoading(true);
        handleSave(selectedOption?.label, selectedOption?.url);
        setSelectedOption(null);
        setOpenDropdownIndex(null);
        break;
      case 'open':
        selectedOption?.url && openBrowserPage(selectedOption.url);
        setSelectedOption(null);
        setOpenDropdownIndex(null);
        break;
      case 'delete':
        selectedOption?.id && setConfirmingDeleteIndex(selectedOption.id);
        break;
      case 'confirm-delete':
        setIsLoading(true);
        selectedOption?.id && deleteSavedUrl(selectedOption.id);
        setConfirmingDeleteIndex(null);
        setSelectedOption(null);
        setOpenDropdownIndex(null);
        break;
      default:
        break;
    }
  };

  useEffect(() => {
    if (listRef.current && selectedOptionIndex !== -1) {
      const selectedElement = listRef.current.children[selectedOptionIndex];
      if (selectedElement) {
        selectedElement.scrollIntoView({
          block: 'nearest',
          behavior: 'smooth',
        });
      }
    }
  }, [selectedOptionIndex]);

  useEffect(() => {
    setIsLoading(false);
  }, [options]);

  const validateUrl = (input: string) => {
    try {
      new URL(input);
      return true;
    } catch {
      return false;
    }
  };

  const handleUrlChange = (e: React.ChangeEvent<HTMLInputElement>) => {
    const value = e.target.value;
    setUrl(value);
    setUrlError(validateUrl(value) ? '' : 'Please enter a valid URL');
  };

  const handleSave = (customName?: string, customUrl?: string) => {
    setIsLoading(true);
    const finalName = customName ?? name;
    const finalUrl = customUrl ?? url;

    if (!finalName || !finalUrl || urlError) return;

    if (editMode) {
      updateSavedUrl({ id, name: finalName });
    } else {
      const payload: SaveUrlRequest = { name: finalName, url: finalUrl };
      saveUrl(payload);
    }

    setName('');
    setUrl('');
    setUrlError('');
    setShowAddNewForm(false);
    setEditMode(false);
  };

  const handleMoreClick = (e: React.MouseEvent, option: AutocompleteOption, index: number) => {
    e.stopPropagation();
    setSelectedOption(option);
    const button = e.currentTarget;
    const buttonRect = button.getBoundingClientRect();
    const dropdownHeight = 160;
    const spaceBelow = window.innerHeight - buttonRect.bottom;

    let top = buttonRect.bottom;
    const left = buttonRect.right - 150;

    if (spaceBelow < dropdownHeight && buttonRect.top > dropdownHeight) {
      top = buttonRect.top - dropdownHeight;
    }

    setOpenDropdownIndex(index);
    setDropdownPosition({ top, left });
  };

  return (
    <div
      className={`${
        options.length > 0 ? 'max-h-[300px]' : 'h-auto'
      } z-50 w-full overflow-y-auto rounded-md border border-[#3c3c3c] shadow-xl`}
      style={{ backgroundColor: safeBg }}
    >
      {isLoading && <CustomLoader />}
      {showAddNewForm ? (
        <div
          className="flex flex-col space-y-4 p-4"
          style={{ fontFamily: 'var(--vscode-font-family)' }}
        >
          <div className="flex items-center justify-between">
            <button
              className="flex items-center text-sm transition-all hover:text-[var(--vscode-textLink-activeForeground)]"
              onClick={() => {
                setShowAddNewForm(false);
                setEditMode(false);
              }}
            >
              <ArrowLeft className="mr-2 h-4 w-4 transition-transform hover:-translate-x-0.5" />
              <span className="hover:underline">Back to list</span>
            </button>
          </div>

          <div className="space-y-4">
            <div>
              <label
                className="mb-1 block text-sm font-medium"
                style={{ color: 'var(--vscode-foreground)' }}
              >
                Name
                <span className="ml-1 text-red-500">*</span>
              </label>
              <div className="relative">
                <input
                  type="text"
                  value={name}
                  onChange={(e) => setName(e.target.value)}
                  className="w-full rounded-lg px-4 py-2 text-sm transition-all focus:outline-none"
                  style={{
                    background: 'var(--vscode-input-background)',
                    color: 'var(--vscode-input-foreground)',
                    border: '1px solid var(--vscode-input-border)',
                    boxShadow: 'var(--vscode-widget-shadow) 0px 1px 4px',
                    transition: 'all 0.2s ease', // Smooth transition
                  }}
                  onFocus={(e) => {
                    e.target.style.border = '1px solid var(--vscode-focusBorder)';
                    e.target.style.boxShadow = 'var(--vscode-widget-shadow) 0px 2px 6px';
                  }}
                  onBlur={(e) => {
                    e.target.style.border = '1px solid var(--vscode-input-border)';
                    e.target.style.boxShadow = 'var(--vscode-widget-shadow) 0px 1px 4px';
                  }}
                  placeholder="Friendly URL Name"
                  maxLength={50}
                />

                <div
                  className="absolute bottom-1.5 right-3 text-xs opacity-70"
                  style={{ color: 'var(--vscode-descriptionForeground)' }}
                >
                  {name.length}/50
                </div>
              </div>
            </div>

            <div>
              <label
                className="mb-1 block text-sm font-medium"
                style={{ color: 'var(--vscode-foreground)' }}
              >
                URL
                <span className="ml-1 text-red-500">*</span>
              </label>
              <div className="relative">
                <input
                  type="text"
                  value={url}
                  onChange={handleUrlChange}
                  className="w-full rounded-lg px-4 py-2 text-sm transition-all focus:outline-none"
                  disabled={editMode}
                  style={{
                    background: 'var(--vscode-input-background)',
                    color: 'var(--vscode-input-foreground)',
                    border: urlError
                      ? '1px solid var(--vscode-errorForeground)'
                      : '1px solid var(--vscode-input-border)',
                    boxShadow: 'var(--vscode-widget-shadow) 0px 1px 4px',
                    transition: 'all 0.2s ease', // Smooth transition
                  }}
                  onFocus={(e) => {
                    e.target.style.border = urlError
                      ? '1px solid var(--vscode-errorForeground)'
                      : '1px solid var(--vscode-focusBorder)';
                    e.target.style.boxShadow = 'var(--vscode-widget-shadow) 0px 2px 6px';
                  }}
                  onBlur={(e) => {
                    e.target.style.border = urlError
                      ? '1px solid var(--vscode-errorForeground)'
                      : '1px solid var(--vscode-input-border)';
                    e.target.style.boxShadow = 'var(--vscode-widget-shadow) 0px 1px 4px';
                  }}
                  placeholder="http://example.com"
                />

                {urlError && (
                  <div className="mt-1">
                    <p
                      className="text-[0.75rem] font-medium"
                      style={{ color: 'var(--vscode-errorForeground)' }}
                    >
                      {urlError}
                    </p>
                  </div>
                )}
              </div>
            </div>
          </div>

          <div
            style={
              urlError
                ? {
                    marginTop: '0px',
                    paddingTop: '5px',
                  }
                : {}
            }
            className="mt-3 flex justify-end gap-3 pt-4"
          >
            <button
              className="rounded-lg px-4 py-2 text-sm font-medium transition-all hover:bg-[var(--vscode-button-secondaryHoverBackground)]"
              style={{
                color: 'var(--vscode-button-secondaryForeground)',
                background: 'var(--vscode-button-secondaryBackground)',
              }}
              onClick={() => {
                setShowAddNewForm(false);
                setEditMode(false);
                setName('');
                setUrl('');
                setUrlError('');
              }}
            >
              Discard
            </button>
            <button
              className="rounded-lg px-4 py-2 text-sm font-medium transition-all hover:opacity-90 disabled:pointer-events-none disabled:opacity-50"
              style={{
                background: 'var(--vscode-button-background)',
                color: 'var(--vscode-button-foreground)',
                boxShadow: 'var(--vscode-widget-shadow) 0px 2px 8px -2px',
              }}
              onClick={() => {
                handleSave();
              }}
              disabled={!name || !url || !!urlError}
            >
              Save
            </button>
          </div>
        </div>
      ) : (
        <ul className="space-y-1 p-1" ref={listRef}>
          {options.length === 0 && (
            <li className="py-2 text-center text-xs opacity-70">No results found</li>
          )}
          {options.map((option, index) => (
            <li
              key={index}
              className={`relative flex cursor-pointer items-start justify-between gap-3 rounded-sm px-3 py-2 transition-all duration-150 ${
                index === selectedOptionIndex &&
                'bg-[var(--deputydev-active-selection-background)] text-[--vscode-list-activeSelectionForeground]'
              }`}
              onClick={(e) => {
                e.preventDefault();
                onSelect(option);
              }}
              onMouseEnter={() => useChatStore.setState({ selectedOptionIndex: index })}
            >
              <div className="flex min-w-0 flex-1 gap-3">
                <div className="rounded-md p-1">{iconMap[option.icon as keyof typeof iconMap]}</div>
                <div className="min-w-0">
                  <span className="block truncate text-sm font-medium" title={option.label}>
                    {option.label}
                  </span>
                  <p className="block truncate text-xs opacity-70">{option.description}</p>
                </div>
              </div>

              {option.icon === 'url' && option.label !== 'URL' && (
                <div
                  ref={(el) => {
                    dropdownRefs.current[index] = el;
                  }}
                  className="relative ml-auto flex-shrink-0"
                >
                  <button
                    onClick={(e) => handleMoreClick(e, option, index)}
                    className="text-muted-foreground p-1 hover:text-white"
                  >
                    <MoreVertical size={16} />
                  </button>
                  {openDropdownIndex !== null && dropdownPosition && (
                    <div
                      className="fixed z-50 w-40 rounded-md border border-gray-700 bg-[#1e1e1e] text-sm shadow-lg"
                      style={{
                        top: `${dropdownPosition.top}px`,
                        left: `${dropdownPosition.left}px`,
                      }}
                    >
                      {confirmingDeleteIndex ? (
                        <div className="space-y-4 p-3">
                          <p
                            className="text-sm"
                            style={{ color: 'var(--vscode-editor-foreground)' }}
                          >
                            Are you sure you want to delete this URL?
                          </p>
                          <div className="flex justify-end gap-2">
                            <button
                              onClick={(e) => {
                                e.stopPropagation();
                                setConfirmingDeleteIndex(null);
                              }}
                              className="rounded-md px-2 py-1 text-sm"
                              style={{
                                color: 'var(--vscode-button-foreground)',
                                backgroundColor: 'var(--vscode-button-secondaryBackground)',
                              }}
                              onMouseEnter={(e) => {
                                e.currentTarget.style.backgroundColor =
                                  'var(--vscode-button-secondaryHoverBackground)';
                              }}
                              onMouseLeave={(e) => {
                                e.currentTarget.style.backgroundColor =
                                  'var(--vscode-button-secondaryBackground)';
                              }}
                            >
                              Cancel
                            </button>
                            <button
                              onClick={(e) => handleAction(e, 'confirm-delete')}
                              className="rounded-md px-2 py-1 text-sm"
                              style={{
                                color: 'var(--vscode-button-foreground)',
                                backgroundColor: '#de8188',
                              }}
                              onMouseEnter={(e) => {
                                e.currentTarget.style.backgroundColor = '#ed939a';
                              }}
                              onMouseLeave={(e) => {
                                e.currentTarget.style.backgroundColor = '#de8188';
                              }}
                            >
                              Delete
                            </button>
                          </div>
                        </div>
                      ) : (
                        <ul>
                          <li
                            onClick={(e) => handleAction(e, 'edit')}
                            className="flex cursor-pointer items-center gap-2 px-3 py-2 hover:bg-gray-700"
                          >
                            <Pencil size={16} /> Edit
                          </li>
                          <li
                            onClick={(e) => handleAction(e, 'reindex')}
                            className="flex cursor-pointer items-center gap-2 px-3 py-2 hover:bg-gray-700"
                          >
                            <RefreshCw size={16} /> Re-Index
                          </li>
                          <li
                            onClick={(e) => handleAction(e, 'open')}
                            className="flex cursor-pointer items-center gap-2 px-3 py-2 hover:bg-gray-700"
                          >
                            <ExternalLink size={16} /> Open Page
                          </li>
                          <li
                            onClick={(e) => handleAction(e, 'delete')}
                            className="flex cursor-pointer items-center gap-2 px-3 py-2 text-red-400 hover:bg-gray-700"
                          >
                            <Trash2 size={16} /> Delete
                          </li>
                        </ul>
                      )}
                    </div>
                  )}
                </div>
              )}
            </li>
          ))}
          {showAddNewButton && (
            <li
              className="flex cursor-pointer items-center gap-3 rounded-sm px-3 py-2 transition-all duration-150 hover:bg-[var(--deputydev-active-selection-background)] hover:text-[--vscode-list-activeSelectionForeground]"
              onClick={(e) => {
                e.preventDefault();
                setShowAddNewForm(true);
              }}
            >
              <div className="rounded-md p-1">
                <Plus className="h-5 w-5 text-green-500" />
              </div>
              <div>
                <span className="text-sm font-medium">Save a new URL</span>
              </div>
            </li>
          )}
        </ul>
      )}
    </div>
  );
};<|MERGE_RESOLUTION|>--- conflicted
+++ resolved
@@ -13,25 +13,11 @@
   ExternalLink,
   Trash2,
   MoreVertical,
-<<<<<<< HEAD
-} from "lucide-react";
-import { useChatStore } from "@/stores/chatStore";
-import { useSafeAutocompleteBackground } from "../../utils/BgColorPatch";
-import {
-  saveUrl,
-  deleteSavedUrl,
-  updateSavedUrl,
-  openBrowserPage,
-} from "@/commandApi";
-import { BarLoader } from "react-spinners";
-=======
 } from 'lucide-react';
 import { useChatStore } from '@/stores/chatStore';
 import { useSafeAutocompleteBackground } from '../../utils/BgColorPatch';
 import { saveUrl, deleteSavedUrl, updateSavedUrl, openBrowserPage } from '@/commandApi';
 import { BarLoader } from 'react-spinners';
-import { set } from 'lodash';
->>>>>>> 43c58e05
 
 interface AutocompleteMenuProps {
   showAddNewButton?: boolean;
