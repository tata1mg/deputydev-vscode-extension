// file: webview-ui/src/components/Chat.tsx
import { useEffect, useMemo, useRef, useState } from "react";
import { EnterIcon } from "../../components/enterIcon";
import { ChatTypeToggle } from "./chatElements/chatTypeToggle";
import {
  useChatSettingStore,
  useChatStore,
  initialAutocompleteOptions,
} from "../../stores/chatStore";
import { Check } from "lucide-react";
// import Markdown from 'react-markdown';
import { Tooltip } from "react-tooltip";
// import "react-tooltip/dist/react-tooltip.css"; // Import CSS for styling
import { ChatArea } from "./chatMessagesArea";
import RepoSelector from "./chatElements/RepoSelector";
// import { useRepoSelectorStore } from '../../stores/repoSelectorStore';
<<<<<<< HEAD
import { logToOutput } from "@/commandApi";

=======
import {
  deleteSession,
  getSessionChats,
  getSessions,
  logToOutput,
} from "@/commandApi";

import Markdown from "react-markdown";
>>>>>>> 31bb0c85
import "../../styles/markdown-body.css";
import { AutocompleteOption, ChatReferenceItem } from "@/types";
import ReferenceChip from "./referencechip";
import { AutocompleteMenu } from "./autocomplete";
import { isEqual as lodashIsEqual, set } from "lodash";
import { ChatUserMessage } from "@/types";
import ProgressBar from "./chatElements/progressBar";
import { keywordSearch, keywordTypeSearch } from "@/commandApi";
import { useWorkspaceStore } from "@/stores/workspaceStore";

export function ChatUI() {
  // Extract state and actions from the chat store.
  const {
    history: messages,
    current,
    isLoading,
    sendChatMessage,
    cancelChat,
    showSessionsBox,
    showAllSessions,
    ChatAutocompleteOptions,
    progressBars,
  } = useChatStore();
  const { chatType, setChatType } = useChatSettingStore();
  const visibleSessions = 3;
  const { activeRepo } = useWorkspaceStore();

  const repoSelectorEmbedding = useMemo(() => {
    if (!activeRepo) return true;
    const activeProgress = progressBars.find((bar) => bar.repo === activeRepo);
    return activeProgress?.status !== "Completed";
  }, [activeRepo, progressBars]);

  // const [repoSelectorDisabled] = useState(false);
  const [userInput, setUserInput] = useState("");
  const [showAutocomplete, setShowAutocomplete] = useState(false);
  const [chipEditMode, setChipEditMode] = useState(false);
  const textareaRef = useRef<HTMLTextAreaElement | null>(null);
  const messagesEndRef = useRef<HTMLDivElement | null>(null);
  const [isAutoScrollEnabled, setIsAutoScrollEnabled] = useState(true);
  const [showDefaultContent, setShowDefaultContent] = useState(false);
  const backspaceCountRef = useRef(0);

  useEffect(() => {
    const timer = setTimeout(() => {
      setShowDefaultContent(true);
    }, 1500);

    return () => clearTimeout(timer);
  }, []);

  useEffect(() => {
    const handleCopy = () => {
      let copiedText = "";

      const activeElement = document.activeElement;

      if (
        activeElement instanceof HTMLInputElement ||
        activeElement instanceof HTMLTextAreaElement
      ) {
        copiedText = activeElement.value.substring(
          activeElement.selectionStart || 0,
          activeElement.selectionEnd || 0,
        );
      } else {
        copiedText = window.getSelection()?.toString() || "";
      }

      logToOutput("info", `Copied: ${JSON.stringify(copiedText)}`);
    };

    document.addEventListener("copy", handleCopy);
    return () => document.removeEventListener("copy", handleCopy);
  }, []);

  // Function to handle showing all sessions

  // Auto-resize the textarea.
  const autoResize = () => {
    const el = textareaRef.current;
    if (!el) return;
    el.style.height = "auto";
    el.style.height = `${Math.max(70, Math.min(el.scrollHeight, 300))}px`;
  };

  const handleSend = async () => {
    if (!userInput.trim() || isLoading || repoSelectorEmbedding) return;

    const resetTextareaHeight = () => {
      if (textareaRef.current) {
        textareaRef.current.style.height = "70px";
      }
    };

    useChatStore.setState({ showSessionsBox: false });

    const message = userInput.trim();
    const editorReferences = [
      ...useChatStore.getState().currentEditorReference,
    ];
    setUserInput("");
    useChatStore.setState({ currentEditorReference: [] });
    resetTextareaHeight();

    try {
      await sendChatMessage(message, editorReferences, () => {});
    } finally {
    }
  };

  useEffect(() => {
    if (
      messages.length > 0 &&
      messages[messages.length - 1].type === "TEXT_BLOCK"
    ) {
      const lastMessage = messages[messages.length - 1] as ChatUserMessage;
      if (lastMessage.actor === "USER") {
        messagesEndRef.current?.scrollIntoView({
          behavior: "smooth",
          block: "end",
        });
      }
    }
  }, [messages]);

  const handleTextAreaKeyDown = (
    e: React.KeyboardEvent<HTMLTextAreaElement>,
  ) => {
    if (!repoSelectorEmbedding && e.key === "Enter" && !e.shiftKey) {
      e.preventDefault();
      if (!isLoading) {
        handleSend();
      }
    }

    if (e.key === "Backspace") {
      const textarea = e.currentTarget;
      const isEntireTextSelected =
        textarea.selectionStart === 0 &&
        textarea.selectionEnd === textarea.value.length;

      if (isEntireTextSelected) {
        setUserInput("");
        setChipEditMode(false);
        setShowAutocomplete(false);
      }

      if (userInput.endsWith("@") && !isEntireTextSelected) {
        e.preventDefault();
        setShowAutocomplete(false);
        setChipEditMode(false);
        setUserInput(userInput.slice(0, -1));
      }

      if (userInput === "" && !isEntireTextSelected) {
        backspaceCountRef.current += 1;
        if (backspaceCountRef.current === 2) {
          const allChips = [...useChatStore.getState().currentEditorReference];
          if (allChips.length) {
            allChips.pop();
            useChatStore.setState({ currentEditorReference: allChips });
            setTimeout(() => {
              const textarea = textareaRef.current;
              if (textarea) {
                textarea.focus();
              }
            }, 10);
          }
        }
        setTimeout(() => (backspaceCountRef.current = 0), 300);
      }
    }
  };
  const handleTextAreaChange = (e: React.ChangeEvent<HTMLTextAreaElement>) => {
    if (chipEditMode) {
      const value = e.target.value.split("@")[1];
      const valueArr = value.split(": ");
      if (
        ["file", "directory", "function", "class"].includes(
          valueArr[0].toLowerCase(),
        )
      ) {
        setShowAutocomplete(true);
        keywordTypeSearch({
          type: valueArr[0].toLowerCase(),
          keyword: valueArr[1],
        });
      } else {
        setShowAutocomplete(true);
        if (value !== "") {
          keywordSearch({ keyword: value });
        }
      }
    }
    if (e.target.value.endsWith("@")) {
      useChatStore.setState({
        ChatAutocompleteOptions: initialAutocompleteOptions,
      });
      setShowAutocomplete(true);
      setChipEditMode(true);
    }
    setUserInput(e.target.value);
    autoResize();
  };

  const handleChipDelete = (index: number) => {
    const editorRefs = useChatStore.getState().currentEditorReference;
    const newEditorRefs = editorRefs.filter((ref) => ref.index !== index);
    useChatStore.setState({ currentEditorReference: newEditorRefs });
    setShowAutocomplete(false);
  };

  const handleAutoCompleteSelect = (option: AutocompleteOption) => {
    const currentAutocompleteOptions =
      useChatStore.getState().ChatAutocompleteOptions;
    if (lodashIsEqual(currentAutocompleteOptions, initialAutocompleteOptions)) {
      setUserInput(userInput.split("@")[0] + `@${option.value}`);
    } else {
      const allChips = [...useChatStore.getState().currentEditorReference];
      const chipIndexBeingEdited = useChatStore.getState().chipIndexBeingEdited;
      if (chipIndexBeingEdited == -1) {
        const newChatRefrenceItem: ChatReferenceItem = {
          index: allChips.length,
          type: option.icon,
          keyword: option.icon + ": " + option.value,
          path: option.description,
          chunks: option.chunks,
          value: option.value,
        };
        useChatStore.setState({
          currentEditorReference: [...allChips, newChatRefrenceItem],
        });
        setShowAutocomplete(false);
        setUserInput(userInput.split("@")[0]);
        setChipEditMode(false);
      } else {
        allChips[chipIndexBeingEdited].keyword =
          option.icon + ": " + option.value;
        allChips[chipIndexBeingEdited].type = option.icon;
        allChips[chipIndexBeingEdited].path = option.description;
        allChips[chipIndexBeingEdited].chunks = option.chunks;
        allChips[chipIndexBeingEdited].value = option.value;
      }
    }
    useChatStore.setState({ chipIndexBeingEdited: -1 });
    setTimeout(() => {
      const textarea = textareaRef.current;
      if (textarea) {
        textarea.focus();
      }
    }, 10);
  };

  useEffect(() => {
    setTimeout(() => {
      const textarea = textareaRef.current;
      if (textarea) {
        textarea.focus();
      }
    }, 100);
  }, [userInput]);

  // Updated auto-scroll logic with debounce to prevent conflicting manual scrolls
  useEffect(() => {
    const container = messagesEndRef.current?.parentElement;
    if (!container) return;

    const threshold = 50;
    let reenableTimer: ReturnType<typeof setTimeout> | null = null;

    const handleScroll = () => {
      const distanceFromBottom =
        container.scrollHeight - container.scrollTop - container.clientHeight;
      if (distanceFromBottom < threshold) {
        // User is near the bottom: debounce re-enabling auto-scroll
        if (reenableTimer) clearTimeout(reenableTimer);
        reenableTimer = setTimeout(() => {
          setIsAutoScrollEnabled(true);
        }, 300);
      } else {
        // User scrolled up: cancel any pending re-enable and disable auto-scroll
        if (reenableTimer) {
          clearTimeout(reenableTimer);
          reenableTimer = null;
        }
        setIsAutoScrollEnabled(false);
      }
    };

    container.addEventListener("scroll", handleScroll);
    return () => {
      container.removeEventListener("scroll", handleScroll);
      if (reenableTimer) clearTimeout(reenableTimer);
    };
  }, []);

  // Scroll to bottom when new messages arrive (if auto-scroll is enabled)
  useEffect(() => {
    // console.log("messages updated:", messages);
    if (isAutoScrollEnabled) {
      messagesEndRef.current?.scrollIntoView({ behavior: "smooth" });
    }
  }, [messages, current?.content?.text, isAutoScrollEnabled]);

  return (
    <div className="relative flex h-full flex-col justify-between">
      <div className="flex-grow">
        {/* Past Sessions */}
        {showSessionsBox && messages.length === 0 && (
          <div>
            <div>
              <div className="mb-12 mt-8">
                <h1 className="animate-gradient bg-gradient-to-r from-blue-500 to-green-500 bg-clip-text px-4 text-3xl font-bold text-transparent">
                  Develop with DeputyDev
                </h1>
              </div>
              {showDefaultContent && (
                <div className="h-[128px] px-4 fade-in">
                  <div className="flex items-center gap-2">
                    <p className="mb-2 text-lg text-gray-400">
                      You are ready to go.
                    </p>
                    <Check className="mb-1 animate-pulse text-sm text-green-500" />
                  </div>
                  <p className="text-md">
                    Ask questions about your repository or instantly generate
                    code, tests, and documentation
                  </p>
                </div>
              )}
            </div>
            <div className="p-4">
              <p className="mt-4 text-left text-xs text-gray-500">
                DeputyDev is powered by AI. It can make mistakes. Please double
                check all output.
              </p>
            </div>
          </div>
        )}
      </div>

      <div className="mb-[150px] h-full overflow-auto px-4">
        <ChatArea />
        <div ref={messagesEndRef} />
      </div>

      {/* Input Layer */}
      <div className="absolute bottom-0 left-0 right-0 mx-2 mt-3.5">
        <div className="">
          {showAutocomplete && (
            <div className="w-full">
              <AutocompleteMenu
                options={ChatAutocompleteOptions}
                onSelect={handleAutoCompleteSelect}
              />
            </div>
          )}
          {/* <div className="flex flex-wrap gap-1">
            {useChatStore.getState().currentEditorReference?.map((chip) => (
              <ReferenceChip
                chipIndex={chip.index}
                initialText={chip.keyword}
                onDelete={() => {
                  handleChipDelete(chip.index);
                }}
                autoEdit={
                  !chip.noEdit &&
                  chip.index ===
                    useChatStore.getState().currentEditorReference.length - 1
                }
                setShowAutoComplete={setShowAutocomplete}
                chunks={chip.chunks}
              />
            ))}
          </div> */}

          {activeRepo ? (
            <div className="mb-[2px] w-full">
              <ProgressBar progressBars={progressBars} />
            </div>
          ) : (
            <div className="mb-[4px] w-full text-center text-sm">
              To proceed, please import a project into your workspace!
            </div>
          )}

          {/* The textarea remains enabled even when a response is pending */}
          <div className="relative w-full">
            <div className="mb-1 flex flex-wrap items-center gap-1 rounded border border-[--vscode-commandCenter-inactiveBorder] bg-[--deputydev-input-background] p-2">
              {useChatStore.getState().currentEditorReference?.map((chip) => (
                <ReferenceChip
                  key={chip.index}
                  chipIndex={chip.index}
                  initialText={chip.keyword}
                  onDelete={() => {
                    handleChipDelete(chip.index);
                  }}
                  autoEdit={
                    !chip.noEdit &&
                    chip.index ===
                      useChatStore.getState().currentEditorReference.length - 1
                  }
                  setShowAutoComplete={setShowAutocomplete}
                  chunks={chip.chunks}
                />
              ))}
              <textarea
                ref={textareaRef}
                rows={1}
                className={`relative max-h-[300px] min-h-[70px] w-full flex-grow resize-none overflow-y-auto bg-transparent p-0 pr-6 focus:outline-none disabled:cursor-not-allowed disabled:opacity-50`}
                placeholder={
                  useChatStore.getState().currentEditorReference?.length
                    ? ""
                    : "Ask DeputyDev to do anything, @ to mention"
                }
                value={userInput}
                onChange={handleTextAreaChange}
                onKeyDown={handleTextAreaKeyDown}
                disabled={repoSelectorEmbedding}
                {...(repoSelectorEmbedding &&
                  activeRepo && {
                    "data-tooltip-id": "repo-tooltip",
                    "data-tooltip-content":
                      "Please wait, DeputyDev is initializing.",
                  })}
                autoFocus
              />
            </div>

            <div className="absolute right-3 top-1/2 flex -translate-y-1/2 items-center gap-2">
              {isLoading ? (
                <button
                  className="flex h-3.5 w-3.5 items-center justify-center rounded bg-red-500"
                  onClick={cancelChat}
                />
              ) : (
                <button
                  className="flex items-center justify-center"
                  onClick={() => {
                    if (!isLoading) {
                      handleSend();
                    }
                  }}
                >
                  <EnterIcon className="h-5 w-5" />
                </button>
              )}
            </div>
            <Tooltip id="repo-tooltip" />
          </div>
        </div>

        {/* Chat Type Toggle and RepoSelector */}
        <div className="flex items-center justify-between gap-2 text-xs">
          <RepoSelector />
          <ChatTypeToggle />
        </div>
      </div>
    </div>
  );
}<|MERGE_RESOLUTION|>--- conflicted
+++ resolved
@@ -14,19 +14,9 @@
 import { ChatArea } from "./chatMessagesArea";
 import RepoSelector from "./chatElements/RepoSelector";
 // import { useRepoSelectorStore } from '../../stores/repoSelectorStore';
-<<<<<<< HEAD
 import { logToOutput } from "@/commandApi";
 
-=======
-import {
-  deleteSession,
-  getSessionChats,
-  getSessions,
-  logToOutput,
-} from "@/commandApi";
-
 import Markdown from "react-markdown";
->>>>>>> 31bb0c85
 import "../../styles/markdown-body.css";
 import { AutocompleteOption, ChatReferenceItem } from "@/types";
 import ReferenceChip from "./referencechip";
