--- conflicted
+++ resolved
@@ -1,26 +1,23 @@
 // file: webview-ui/src/components/Chat.tsx
-<<<<<<< HEAD
 import { useEffect, useRef, useState } from "react";
 import { EnterIcon } from "../../components/enterIcon";
-import {
-  useChatSettingStore,
-  useChatStore,
-  Session,
-} from "../../stores/chatStore";
+import { useChatSettingStore, useChatStore } from "../../stores/chatStore";
+import { Trash2 } from "lucide-react";
 // import Markdown from 'react-markdown';
 import { Tooltip } from "react-tooltip";
 import "react-tooltip/dist/react-tooltip.css"; // Import CSS for styling
+import { ParserUI } from "./parser";
 import { ChatArea } from "./chatMessagesArea";
 import RepoSelector from "./chatElements/RepoSelector";
 // import { useRepoSelectorStore } from '../../stores/repoSelectorStore';
-import { getSessionChats, getSessions } from "@/commandApi";
+import { deleteSession, getSessionChats, getSessions } from "@/commandApi";
 import { BotMessageSquare } from "lucide-react";
 import Markdown from "react-markdown";
 import { useRepoSelectorStore } from "@/stores/repoSelectorStore";
+import "../../styles/markdown-body.css";
+import { AutocompleteOption } from "@/types";
+import ReferenceChip from "./referencechip";
 import { AutocompleteMenu } from "./autocomplete";
-import { AutocompleteOption } from "@/types";
-import "../../styles/markdown-body.css";
-import ReferenceChip from "./referencechip";
 
 const initialAutocompleteOptions: AutocompleteOption[] = [
   {
@@ -59,33 +56,9 @@
     cancelChat,
     showSessionsBox,
     showAllSessions,
-    selectedSession,
     sessions,
     sessionChats,
   } = useChatStore();
-=======
-import { useEffect, useRef, useState } from 'react';
-import { EnterIcon } from '../../components/enterIcon';
-import { useChatSettingStore, useChatStore } from '../../stores/chatStore';
-import { Trash2 } from 'lucide-react';
-// import Markdown from 'react-markdown';
-import { Tooltip } from 'react-tooltip';
-import 'react-tooltip/dist/react-tooltip.css'; // Import CSS for styling
-import { ParserUI } from './parser';
-import { ChatArea } from './chatMessagesArea';
-import RepoSelector from './chatElements/RepoSelector';
-// import { useRepoSelectorStore } from '../../stores/repoSelectorStore';
-import { deleteSession, getSessionChats, getSessions } from '@/commandApi';
-import { BotMessageSquare } from 'lucide-react';
-import Markdown from 'react-markdown';
-import { useRepoSelectorStore } from '@/stores/repoSelectorStore';
-import '../../styles/markdown-body.css';
-
-
-export function ChatUI() {
-  // Extract state and actions from the chat store.
-  const { history: messages, current, isLoading, sendChatMessage, cancelChat, showSessionsBox, showAllSessions, sessions, sessionChats } = useChatStore();
->>>>>>> dcf2e528
   const { chatType, setChatType } = useChatSettingStore();
   const visibleSessions = 3;
   // const repoSelectorEmbedding = useRepoSelectorStore(
@@ -102,7 +75,6 @@
   const [sessionsLoading, setSessionsLoading] = useState(false);
   const [currentSessionsPage, setCurrentSessionsPage] = useState(1);
 
-
   // Function to handle showing all sessions
   const handleShowMore = () => {
     useChatStore.setState({ showAllSessions: true });
@@ -134,59 +106,34 @@
     if (!userInput.trim() || blockSendMessage) return;
 
     let message = userInput.trim();
-<<<<<<< HEAD
     setUserInput("");
-=======
-    setUserInput('');
->>>>>>> dcf2e528
 
     // Reset textarea height
     if (textareaRef.current) {
       textareaRef.current.style.height = "70px";
     }
-<<<<<<< HEAD
 
     await sendChatMessage(message, (data) => {});
   };
-
-  const handleTextAreaChange = (e: React.ChangeEvent<HTMLTextAreaElement>) => {
-    if (!repoSelectorEmbedding) {
-      if (e.target.value.endsWith("@")) {
-        setShowAutocomplete(true);
-      }
-      setUserInput(e.target.value);
-      autoResize();
-    }
-=======
-
-    await sendChatMessage(message, (data) => { });
->>>>>>> dcf2e528
-  };
-
-  useEffect(() => {
-    getSessions();
-  }, []);
 
   const handleDeleteSession = async (sessionId: number) => {
     useChatStore.setState({
-      sessions: useChatStore.getState().sessions.filter((session) => session.id !== sessionId)
-    })
-    await deleteSession(sessionId)
+      sessions: useChatStore
+        .getState()
+        .sessions.filter((session) => session.id !== sessionId),
+    });
+    await deleteSession(sessionId);
     console.log(`Delete session ${sessionId}`);
-  }
+  };
 
   const fetchSessions = async (pageNumber: number) => {
     setSessionsLoading(true);
     const limit = sessionsPerPage;
     const offset = (pageNumber - 1) * sessionsPerPage;
-    getSessions(limit, offset)
+    getSessions(limit, offset);
     setSessionsLoading(false);
-  }
+  };
   useEffect(() => {
-<<<<<<< HEAD
-    getSessionChats();
-  }, []);
-=======
     fetchSessions(currentSessionsPage);
   }, [currentSessionsPage]);
 
@@ -194,15 +141,14 @@
   const handleScroll = (event: React.UIEvent<HTMLDivElement>) => {
     const { scrollTop, scrollHeight, clientHeight } = event.currentTarget;
     if (scrollTop + clientHeight >= scrollHeight - 5 && !sessionsLoading) {
-      setCurrentSessionsPage(prev => prev + 1);
+      setCurrentSessionsPage((prev) => prev + 1);
       fetchSessions(currentSessionsPage + 1);
     }
   };
 
   const handleGetSessionChats = async (sessionId: number) => {
-    getSessionChats(sessionId)
-  }
->>>>>>> dcf2e528
+    getSessionChats(sessionId);
+  };
 
   // Scroll to bottom when new messages arrive.
   useEffect(() => {
@@ -211,13 +157,6 @@
   }, [messages, current?.content?.text]);
 
   useEffect(() => {
-<<<<<<< HEAD
-    console.log("SelectedSession", selectedSession);
-  }, [selectedSession]);
-
-  useEffect(() => {
-=======
->>>>>>> dcf2e528
     // Scroll to the bottom when a new session is selected
     if (chatContainerEndRef.current) {
       chatContainerEndRef.current.scrollIntoView({ behavior: "smooth" });
@@ -230,50 +169,28 @@
         {/* Past Sessions */}
         {showSessionsBox && sessionChats.length === 0 && (
           <div>
-<<<<<<< HEAD
-            <div className="mb-24 mt-10">
+            <div className="mb-14 mt-10">
               <BotMessageSquare className="px-4 h-20 w-20 text-white" />
               <h1 className="text-3xl font-bold text-white px-4">
                 Chat with DeputyDev
               </h1>
-=======
-            <div className='mb-14 mt-10'>
-              <BotMessageSquare className='px-4 h-20 w-20 text-white' />
-              <h1 className="text-3xl font-bold text-white px-4">Chat with DeputyDev</h1>
->>>>>>> dcf2e528
             </div>
             {sessions.length > 0 && (
               <h3 className="text-lg font-bold text-white px-4">
                 Past Conversations
               </h3>
             )}
-<<<<<<< HEAD
-            <div className="session-box p-4 h-36 overflow-y-auto">
-              {showAllSessions
-                ? sessions.map((session) => (
-                    <button
-                      key={session.id}
-                      onClick={() =>
-                        useChatStore.setState({ selectedSession: session.id })
-                      }
-                      className="bg-neutral-700 border rounded-lg p-1 session-title text-white mb-3 flex justify-between w-full transition-transform transform hover:scale-105 hover:bg-neutral-600"
-                    >
-                      <div className="text-sm overflow-hidden whitespace-nowrap text-ellipsis">
-                        {session.summary}
-                      </div>
-                      <span className="text-sm text-gray-400">
-                        {session.age}
-                      </span>
-                    </button>
-                  ))
-                : sessions.slice(0, visibleSessions).map((session) => (
-                    <div className="session-box">
-                      <button
-                        key={session.id}
-                        onClick={() =>
-                          useChatStore.setState({ selectedSession: session.id })
-                        }
-                        className="bg-neutral-700 border rounded-lg p-1 session-title text-white mb-3 flex justify-between w-full transition-transform transform hover:scale-105 hover:bg-neutral-600"
+            <div
+              className="session-box p-4 h-[170px] overflow-y-auto"
+              onScroll={handleScroll}
+            >
+              {!showAllSessions ? (
+                <div>
+                  {sessions.slice(0, visibleSessions).map((session) => (
+                    <div className="flex gap-2" key={session.id}>
+                      <div
+                        onClick={() => handleGetSessionChats(session.id)}
+                        className="bg-neutral-700 border rounded-lg p-1 session-title text-white mb-3 flex justify-between transition-transform transform hover:scale-105 hover:bg-neutral-600 hover:cursor-pointer w-[80%] relative"
                       >
                         <div className="text-sm overflow-hidden whitespace-nowrap text-ellipsis">
                           {session.summary}
@@ -281,25 +198,10 @@
                         <span className="text-sm text-gray-400">
                           {session.age}
                         </span>
-                      </button>
-                    </div>
-                  ))}
-=======
-            <div className="session-box p-4 h-[170px] overflow-y-auto" onScroll={handleScroll}>
-              {!showAllSessions ? (
-                <div>
-                  {sessions.slice(0, visibleSessions).map(session => (
-                    <div className='flex gap-2' key={session.id}>
-                      <div
-                        onClick={() => handleGetSessionChats(session.id)}
-                        className="bg-neutral-700 border rounded-lg p-1 session-title text-white mb-3 flex justify-between transition-transform transform hover:scale-105 hover:bg-neutral-600 hover:cursor-pointer w-[80%] relative"
-                      >
-                        <div className='text-sm overflow-hidden whitespace-nowrap text-ellipsis'>{session.summary}</div>
-                        <span className="text-sm text-gray-400">{session.age}</span>
                       </div>
                       <div>
                         <Trash2
-                          className='text-gray-400 hover:text-white hover:cursor-pointer m-1'
+                          className="text-gray-400 hover:text-white hover:cursor-pointer m-1"
                           onClick={(e) => {
                             handleDeleteSession(session.id);
                           }}
@@ -310,41 +212,47 @@
                 </div>
               ) : (
                 <div>
-                  {sessions.slice(0, currentSessionsPage * sessionsPerPage).map(session => (
-                    <div className='flex gap-2' key={session.id}>
-                      <div
-                        onClick={() => handleGetSessionChats(session.id)}
-                        className="bg-neutral-700 border rounded-lg p-1 session-title text-white mb-3 flex justify-between transition-transform transform hover:scale-105 hover:bg-neutral-600 hover:cursor-pointer w-[80%] relative"
-                      >
-                        <div className='text-sm overflow-hidden whitespace-nowrap text-ellipsis'>{session.summary}</div>
-                        <span className="text-sm text-gray-400">{session.age}</span>
+                  {sessions
+                    .slice(0, currentSessionsPage * sessionsPerPage)
+                    .map((session) => (
+                      <div className="flex gap-2" key={session.id}>
+                        <div
+                          onClick={() => handleGetSessionChats(session.id)}
+                          className="bg-neutral-700 border rounded-lg p-1 session-title text-white mb-3 flex justify-between transition-transform transform hover:scale-105 hover:bg-neutral-600 hover:cursor-pointer w-[80%] relative"
+                        >
+                          <div className="text-sm overflow-hidden whitespace-nowrap text-ellipsis">
+                            {session.summary}
+                          </div>
+                          <span className="text-sm text-gray-400">
+                            {session.age}
+                          </span>
+                        </div>
+                        <div>
+                          <Trash2
+                            className="text-gray-400 hover:text-white hover:cursor-pointer m-1"
+                            onClick={(e) => {
+                              handleDeleteSession(session.id);
+                            }}
+                          />
+                        </div>
                       </div>
-                      <div>
-                        <Trash2
-                          className='text-gray-400 hover:text-white hover:cursor-pointer m-1'
-                          onClick={(e) => {
-                            handleDeleteSession(session.id);
-                          }}
-                        />
-                      </div>
-                    </div>
-                  ))}
+                    ))}
                 </div>
               )}
-              {sessionsLoading && <div className='text-white'>Loading...</div>}
->>>>>>> dcf2e528
+              {sessionsLoading && <div className="text-white">Loading...</div>}
             </div>
             {!sessionsLoading && !showAllSessions && (
-              <button onClick={() => handleShowMore()} className="text-white px-4">
+              <button
+                onClick={() => handleShowMore()}
+                className="text-white px-4"
+              >
                 Show More...
               </button>
             )}
           </div>
         )}
 
-        {sessionChats.length > 0 && (
-          <ParserUI sessionChats={sessionChats} />
-        )}
+        {sessionChats.length > 0 && <ParserUI sessionChats={sessionChats} />}
 
         {/* Invisible div just to instant scroll to bottom for session chats */}
         <div ref={chatContainerEndRef} />
@@ -387,19 +295,9 @@
           <textarea
             ref={textareaRef}
             rows={1}
-<<<<<<< HEAD
-            className={`bg-neutral-700 scrollbar-thumb-gray-500 p-2 pr-12 border border-gray-300 rounded 
-              focus:outline-none focus:ring-1 focus:ring-blue-600 w-full min-h-[70px] max-h-[300px] 
-              overflow-y-auto text-white resize-none ${repoSelectorEmbedding ? "disabled:opacity-50 disabled:cursor-not-allowed" : ""}`}
-            placeholder="Ask anything (⌘L), @ to mention code blocks"
-            value={userInput}
-            onChange={handleTextAreaChange}
-            onKeyDown={(e) => {
-              if (!repoSelectorEmbedding && e.key === "Enter" && !e.shiftKey) {
-=======
             className={`bg-neutral-700 scrollbar-thumb-gray-500 p-2 pr-12 border border-gray-300 rounded
               focus:outline-none focus:ring-1 focus:ring-blue-600 w-full min-h-[70px] max-h-[300px]
-              overflow-y-auto text-white resize-none ${repoSelectorEmbedding ? 'disabled:opacity-50 disabled:cursor-not-allowed' : ''}`}
+              overflow-y-auto text-white resize-none ${repoSelectorEmbedding ? "disabled:opacity-50 disabled:cursor-not-allowed" : ""}`}
             placeholder="Ask anything (⌘L), @ to mention code blocks"
             value={userInput}
             onChange={(e) => {
@@ -409,34 +307,19 @@
               }
             }}
             onKeyDown={(e) => {
-              if (!repoSelectorEmbedding && e.key === 'Enter' && !e.shiftKey) {
->>>>>>> dcf2e528
+              if (!repoSelectorEmbedding && e.key === "Enter" && !e.shiftKey) {
                 e.preventDefault();
                 if (!isLoading) {
                   handleSend();
                 }
               }
             }}
-<<<<<<< HEAD
             disabled={repoSelectorEmbedding}
             // {...(repoSelectorEmbedding && {
-            //   "data-tooltip-id": "repo-tooltip",
-            //   "data-tooltip-content": "Please wait, your repo is embedding.",
+            //   'data-tooltip-id': 'repo-tooltip',
+            //   'data-tooltip-content': 'Please wait, your repo is embedding.'
             // })}
           />
-=======
-
-            disabled={repoSelectorEmbedding}
-            {...(repoSelectorEmbedding && {
-              'data-tooltip-id': 'repo-tooltip',
-              'data-tooltip-content': 'Please wait, your repo is embedding.'
-            })}
-          />
-
-
-
-
->>>>>>> dcf2e528
 
           {/* The cancel button remains enabled even if a response is pending */}
           <div className="top-1/2 right-3 absolute flex items-center -translate-y-1/2">
@@ -464,14 +347,10 @@
         {/* Chat Type Toggle and RepoSelector */}
         <div className="flex items-center justify-between text-xs">
           <div className="flex items-center gap-2">
-<<<<<<< HEAD
             <RepoSelector
               disabled={disableRepoSelector}
               tooltipProps={repoTooltipProps}
             />
-=======
-            <RepoSelector disabled={disableRepoSelector} tooltipProps={repoTooltipProps} />
->>>>>>> dcf2e528
           </div>
 
           <div className="flex items-center gap-2">
@@ -488,16 +367,10 @@
                 }}
                 disabled={isLoading}
               />
-<<<<<<< HEAD
               <div
-                className="w-8 h-4 bg-gray-200 dark:bg-gray-700 rounded-full peer peer-checked:bg-blue-500 
-                              after:content-[''] after:absolute after:top-0.5 after:left-0.5 
-                              after:w-3 after:h-3 after:bg-white after:rounded-full after:transition-all 
-=======
-              <div className="w-8 h-4 bg-gray-200 dark:bg-gray-700 rounded-full peer peer-checked:bg-blue-500
+                className="w-8 h-4 bg-gray-200 dark:bg-gray-700 rounded-full peer peer-checked:bg-blue-500
                               after:content-[''] after:absolute after:top-0.5 after:left-0.5
                               after:w-3 after:h-3 after:bg-white after:rounded-full after:transition-all
->>>>>>> dcf2e528
                               peer-checked:after:translate-x-4"
               />
             </label>
