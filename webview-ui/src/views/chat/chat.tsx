--- conflicted
+++ resolved
@@ -64,24 +64,8 @@
   const [currentSessionsPage, setCurrentSessionsPage] = useState(1);
   const [isAutoScrollEnabled, setIsAutoScrollEnabled] = useState(true);
   const [showDefaultContent, setShowDefaultContent] = useState(false);
-<<<<<<< HEAD
-=======
   const [showProgressBar, setShowProgressBar] = useState(false);
   const backspaceCountRef = useRef(0);
-
-  useEffect(() => {
-    if (showEmbeddingFailed) {
-      setShowProgressBar(false); // Close immediately if showEmbeddingFailed is true
-    } else if (!repoSelectorEmbedding) {
-      setShowProgressBar(true);
-      const timer = setTimeout(() => {
-        setShowProgressBar(false);
-      }, 1500);
-
-      return () => clearTimeout(timer); // Cleanup timeout on unmount
-    }
-  }, [repoSelectorEmbedding, showEmbeddingFailed]);
->>>>>>> f61f43a6
 
   useEffect(() => {
     const timer = setTimeout(() => {
@@ -364,11 +348,7 @@
   };
 
   useEffect(() => {
-<<<<<<< HEAD
-    console.log(`Lappa ${userInput}`, textareaRef.current)
-=======
     // console.log(`Lappa ${userInput}`, textareaRef.current);
->>>>>>> f61f43a6
     setTimeout(() => {
       const textarea = textareaRef.current;
       if (textarea) {
