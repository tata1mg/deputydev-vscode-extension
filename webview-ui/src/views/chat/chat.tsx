--- conflicted
+++ resolved
@@ -238,7 +238,6 @@
     };
   }, []);
 
-<<<<<<< HEAD
   // Scroll to bottom when new messages arrive (if auto-scroll is enabled)
   useEffect(() => {
     console.log("messages updated:", messages);
@@ -248,8 +247,6 @@
   }, [messages, current?.content?.text, isAutoScrollEnabled]);
 
 
-=======
->>>>>>> 27b1503c
   return (
     <div className="relative flex flex-col justify-between h-full">
       <div className="flex-grow">
@@ -338,14 +335,8 @@
         )}
       </div>
 
-<<<<<<< HEAD
       <div className="flex-grow px-4 overflow-auto h-full">
         <ChatArea />
-=======
-        <div className="flex-grow space-y-4 py-2 overflow-auto">
-          <ChatArea />
-        </div>
->>>>>>> 27b1503c
         <div ref={messagesEndRef} />
       </div>
 
