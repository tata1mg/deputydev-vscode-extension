// file: webview-ui/src/components/Chat.tsx
import { useEffect, useRef, useState } from 'react';
import { EnterIcon } from '../../components/enterIcon';
import { useChatSettingStore, useChatStore } from '../../stores/chatStore';
import { Trash2 } from 'lucide-react';
// import Markdown from 'react-markdown';
import { Tooltip } from 'react-tooltip';
import 'react-tooltip/dist/react-tooltip.css'; // Import CSS for styling
import { ParserUI } from './parser';
import { ChatArea } from './chatMessagesArea';
import RepoSelector from './chatElements/RepoSelector';
// import { useRepoSelectorStore } from '../../stores/repoSelectorStore';
import { deleteSession, getSessionChats, getSessions } from '@/commandApi';
import { BotMessageSquare } from 'lucide-react';
import Markdown from 'react-markdown';
import { useRepoSelectorStore } from '@/stores/repoSelectorStore';
import '../../styles/markdown-body.css';


export function ChatUI() {
  // Extract state and actions from the chat store.
  const { history: messages, current, isLoading, sendChatMessage, cancelChat, showSessionsBox, showAllSessions, sessions, sessionChats } = useChatStore();
  const { chatType, setChatType } = useChatSettingStore();
  const visibleSessions = 3;
  const repoSelectorEmbedding = useRepoSelectorStore((state) => state.repoSelectorDisabled);
  // const [repoSelectorDisabled] = useState(false);
  const [userInput, setUserInput] = useState('');
  const textareaRef = useRef<HTMLTextAreaElement | null>(null);
  const messagesEndRef = useRef<HTMLDivElement | null>(null);
  const chatContainerEndRef = useRef<HTMLDivElement | null>(null);
  const sessionsPerPage = 5;
  const [sessionsLoading, setSessionsLoading] = useState(false);
  const [currentSessionsPage, setCurrentSessionsPage] = useState(1);

  
  // Function to handle showing all sessions
  const handleShowMore = () => {
    useChatStore.setState({ showAllSessions: true })
  };


  // Do not block user typing or canceling even if a response is pending.
  // Instead, we simply block sending a new message.
  const blockSendMessage = isLoading;

  // The repo selector should be disabled if the repo is embedding, a response is pending, or there is chat history.
  const disableRepoSelector =  isLoading || messages.length > 0;
  const repoTooltipProps: Partial<Record<string, string>> = disableRepoSelector
    ? { 'data-tooltip-id': 'repo-tooltip', 'data-tooltip-content': 'Create new chat to select new repo.' }
    : {};


  // Auto-resize the textarea.
  const autoResize = () => {
    const el = textareaRef.current;
    if (!el) return;
    el.style.height = 'auto';
    el.style.height = `${Math.max(70, Math.min(el.scrollHeight, 300))}px`;
  };

  const handleSend = async () => {
    useChatStore.setState({ showSessionsBox: false });
    if (!userInput.trim() || blockSendMessage) return;
    
    let message = userInput.trim();
    setUserInput('');
    
    // Reset textarea height
    if (textareaRef.current) {
      textareaRef.current.style.height = '70px';
    }
  
    await sendChatMessage(message, (data) => {});
  };
  

  const handleDeleteSession = async (sessionId: number) => {
    useChatStore.setState({
      sessions: useChatStore.getState().sessions.filter((session) => session.id !== sessionId)
    })
    await deleteSession(sessionId)
    console.log(`Delete session ${sessionId}`);
  }

  const fetchSessions = async (pageNumber: number) => {
    setSessionsLoading(true);
    const limit = sessionsPerPage;
    const offset = (pageNumber - 1) * sessionsPerPage;
    getSessions(limit, offset)
    setSessionsLoading(false);
  }
  useEffect(() => {
    fetchSessions(currentSessionsPage);
  }, [currentSessionsPage]);

  // Scroll handler for past sessions
  const handleScroll = (event: React.UIEvent<HTMLDivElement>) => {
    const { scrollTop, scrollHeight, clientHeight } = event.currentTarget;
    if (scrollTop + clientHeight >= scrollHeight - 5 && !sessionsLoading) {
      setCurrentSessionsPage(prev => prev + 1);
      fetchSessions(currentSessionsPage + 1);
    }
  };

  const handleGetSessionChats = async (sessionId: number) => {
    getSessionChats(sessionId)
  }

  // Scroll to bottom when new messages arrive.
  useEffect(() => {
    console.log('messages updated:', messages);
    messagesEndRef.current?.scrollIntoView({ behavior: 'smooth' });
  }, [messages, current?.content?.text]);

  useEffect(() => {
    // Scroll to the bottom when a new session is selected
    if (chatContainerEndRef.current) {
      chatContainerEndRef.current.scrollIntoView({ behavior: 'smooth' });
    }
  }, [sessionChats]);

  return (
    <div className='flex flex-col justify-between h-full relative'>
      <div className="flex-grow overflow-y-auto">
        {/* Past Sessions */}
        {showSessionsBox && sessionChats.length === 0 && (
          <div>
            <div className='mb-14 mt-10'>
              <BotMessageSquare className='px-4 h-20 w-20 text-white' />
              <h1 className="text-3xl font-bold text-white px-4">Chat with DeputyDev</h1>
            </div>
            {sessions.length > 0 && (
              <h3 className="text-lg font-bold text-white px-4">Past Conversations</h3>
            )}
            <div className="session-box p-4 h-[170px] overflow-y-auto" onScroll={handleScroll}>
              {!showAllSessions ? (
                <div>
                  {sessions.slice(0, visibleSessions).map(session => (
                    <div className='flex gap-2' key={session.id}>
                      <div
                        onClick={() => handleGetSessionChats(session.id)}
                        className="bg-neutral-700 border rounded-lg p-1 session-title text-white mb-3 flex justify-between transition-transform transform hover:scale-105 hover:bg-neutral-600 hover:cursor-pointer w-[80%] relative"
                      >
                        <div className='text-sm overflow-hidden whitespace-nowrap text-ellipsis'>{session.summary}</div>
                        <span className="text-sm text-gray-400">{session.age}</span>
                      </div>
                      <div>
                        <Trash2
                          className='text-gray-400 hover:text-white hover:cursor-pointer m-1'
                          onClick={(e) => {
                            handleDeleteSession(session.id);
                          }}
                        />
                      </div>
                    </div>
                  ))}
                </div>
              ) : (
                <div>
                  {sessions.slice(0, currentSessionsPage * sessionsPerPage).map(session => (
                    <div className='flex gap-2' key={session.id}>
                      <div
                        onClick={() => handleGetSessionChats(session.id)}
                        className="bg-neutral-700 border rounded-lg p-1 session-title text-white mb-3 flex justify-between transition-transform transform hover:scale-105 hover:bg-neutral-600 hover:cursor-pointer w-[80%] relative"
                      >
                        <div className='text-sm overflow-hidden whitespace-nowrap text-ellipsis'>{session.summary}</div>
                        <span className="text-sm text-gray-400">{session.age}</span>
                      </div>
                      <div>
                        <Trash2
                          className='text-gray-400 hover:text-white hover:cursor-pointer m-1'
                          onClick={(e) => {
                            handleDeleteSession(session.id);
                          }}
                        />
                      </div>
                    </div>
                  ))}
                </div>
              )}
              {sessionsLoading && <div className='text-white'>Loading...</div>}
            </div>
            {!sessionsLoading && !showAllSessions && (
              <button onClick={() => handleShowMore()} className="text-white px-4">
                Show More...
              </button>
            )}
          </div>
        )}

        {sessionChats.length > 0 && (
          <ParserUI sessionChats={sessionChats} />
        )}



        {/* Invisible div just to instant scroll to bottom for session chats */}
        <div ref={chatContainerEndRef} />

        <div className="flex-grow space-y-4 py-2 overflow-auto">

          <ChatArea />

        </div>
        <div ref={messagesEndRef} />
      </div>


      {/* Input Layer */}
      <div className="">
        <div className="space-y-2"></div>
        <div className="relative">
          {/* The textarea remains enabled even when a response is pending */}
          <textarea
<<<<<<< HEAD
  ref={textareaRef}
  rows={1}
  className={`bg-neutral-700 scrollbar-thumb-gray-500 p-2 pr-12 border border-gray-300 rounded 
              focus:outline-none focus:ring-1 focus:ring-blue-600 w-full min-h-[70px] max-h-[300px] 
              overflow-y-auto text-white resize-none ${repoSelectorEmbedding ? 'disabled:opacity-50 disabled:cursor-not-allowed' : ''}`}
  placeholder="Ask anything (⌘L), @ to mention code blocks"
  value={userInput}
  onChange={(e) => {
    if (!repoSelectorEmbedding) {
      setUserInput(e.target.value);
      autoResize();
    }
  }}
  onKeyDown={(e) => {
    if (!repoSelectorEmbedding && e.key === 'Enter' && !e.shiftKey) {
      e.preventDefault();
      if (!isLoading) {
        handleSend();
      }
    }
  }}
=======
            ref={textareaRef}
            rows={1}
            className="bg-neutral-700 scrollbar-thumb-gray-500 p-2 pr-12 border border-gray-300 rounded
                      focus:outline-none focus:ring-1 focus:ring-blue-600 w-full min-h-[70px] max-h-[300px]
                      overflow-y-auto text-white resize-none disabled:opacity-50 disabled:cursor-not-allowed"
            placeholder="Ask anything (⌘L), @ to mention code blocks"
            value={userInput}
            onChange={(e) => {
              setUserInput(e.target.value);
              autoResize();
            }}
            onKeyDown={(e) => {
              if (e.key === 'Enter' && !e.shiftKey) {
                e.preventDefault(); // Prevent new line
                handleSend();
              }
            }}
            disabled={repoSelectorDisabled || isLoading}
            {...(repoSelectorDisabled && {
              'data-tooltip-id': 'repo-tooltip',
              'data-tooltip-content': 'Please wait, your repo is embedding.',
            })}
          />
>>>>>>> 02788392

  disabled={repoSelectorEmbedding}
  {...(repoSelectorEmbedding && {
    'data-tooltip-id': 'repo-tooltip',
    'data-tooltip-content': 'Please wait, your repo is embedding.'
  })}
/>





          {/* The cancel button remains enabled even if a response is pending */}
          <div className="top-1/2 right-3 absolute flex items-center -translate-y-1/2">
            {isLoading ? (
              <button
<<<<<<< HEAD
                className="flex justify-center items-center bg-red-500 rounded-sm w-4 h-4"
=======
                className="flex justify-center items-center bg-red-500 rounded-sm w-4 h-4
                          disabled:opacity-50 disabled:cursor-not-allowed"
>>>>>>> 02788392
                onClick={cancelChat}
              />
            ) : (
              <button
                className="flex justify-center items-center"
                onClick={() => {
                  if (!blockSendMessage) {
                    handleSend();
                  }
                }}
              >
                <EnterIcon className="w-5 h-5 text-white" />
              </button>
            )}
          </div>
          <Tooltip id="repo-tooltip" />
        </div>

        {/* Chat Type Toggle and RepoSelector */}
        <div className="flex items-center justify-between text-xs">
        <div className="flex items-center gap-2">
          <RepoSelector disabled={disableRepoSelector} tooltipProps={repoTooltipProps} />
        </div>

          <div className="flex items-center gap-2">
            <span className="font-medium text-white">Chat</span>
            <label className="inline-flex relative items-center cursor-pointer">
              <input
                type="checkbox"
                className="sr-only peer"
                checked={chatType === 'write'}
                onChange={() => {
                  if (!isLoading) {
                    setChatType(chatType === 'ask' ? 'write' : 'ask');
                  }
                }}
                disabled={isLoading}
              />
              <div className="w-8 h-4 bg-gray-200 dark:bg-gray-700 rounded-full peer peer-checked:bg-blue-500
                              after:content-[''] after:absolute after:top-0.5 after:left-0.5
                              after:w-3 after:h-3 after:bg-white after:rounded-full after:transition-all
                              peer-checked:after:translate-x-4"
              />
            </label>
            <span className="font-medium text-white">Write</span>
          </div>
        </div>
      </div>

    </div>
  );
}<|MERGE_RESOLUTION|>--- conflicted
+++ resolved
@@ -32,7 +32,7 @@
   const [sessionsLoading, setSessionsLoading] = useState(false);
   const [currentSessionsPage, setCurrentSessionsPage] = useState(1);
 
-  
+
   // Function to handle showing all sessions
   const handleShowMore = () => {
     useChatStore.setState({ showAllSessions: true })
@@ -44,7 +44,7 @@
   const blockSendMessage = isLoading;
 
   // The repo selector should be disabled if the repo is embedding, a response is pending, or there is chat history.
-  const disableRepoSelector =  isLoading || messages.length > 0;
+  const disableRepoSelector = isLoading || messages.length > 0;
   const repoTooltipProps: Partial<Record<string, string>> = disableRepoSelector
     ? { 'data-tooltip-id': 'repo-tooltip', 'data-tooltip-content': 'Create new chat to select new repo.' }
     : {};
@@ -61,18 +61,18 @@
   const handleSend = async () => {
     useChatStore.setState({ showSessionsBox: false });
     if (!userInput.trim() || blockSendMessage) return;
-    
+
     let message = userInput.trim();
     setUserInput('');
-    
+
     // Reset textarea height
     if (textareaRef.current) {
       textareaRef.current.style.height = '70px';
     }
-  
-    await sendChatMessage(message, (data) => {});
+
+    await sendChatMessage(message, (data) => { });
   };
-  
+
 
   const handleDeleteSession = async (sessionId: number) => {
     useChatStore.setState({
@@ -212,60 +212,34 @@
         <div className="relative">
           {/* The textarea remains enabled even when a response is pending */}
           <textarea
-<<<<<<< HEAD
-  ref={textareaRef}
-  rows={1}
-  className={`bg-neutral-700 scrollbar-thumb-gray-500 p-2 pr-12 border border-gray-300 rounded 
-              focus:outline-none focus:ring-1 focus:ring-blue-600 w-full min-h-[70px] max-h-[300px] 
-              overflow-y-auto text-white resize-none ${repoSelectorEmbedding ? 'disabled:opacity-50 disabled:cursor-not-allowed' : ''}`}
-  placeholder="Ask anything (⌘L), @ to mention code blocks"
-  value={userInput}
-  onChange={(e) => {
-    if (!repoSelectorEmbedding) {
-      setUserInput(e.target.value);
-      autoResize();
-    }
-  }}
-  onKeyDown={(e) => {
-    if (!repoSelectorEmbedding && e.key === 'Enter' && !e.shiftKey) {
-      e.preventDefault();
-      if (!isLoading) {
-        handleSend();
-      }
-    }
-  }}
-=======
             ref={textareaRef}
             rows={1}
-            className="bg-neutral-700 scrollbar-thumb-gray-500 p-2 pr-12 border border-gray-300 rounded
-                      focus:outline-none focus:ring-1 focus:ring-blue-600 w-full min-h-[70px] max-h-[300px]
-                      overflow-y-auto text-white resize-none disabled:opacity-50 disabled:cursor-not-allowed"
+            className={`bg-neutral-700 scrollbar-thumb-gray-500 p-2 pr-12 border border-gray-300 rounded
+              focus:outline-none focus:ring-1 focus:ring-blue-600 w-full min-h-[70px] max-h-[300px]
+              overflow-y-auto text-white resize-none ${repoSelectorEmbedding ? 'disabled:opacity-50 disabled:cursor-not-allowed' : ''}`}
             placeholder="Ask anything (⌘L), @ to mention code blocks"
             value={userInput}
             onChange={(e) => {
-              setUserInput(e.target.value);
-              autoResize();
+              if (!repoSelectorEmbedding) {
+                setUserInput(e.target.value);
+                autoResize();
+              }
             }}
             onKeyDown={(e) => {
-              if (e.key === 'Enter' && !e.shiftKey) {
-                e.preventDefault(); // Prevent new line
-                handleSend();
+              if (!repoSelectorEmbedding && e.key === 'Enter' && !e.shiftKey) {
+                e.preventDefault();
+                if (!isLoading) {
+                  handleSend();
+                }
               }
             }}
-            disabled={repoSelectorDisabled || isLoading}
-            {...(repoSelectorDisabled && {
+
+            disabled={repoSelectorEmbedding}
+            {...(repoSelectorEmbedding && {
               'data-tooltip-id': 'repo-tooltip',
-              'data-tooltip-content': 'Please wait, your repo is embedding.',
+              'data-tooltip-content': 'Please wait, your repo is embedding.'
             })}
           />
->>>>>>> 02788392
-
-  disabled={repoSelectorEmbedding}
-  {...(repoSelectorEmbedding && {
-    'data-tooltip-id': 'repo-tooltip',
-    'data-tooltip-content': 'Please wait, your repo is embedding.'
-  })}
-/>
 
 
 
@@ -275,12 +249,7 @@
           <div className="top-1/2 right-3 absolute flex items-center -translate-y-1/2">
             {isLoading ? (
               <button
-<<<<<<< HEAD
                 className="flex justify-center items-center bg-red-500 rounded-sm w-4 h-4"
-=======
-                className="flex justify-center items-center bg-red-500 rounded-sm w-4 h-4
-                          disabled:opacity-50 disabled:cursor-not-allowed"
->>>>>>> 02788392
                 onClick={cancelChat}
               />
             ) : (
@@ -301,9 +270,9 @@
 
         {/* Chat Type Toggle and RepoSelector */}
         <div className="flex items-center justify-between text-xs">
-        <div className="flex items-center gap-2">
-          <RepoSelector disabled={disableRepoSelector} tooltipProps={repoTooltipProps} />
-        </div>
+          <div className="flex items-center gap-2">
+            <RepoSelector disabled={disableRepoSelector} tooltipProps={repoTooltipProps} />
+          </div>
 
           <div className="flex items-center gap-2">
             <span className="font-medium text-white">Chat</span>
