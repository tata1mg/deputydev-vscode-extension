--- conflicted
+++ resolved
@@ -6,9 +6,7 @@
 import { EnterIcon } from '../../components/ui/enterIcon';
 import Markdown from 'react-markdown';
 import { AnalyzedCodeItem, SearchedCodebase } from './AnalysisChips';
-<<<<<<< HEAD
 import  RepoSelector  from './Seacher';
-=======
 import { ParserUI } from './parser';
 import { BotMessageSquare } from 'lucide-react';
 
@@ -194,7 +192,6 @@
     }
   },
 ];
->>>>>>> 562cb89a
 
 export function ChatUI() {
   // Get chat messages and functions from the chat store.
