--- conflicted
+++ resolved
@@ -488,11 +488,7 @@
               <textarea
                 ref={textareaRef}
                 rows={1}
-<<<<<<< HEAD
-                className={`relative max-h-[300px] min-h-[70px] w-full flex-grow resize-none overflow-y-auto no-scrollbar bg-transparent p-0 pr-6 focus:outline-none disabled:cursor-not-allowed disabled:opacity-50`}
-=======
-                className={`relative max-h-[300px] min-h-[70px] w-full flex-grow resize-none overflow-y-auto bg-transparent p-0 pr-6 pb-4 focus:outline-none disabled:cursor-not-allowed disabled:opacity-50`}
->>>>>>> a5b487fc
+                className={`relative max-h-[300px] min-h-[70px] w-full flex-grow resize-none overflow-y-auto no-scrollbar bg-transparent p-0 pb-4 focus:outline-none disabled:cursor-not-allowed disabled:opacity-50`}
                 placeholder={
                   useChatStore.getState().currentEditorReference?.length
                     ? ""
