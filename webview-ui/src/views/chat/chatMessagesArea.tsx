import { CircleUserRound } from "lucide-react";
import React, { useEffect, useState } from "react";
import Markdown from "react-markdown";
import remarkGfm from "remark-gfm";
import { useChatSettingStore, useChatStore } from "../../stores/chatStore";
import "../../styles/markdown-body.css";
import {
  SearchedCodebase,
  ThinkingChip,
  FileEditedChip,
} from "./chatElements/ToolChips";
import { CodeActionPanel } from "./chatElements/codeActionPanel";
import { Shimmer } from "./chatElements/shimmerEffect";
import ReferenceChip from "./referencechip";

export function ChatArea() {
<<<<<<< HEAD
  const { history: messages, current, showSkeleton } = useChatStore();
  console.log("messages in parser", messages);
=======
  const { history: messages, current, showSkeleton, showSessionsBox } = useChatStore();
  console.log("messages in parser", messages)
>>>>>>> e9715568

  return (
    <>
      {messages.map((msg, index) => {
        switch (msg.type) {
          case "TEXT_BLOCK":
            if (msg.actor === "USER") {
              if (msg.content.focus_items?.length) {
                msg.referenceList = msg.content.focus_items;
                for (let i = 0; i < msg.referenceList.length; i++) {
                  msg.referenceList[i].index = i;
                  msg.referenceList[i].keyword = `${msg.referenceList[i].type}:${msg.referenceList[i].value}`;
                }
              }
              return (
<<<<<<< HEAD
                <div
                  key={index}
                  className="flex items-start gap-2 rounded-md p-2"
                >
=======
                <div key={index} className="flex items-start gap-2 border border-gray-500 rounded-md p-2 mt-2">
>>>>>>> e9715568
                  <div className="h-7 flex items-center justify-center flex-shrink-0">
                    <CircleUserRound className="text-neutral-600" size={20} />
                  </div>
                  <div
                    className="flex-1 overflow-hidden max-w-full rounded-lg p-3 border"
                    style={{
                      backgroundColor: "var(--vscode-editor-background)",
                      borderColor: "var(--vscode-editorWidget-border)",
                    }}
                  >
                    <p className="space-x-1 space-y-1">
                      {msg.referenceList?.map((reference, chipIndex) => (
                        <ReferenceChip
                          key={chipIndex}
                          chipIndex={chipIndex}
                          initialText={reference.keyword}
                          onDelete={() => {}}
                          setShowAutoComplete={() => {}}
                          displayOnly={true}
                          path={reference.path}
                          chunks={reference.chunks}
                        />
                      ))}
                      <span className="text-[var(--vscode-editor-foreground)] whitespace-pre-wrap break-words m-0 p-0 font-sans">
                        {msg.content.text}
                      </span>
                    </p>
                  </div>
                </div>
              );
            }
            if (msg.actor === "ASSISTANT") {
              return (
                <div key={index} className=" markdown-body">
                  <Markdown>{String(msg.content?.text)}</Markdown>
                </div>
              );
            }

          case "THINKING":
            return (
              <div key={index}>
                <ThinkingChip completed={msg.completed} />
              </div>
            );

          case "CODE_BLOCK":
            if (msg.write_mode && msg.content.is_diff) {
              return (
                <div key={index}>
                  <FileEditedChip
                    filepath={msg.content.file_path}
                    added_lines={msg.content.added_lines}
                    removed_lines={msg.content.removed_lines}
                    status={msg.status}
                  />
                </div>
              );
            } else {
              return (
                <div key={index} className="text-white">
                  <CodeActionPanel
                    language={msg.content.language}
                    filepath={msg.content.file_path}
                    is_diff={msg.content.is_diff} // ✅ fixed here
                    content={msg.content.code}
                    inline={false}
                    diff={msg.content.diff}
                    added_lines={msg.content.added_lines}
                    removed_lines={msg.content.removed_lines}
                  />
                </div>
              );
            }

          case "TOOL_USE_REQUEST_BLOCK":
            return (
              <div key={index}>
                <SearchedCodebase status={msg.content.status} />
              </div>
            );

          default:
            return null;
        }
      })}

<<<<<<< HEAD
      {showSkeleton && <Shimmer />}
=======
      {showSkeleton && showSessionsBox === false &&(
        <Shimmer />
      )}
>>>>>>> e9715568
      {current && typeof current.content?.text === "string" && (
        <div key="streaming" className=" text-base markdown-body">
          <Markdown>{current.content.text}</Markdown>
        </div>
      )}
    </>
  );
}<|MERGE_RESOLUTION|>--- conflicted
+++ resolved
@@ -14,13 +14,8 @@
 import ReferenceChip from "./referencechip";
 
 export function ChatArea() {
-<<<<<<< HEAD
-  const { history: messages, current, showSkeleton } = useChatStore();
-  console.log("messages in parser", messages);
-=======
   const { history: messages, current, showSkeleton, showSessionsBox } = useChatStore();
   console.log("messages in parser", messages)
->>>>>>> e9715568
 
   return (
     <>
@@ -36,14 +31,10 @@
                 }
               }
               return (
-<<<<<<< HEAD
                 <div
                   key={index}
                   className="flex items-start gap-2 rounded-md p-2"
                 >
-=======
-                <div key={index} className="flex items-start gap-2 border border-gray-500 rounded-md p-2 mt-2">
->>>>>>> e9715568
                   <div className="h-7 flex items-center justify-center flex-shrink-0">
                     <CircleUserRound className="text-neutral-600" size={20} />
                   </div>
@@ -131,13 +122,9 @@
         }
       })}
 
-<<<<<<< HEAD
-      {showSkeleton && <Shimmer />}
-=======
       {showSkeleton && showSessionsBox === false &&(
         <Shimmer />
       )}
->>>>>>> e9715568
       {current && typeof current.content?.text === "string" && (
         <div key="streaming" className=" text-base markdown-body">
           <Markdown>{current.content.text}</Markdown>
