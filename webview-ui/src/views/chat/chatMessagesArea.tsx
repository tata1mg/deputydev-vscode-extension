--- conflicted
+++ resolved
@@ -10,19 +10,12 @@
   FileEditedChip,
 } from "./chatElements/ToolChips";
 import { CodeActionPanel } from "./chatElements/codeActionPanel";
-<<<<<<< HEAD
 import { Shimmer } from "./chatElements/shimmerEffect";
+import ReferenceChip from "./referencechip";
 
 export function ChatArea() {
   const { history: messages, current, showSkeleton } = useChatStore();
   console.log("messages in parser",messages)
-=======
-import ReferenceChip from "./referencechip";
-
-export function ChatArea() {
-  const { history: messages, current } = useChatStore();
-  console.log("messages in parser", messages);
->>>>>>> 27b1503c
 
   return (
     <>
@@ -35,11 +28,6 @@
                   <div className="h-7 flex items-center justify-center flex-shrink-0">
                     <CircleUserRound className="text-neutral-600" size={20} />
                   </div>
-<<<<<<< HEAD
-                  <pre className="whitespace-pre-wrap break-words mt-1 m-0 p-0 font-sans">
-                    {msg.content.text}
-                  </pre>
-=======
                   <div className="flex-1">
                     <p className="space-x-1 space-y-1">
                       {msg.referenceList?.map((reference, chipIndex) => (
@@ -58,7 +46,6 @@
                       </span>
                     </p>
                   </div>
->>>>>>> 27b1503c
                 </div>
               );
             }
