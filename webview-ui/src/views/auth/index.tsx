import { initiateLogin } from "@/commandApi";
import { LogIn } from 'lucide-react';

export default function Auth() {
    const handleLogin = () => {
        initiateLogin();
    }

    return (
<<<<<<< HEAD
        <>
            <div className="mx-auto flex max-w-[300px] w-full flex-col justify-between items-center p-6 mt-[190px] mb-[220px]">
                <img
                    src="https://onemg.gumlet.io/dd_logo_with_name_10_04.png"
                    alt="DeputyDev Logo"
                    className="h-10 w-auto mb-[25px]"
                />
                {/* <span className="text-3xl mb-[25px] text-center">Develop with DeputyDev</span> */}
                <span className="text-lg text-center text-transparent bg-clip-text bg-gradient-to-r from-blue-500 to-green-500 animate-gradient mb-[40px]">
                    Your AI sidekick that amplifies your impact—turning coding hours into minutes
                </span>
                <button
                    onClick={handleLogin}
                    className="border border-b border-black rounded-lg text-xl text-center max-w-[130px] w-full transition-transform transform hover:scale-105 p-2 shadow-xl hover:shadow-xxl active:scale-95 bg-[var(--vscode-list-inactiveSelectionBackground)]"
                >
                    <div className="text-md flex items-center justify-center space-x-4">
                        <LogIn />
                        <span className="text-transparent bg-clip-text bg-gradient-to-r from-blue-500 to-green-500 animate-gradient">Sign in</span>
                    </div>
                </button>
=======
        <div className="flex h-screen flex-col">
            <div className="flex-1 flex items-center justify-center">
                <div className="max-w-[300px] w-full text-center px-6">
                    <img
                        src="https://onemg.gumlet.io/dd_logo_with_name_10_04.png"
                        alt="DeputyDev Logo"
                        className="h-10 w-auto mb-[25px] mx-auto"
                    />
                    <span className="text-lg text-transparent bg-clip-text bg-gradient-to-r from-blue-500 to-green-500 animate-gradient mb-[40px] block">
                        Your AI sidekick that amplifies your impact—turning coding hours into minutes
                    </span>
                    <button
                        onClick={handleLogin}
                        className="border border-b border-black rounded-lg text-xl text-center max-w-[130px] w-full mx-auto transition-transform transform hover:scale-105 p-2 shadow-xl hover:shadow-xxl active:scale-95 bg-[var(--vscode-list-inactiveSelectionBackground)]"
                    >
                        <div className="text-md flex items-center justify-center space-x-4">
                            <LogIn />
                            <span className="text-transparent bg-clip-text bg-gradient-to-r from-blue-500 to-green-500 animate-gradient">Sign in</span>
                        </div>
                    </button>
                </div>
>>>>>>> 8539e288
            </div>
            <div className="fixed bottom-0 left-0 right-0 p-4">
                <p className="text-xs text-gray-500 text-center">DeputyDev is powered by AI. It can make mistakes. Please double check all output.</p>
            </div>
        </div>
    );
}<|MERGE_RESOLUTION|>--- conflicted
+++ resolved
@@ -7,28 +7,6 @@
     }
 
     return (
-<<<<<<< HEAD
-        <>
-            <div className="mx-auto flex max-w-[300px] w-full flex-col justify-between items-center p-6 mt-[190px] mb-[220px]">
-                <img
-                    src="https://onemg.gumlet.io/dd_logo_with_name_10_04.png"
-                    alt="DeputyDev Logo"
-                    className="h-10 w-auto mb-[25px]"
-                />
-                {/* <span className="text-3xl mb-[25px] text-center">Develop with DeputyDev</span> */}
-                <span className="text-lg text-center text-transparent bg-clip-text bg-gradient-to-r from-blue-500 to-green-500 animate-gradient mb-[40px]">
-                    Your AI sidekick that amplifies your impact—turning coding hours into minutes
-                </span>
-                <button
-                    onClick={handleLogin}
-                    className="border border-b border-black rounded-lg text-xl text-center max-w-[130px] w-full transition-transform transform hover:scale-105 p-2 shadow-xl hover:shadow-xxl active:scale-95 bg-[var(--vscode-list-inactiveSelectionBackground)]"
-                >
-                    <div className="text-md flex items-center justify-center space-x-4">
-                        <LogIn />
-                        <span className="text-transparent bg-clip-text bg-gradient-to-r from-blue-500 to-green-500 animate-gradient">Sign in</span>
-                    </div>
-                </button>
-=======
         <div className="flex h-screen flex-col">
             <div className="flex-1 flex items-center justify-center">
                 <div className="max-w-[300px] w-full text-center px-6">
@@ -50,7 +28,6 @@
                         </div>
                     </button>
                 </div>
->>>>>>> 8539e288
             </div>
             <div className="fixed bottom-0 left-0 right-0 p-4">
                 <p className="text-xs text-gray-500 text-center">DeputyDev is powered by AI. It can make mistakes. Please double check all output.</p>
