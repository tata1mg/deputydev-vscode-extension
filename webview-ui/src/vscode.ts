/* eslint-disable @typescript-eslint/no-explicit-any */
import { v4 as uuidv4 } from "uuid";
import { useExtensionStore } from "./stores/useExtensionStore";
import { useChatSettingStore, useChatStore } from "./stores/chatStore";
import { useWorkspaceStore } from "./stores/workspaceStore";
import { useRepoSelectorStore } from "./stores/repoSelectorStore";
import {
  ChatMessage,
  Session,
  ViewType,
  ChatReferenceItem,
  ProfileUiDiv,
  ProgressBarData,
  ThemeKind,
  ChatToolUseMessage,
} from "@/types";
<<<<<<< HEAD
import { logToOutput } from "./commandApi";
=======
import { logToOutput, getSessions, sendWorkspaceRepoChange } from "./commandApi";
>>>>>>> 6f4c6e37
import { useSessionsStore } from "./stores/sessionsStore";
import { useLoaderViewStore } from "./stores/useLoaderViewStore";
import { useUserProfileStore } from "./stores/useUserProfileStore";
import { useThemeStore } from "./stores/useThemeStore";
import { url } from "inspector";

type Resolver = {
  resolve: (data: unknown) => void;
  reject: (error: unknown) => void;
  chunk?: (data: unknown) => void;
};

interface InlineChatReferenceData {
  keyword: string;
  path: string;
  chunk: {
    start_line: number;
    end_line: number;
    chunk_hash: string;
    file_hash: string;
    file_path: string;
    meta_info?: any;
  };
  value: string;
}

interface WorkspaceRepo {
  repoPath: string;
  repoName: string;
}

interface SetWorkspaceReposData {
  repos: WorkspaceRepo[];
  activeRepo: string | null;
}

type EventListener = (data: {
  id: string;
  command: string;
  data: unknown;
}) => void;

const vscode = acquireVsCodeApi();

const resolvers: Record<string, Resolver> = {};

const events: Record<string, EventListener[]> = {};

window.addEventListener("message", (event) => {
  const { id, command, data } = event.data;
  if (command === "result") {
    const resolver = resolvers[id];
    resolver.resolve(data);
    delete resolvers[id];
    return;
  }

  if (command === "chunk") {
    const resolver = resolvers[id];
    resolver.chunk?.(data);
    return;
  }

  const listeners = events[command];
  if (listeners) {
    listeners.forEach((listener) => listener({ id, command, data }));
  }
});

export function callCommand(command: string, data: unknown): Promise<any>;

export function callCommand(
  command: string,
  data: unknown,
  options: { stream: false },
): Promise<any>;

export function callCommand<T = any>(
  command: string,
  data: unknown,
  options: { stream: true },
): AsyncIterableIterator<T>;

export function callCommand(
  command: string,
  data: unknown,
  options?: { stream: boolean },
): Promise<any> | AsyncIterableIterator<any> {
  const id = uuidv4();

  if (command === "get-workspace-state" || command === "get-global-state") {
    // console.log("callCommand: waiting 0.5 seconds before sending workspace state request...");

    return new Promise((resolve, reject) => {
      setTimeout(() => {
        // console.log("callCommand: 0.5 seconds elapsed, now sending workspace state request...");

        // Create the resolver only when we actually send the request
        resolvers[id] = { resolve, reject };

        vscode.postMessage({ id, command, data });
      }, 500); // 5-second delay
    });
  } else {
    vscode.postMessage({ id, command, data });

    if (!options?.stream) {
      return new Promise((resolve, reject) => {
        resolvers[id] = { resolve, reject };
      });
    }
  }

  if (!options?.stream) {
    return new Promise((resolve, reject) => {
      resolvers[id] = { resolve, reject };
    });
  }

  // notice handler
  let chunkResolve: undefined | (() => void);
  // use array to void data loss
  const chunkData: any[] = [];

  let stop = false;
  const gen = (async function* () {
    while (true) {
      // wait for chunk
      await new Promise<void>((resolve) => {
        chunkResolve = resolve;
      });
      while (chunkData.length > 0) {
        yield chunkData.shift();
      }
      if (stop) {
        return;
      }
    }
  })();

  const chunk = (data: any) => {
    chunkData.push(data);
    if (chunkResolve) {
      chunkResolve();
      chunkResolve = undefined;
    }
  };

  const resolve = (data: any) => {
    chunkResolve?.();
    stop = true;
    gen.return(data);
  };

  // this cannot be catch by try catch in the outer for await loop.
  const reject = (error: any) => {
    gen.throw(error);
  };

  resolvers[id] = { resolve, reject, chunk };

  return gen;
}

export function addCommandEventListener(
  command: string,
  listener: EventListener,
) {
  if (!events[command]) {
    events[command] = [];
  }
  events[command].push(listener);
}

const getLocaleTimeString = (dateString: string) => {
  const cleanedDateString = dateString.split(".")[0] + "Z"; // Force UTC
  const date = new Date(cleanedDateString);
  const dateOptions: Intl.DateTimeFormatOptions = {
    month: "long",
    day: "numeric",
    year: "numeric",
  };
  const timeOptions: Intl.DateTimeFormatOptions = {
    hour: "numeric",
    minute: "numeric",
    hour12: true,
  };

  const locale = navigator.language || "en-US";
  const datePart = date.toLocaleDateString(locale, dateOptions);
  const timePart = date.toLocaleTimeString(locale, timeOptions);

  return `${datePart}, ${timePart.toUpperCase()}`;
};

export function removeCommandEventListener(
  command: string,
  listener: EventListener,
) {
  if (events[command]) {
    events[command] = events[command].filter((l) => l !== listener);
  }
}

addCommandEventListener("new-chat", async () => {
  useChatSettingStore.setState({
    chatSource: "new-chat",
  });

  const currentViewType = useExtensionStore.getState().viewType;

  if (currentViewType !== "chat") {
    useExtensionStore.setState({ viewType: "chat" });
  } else {
    useChatStore.getState().clearChat();
    callCommand("delete-session-id", null);
  }
});

addCommandEventListener("set-view-type", ({ data }) => {
  const currentViewType = useExtensionStore.getState().viewType;

  if (data === "history" && currentViewType !== "history") {
    useSessionsStore.getState().clearCurrentSessionsPage();
    useSessionsStore.getState().clearSessions();
    useSessionsStore.setState({ loadingPinnedSessions: true });
    useSessionsStore.setState({ loadingUnpinnedSessions: true });
  }
  useExtensionStore.setState({ viewType: data as ViewType });
});

addCommandEventListener("repo-selector-state", ({ data }) => {
  useRepoSelectorStore.getState().setRepoSelectorDisabled(data as boolean);
});

addCommandEventListener("repo-selector-state", ({ data }) => {
  useRepoSelectorStore.getState().setRepoSelectorDisabled(data as boolean);
});

addCommandEventListener("set-workspace-repos", ({ data }) => {
  logToOutput("info", `set-workspace-repos :: ${JSON.stringify(data)}`);
  const { repos, activeRepo } = data as SetWorkspaceReposData;

  logToOutput("info", `set-workspace-repos :: ${JSON.stringify(repos)}`);
  logToOutput("info", `set-workspace-repos :: ${JSON.stringify(activeRepo)}`);
  useWorkspaceStore.getState().setWorkspaceRepos(repos, activeRepo);
});

addCommandEventListener("sessions-history", ({ data }: any) => {
  useSessionsStore.setState({
    noUnpinnedSessions: data.unpinnedSessions.length === 0,
  });
  // Check if data is not empty before setting it
  useSessionsStore.getState().setHasMore(data.hasMore);
<<<<<<< HEAD
  if (data.unpinnedSessions && Array.isArray(data.unpinnedSessions) && data.unpinnedSessions.length > 0) {
=======
  if (
    data.unpinnedSessions &&
    Array.isArray(data.unpinnedSessions) &&
    data.unpinnedSessions.length > 0
  ) {
>>>>>>> 6f4c6e37
    useSessionsStore.setState({ loadingUnpinnedSessions: false });
    // Append new sessions to the existing ones
    useSessionsStore
      .getState()
      .setSessions((prevSessions) => [
        ...prevSessions,
        ...(data.unpinnedSessions as Session[]),
      ]);
  }
});

addCommandEventListener("pinned-sessions", ({ data }: any) => {
  useSessionsStore.setState({ noPinnedSessions: data.length === 0 });
  // Check if data is not empty before setting it
  if (data && Array.isArray(data) && data.length > 0) {
<<<<<<< HEAD
    useSessionsStore.setState({ loadingPinnedSessions: false })
=======
    useSessionsStore.setState({ loadingPinnedSessions: false });
>>>>>>> 6f4c6e37
    // Append new sessions to the existing ones
    useSessionsStore.setState({
      pinnedSessions: data as Session[],
    });
  }
});

addCommandEventListener("keyword-search-response", ({ data }) => {
  const AutoSearchResponse = (data as any[]).map((item) => {
    return {
      icon: item.type,
      label: item.value,
      value: item.value,
      description: item.path,
      chunks: item.chunks ? item.chunks : null,
    };
  });
  logToOutput(
    "info",
    `AutoSearchResponse :: ${JSON.stringify(AutoSearchResponse)}`,
  );
  useChatStore.setState({ ChatAutocompleteOptions: AutoSearchResponse });
  if (!Array.isArray(data)) {
    return;
  }
});

addCommandEventListener("keyword-type-search-response", ({ data }) => {
  const AutoSearchResponse = (data as any[]).map((item) => {
    return {
      icon: item.type,
      label: item.value,
      value: item.value,
      description: item.path,
      chunks: item.chunks ? item.chunks : null,
    };
  });
  logToOutput(
    "info",
    `AutoSearchResponse :: ${JSON.stringify(AutoSearchResponse)}`,
  );
  useChatStore.setState({ ChatAutocompleteOptions: AutoSearchResponse });
  if (!Array.isArray(data)) {
    return;
  }
});

addCommandEventListener("get-saved-urls-response", ({ data }) => {
  const AutoSearchResponse = (data as any[]).map((item) => {
    return {
      id: item.id,
      url: item.url,
      icon: "url",
      label: item.name,
      value: item.name,
      description: `Indexed on ${getLocaleTimeString(item.last_indexed)}`,
      chunks: item.chunks ? item.chunks : null,
    };
  });
  logToOutput(
    "info",
    `AutoSearchResponse :: ${JSON.stringify((AutoSearchResponse))}`,
  );
  useChatStore.setState({ ChatAutocompleteOptions: AutoSearchResponse });
});

addCommandEventListener("session-chats-history", ({ data }) => {
  useExtensionStore.setState({ viewType: "chat" });
  useChatStore.setState({ history: data as ChatMessage[] });
});

addCommandEventListener("enhanced-user-query", ({ data }: any) => {
  if (data && data.enhancedUserQuery && !data.error) {
    useChatStore.setState({ enhancedUserQuery: data.enhancedUserQuery as string });
  } else {
    useChatStore.setState({enhancingUserQuery: false});
  }
})

addCommandEventListener("inline-chat-data", ({ data }) => {
  const response = data as InlineChatReferenceData;
  const currentEditorReference = useChatStore.getState().currentEditorReference;
  const lengthOfCurrentEditorReference = currentEditorReference.length;
  const chatReferenceItem: ChatReferenceItem = {
    index: lengthOfCurrentEditorReference,
    type: "code_snippet",
    keyword: response.keyword,
    path: response.path,
    chunks: [response.chunk],
    noEdit: true,
  };
  useChatStore.setState({
    currentEditorReference: [...currentEditorReference, chatReferenceItem],
  });
  useChatSettingStore.setState({ chatSource: "inline-chat" });
  // console.dir(useChatStore.getState().currentEditorReference, { depth: null });
});

addCommandEventListener("progress-bar", ({ data }) => {
  const progressBarData = data as ProgressBarData;
  const incomingProgressBarRepo = progressBarData.repo;
  const currentProgressBars = useChatStore.getState().progressBars;
  // Check if the repo is present in the currentProgressBars array
  const isRepoPresent = currentProgressBars.some(
    (bar) => bar.repo === incomingProgressBarRepo,
  );
  if (!isRepoPresent) {
    // If the repo is not present, add it to the array
    useChatStore.setState({
      progressBars: [...currentProgressBars, progressBarData],
    });
  } else {
    // If the repo is present, update the progress
    useChatStore.setState({
      progressBars: currentProgressBars.map((bar) =>
        bar.repo === incomingProgressBarRepo
          ? { ...progressBarData } // Replace the existing bar with progressBarData
          : bar,
      ),
    });
  }
});

addCommandEventListener("profile-ui-data", ({ data }) => {
  useUserProfileStore.setState({ profileUiData: data as ProfileUiDiv[] });
});

addCommandEventListener("force-upgrade-data", ({ data }) => {
  useChatStore.setState({
    forceUpgradeData: data as { url: string; upgradeVersion: string },
  });
  useExtensionStore.setState({ viewType: "force-upgrade" });
});

addCommandEventListener("loader-message", ({ data }) => {
  const loaderMessage = data as boolean;
  useLoaderViewStore.setState({ loaderViewState: loaderMessage });
});

addCommandEventListener("theme-change", ({ data }) => {
  const theme = data as ThemeKind;
  useThemeStore.setState({ themeKind: theme });
});

addCommandEventListener("send-client-version", ({ data }) => {
  useExtensionStore.setState({ clientVersion: data as string });
<<<<<<< HEAD
});
=======
});

addCommandEventListener("last-chat-data", ({ data }) => {
  const lastChatData = data as string;
  const lastChatDataParsed = JSON.parse(lastChatData).state;
  useChatStore.setState({ history: lastChatDataParsed.history as ChatMessage[] });
  useChatStore.setState({ isLoading: true });
  useChatStore.setState({ showSessionsBox: lastChatDataParsed.showSessionsBox });
  useChatStore.setState({ showAllSessions: lastChatDataParsed.showAllSessions });
  useChatStore.setState({ showSkeleton: true });
  const rawTime = lastChatDataParsed.lastMessageSentTime;
  const parsedTime = rawTime ? new Date(rawTime) : null;

  useChatStore.setState({ lastMessageSentTime: parsedTime });
  const lastMessage = [...lastChatDataParsed.history]
    .reverse()
    .find((msg) => msg.type === "TOOL_USE_REQUEST" && msg.content?.tool_name === "create_new_workspace");
  const continuationPayload = {
    write_mode: useChatSettingStore.getState().chatType === "write",
    is_tool_response: true,
    tool_use_response: {
      tool_name: lastMessage.content.tool_name,
      tool_use_id: lastMessage.content.tool_use_id,
      response: {
        "message": `
        - Workspace Created Successfully, and now we are inside new Workspace. 
        - Inside <thinking> tags, Analyze the user's requirements, define project structure, essential files, and dependencies.
        - If additional setup steps or library installations are required (eg. setting up nextjs, react, python, tailwind, etc), invoke the "execute_command" tool. 
        - If the user asked to create a new app like nextjs, react, tailiwind , python, etc then your first step should be to install those libraries and check if they are installed successfully and check folder strucutre with tool.
        - Make sure you don't mess up the structure of the codebase, utlize file_path_searcher tool to check the added files if you have any confusions.
        - If file-creation steps are needed in a follow-up, emit code-block diffs annotated with "<is_diff>true</is_diff>".
        - If you are modifying existing or already created file and you don't have context then utilize file reader, etc tool. 
        - Leverage other available tools as needed to complete scaffolding.
        `,
      }
    },
  }
  const { sendChatMessage } = useChatStore.getState();
  sendChatMessage("create new workspace payload", [], () => { }, false, {}, continuationPayload)
});


addCommandEventListener("update-workspace-tool-status", ({ data }) => {
  const { tool_use_id, status } = data as { tool_use_id: string; status: string };
  const currentHistory = useChatStore.getState().history;
  // if toolId matches with any of the history, then update the status
  const updatedHistory = currentHistory.map((msg) => {
    if (msg.type === "TOOL_USE_REQUEST" && msg.content.tool_use_id === tool_use_id) {
      return {
        ...msg,
        content: {
          ...msg.content,
          status: "completed",
        },
      };
    }
    return msg;
  });
  useChatStore.setState({ history: updatedHistory as ChatMessage[] });
});


addCommandEventListener("update-workspace-dd", () => {
  // Get list of current workspace repositories and update active repo to last or latest workspace
  const workspaceRepos = useWorkspaceStore.getState().workspaceRepos;
  if (workspaceRepos.length > 0) {
    const lastWorkspaceRepo = workspaceRepos[workspaceRepos.length - 1];
    const repoPath = lastWorkspaceRepo.repoPath;
    if (repoPath) {
      useWorkspaceStore.setState({ activeRepo: repoPath });
    } else {
      logToOutput("error", "repoPath is null or undefined.");
    }
    sendWorkspaceRepoChange({ repoPath });
    useChatStore.setState({ isLoading: true });
    useChatStore.setState({ showSkeleton: true });
    const currentHistory = useChatStore.getState().history;
    const lastToolMessage = [...currentHistory]
      .reverse()
      .find((msg) => msg.type === "TOOL_USE_REQUEST" && msg.content?.tool_name === "create_new_workspace") as ChatToolUseMessage;

    if (!lastToolMessage) {
      logToOutput("error", "No TOOL_USE_REQUEST message found for creating a new workspace.");
      return;
    }

    const continuationPayload = {
      write_mode: useChatSettingStore.getState().chatType === "write",
      is_tool_response: true,
      tool_use_response: {
        tool_name: lastToolMessage.content.tool_name,
        tool_use_id: lastToolMessage.content.tool_use_id,
        response: {
          "message": `
          - Workspace Created Successfully, and now we are inside new Workspace. 
          - Inside <thinking> tags, Analyze the user's requirements, define project structure, essential files, and dependencies.
          - If additional setup steps or library installations are required (eg. setting up nextjs, react, python env, tailwind, etc), invoke the "execute_command".
          - If the user asked to create a new app like nextjs, react, tailiwind , python, etc then your first step should be to install those libraries and check if they are installed successfully and check folder strucutre with tool.
          - Make sure you don't mess up the structure of the codebase, utlize file_path_searcher tool if you have any confusions.
          - If file-creation steps are needed in a follow-up, emit code-block diffs annotated with "<is_diff>true</is_diff>".
          - If you are modifying existing or already created file and you don't have context then utilize file reader, etc tool. 
          - Leverage other available tools as needed to complete scaffolding.
          `,
        }
      },
    }
    const { sendChatMessage } = useChatStore.getState();
    sendChatMessage("create new workspace payload", [], () => { }, false, {}, continuationPayload)
  } else {
    logToOutput("error", `No workspace repositories available to update. Current workspaceRepos: ${JSON.stringify(workspaceRepos)}`);
  }
});


addCommandEventListener("terminal-output-to-chat", ({ data }) => {
  const terminalOutput = data as { terminalOutput: string }
  const currentUserInput = useChatStore.getState().userInput;
  useChatStore.setState({
    userInput: currentUserInput + terminalOutput.terminalOutput,
  });
});

// addCommandEventListener('current-editor-changed', ({ data }) => {
//   const item = data as ChatReferenceFileItem;
//   useChatStore.setState({ currentEditorReference: item });
// });

// addCommandEventListener('server-started', async ({ data }) => {
//   console.debug('server-started', data);
//   useExtensionStore.setState({
//     isStarted: true,
//     serverUrl: data as string,
//   });
// });

// addCommandEventListener('generate-code', ({ data }) => {
//   console.debug('generate-code', data);
//   useChatStore.setState({
//     generateCodeSnippet: data as ChatReferenceSnippetItem,
//   });
// });

// addCommandEventListener('insert-into-chat', ({ data }) => {
//   console.debug('insert-into-chat', data);
//   if (data) {
//     useChatStore.setState((state) => ({
//       ...state,
//       chatReferenceList: [
//         ...state.chatReferenceList,
//         data as ChatReferenceSnippetItem,
//       ],
//     }));
//   }
//   useExtensionStore.setState({ viewType: 'chat' });
// });

// addCommandEventListener('diff-view-change', (params) => {
//   const data = params.data as DiffViewChange;
//   console.debug('diff-view-change', data);
//   useChatStore.setState((state) => {
//     const isExist = state.currentEditFiles.some(
//       (file) => file.path === data.path,
//     );
//     if (isExist) {
//       return {
//         ...state,
//         currentEditFiles: state.currentEditFiles.map((item) =>
//           item.path === data.path ? data : item,
//         ),
//       };
//     }
//     return {
//       ...state,
//       currentEditFiles: [...state.currentEditFiles, data],
//     };
//   });
// });
>>>>>>> 6f4c6e37
<|MERGE_RESOLUTION|>--- conflicted
+++ resolved
@@ -14,11 +14,7 @@
   ThemeKind,
   ChatToolUseMessage,
 } from "@/types";
-<<<<<<< HEAD
-import { logToOutput } from "./commandApi";
-=======
 import { logToOutput, getSessions, sendWorkspaceRepoChange } from "./commandApi";
->>>>>>> 6f4c6e37
 import { useSessionsStore } from "./stores/sessionsStore";
 import { useLoaderViewStore } from "./stores/useLoaderViewStore";
 import { useUserProfileStore } from "./stores/useUserProfileStore";
@@ -273,15 +269,11 @@
   });
   // Check if data is not empty before setting it
   useSessionsStore.getState().setHasMore(data.hasMore);
-<<<<<<< HEAD
-  if (data.unpinnedSessions && Array.isArray(data.unpinnedSessions) && data.unpinnedSessions.length > 0) {
-=======
   if (
     data.unpinnedSessions &&
     Array.isArray(data.unpinnedSessions) &&
     data.unpinnedSessions.length > 0
   ) {
->>>>>>> 6f4c6e37
     useSessionsStore.setState({ loadingUnpinnedSessions: false });
     // Append new sessions to the existing ones
     useSessionsStore
@@ -297,11 +289,7 @@
   useSessionsStore.setState({ noPinnedSessions: data.length === 0 });
   // Check if data is not empty before setting it
   if (data && Array.isArray(data) && data.length > 0) {
-<<<<<<< HEAD
-    useSessionsStore.setState({ loadingPinnedSessions: false })
-=======
     useSessionsStore.setState({ loadingPinnedSessions: false });
->>>>>>> 6f4c6e37
     // Append new sessions to the existing ones
     useSessionsStore.setState({
       pinnedSessions: data as Session[],
@@ -448,9 +436,6 @@
 
 addCommandEventListener("send-client-version", ({ data }) => {
   useExtensionStore.setState({ clientVersion: data as string });
-<<<<<<< HEAD
-});
-=======
 });
 
 addCommandEventListener("last-chat-data", ({ data }) => {
@@ -571,61 +556,4 @@
   useChatStore.setState({
     userInput: currentUserInput + terminalOutput.terminalOutput,
   });
-});
-
-// addCommandEventListener('current-editor-changed', ({ data }) => {
-//   const item = data as ChatReferenceFileItem;
-//   useChatStore.setState({ currentEditorReference: item });
-// });
-
-// addCommandEventListener('server-started', async ({ data }) => {
-//   console.debug('server-started', data);
-//   useExtensionStore.setState({
-//     isStarted: true,
-//     serverUrl: data as string,
-//   });
-// });
-
-// addCommandEventListener('generate-code', ({ data }) => {
-//   console.debug('generate-code', data);
-//   useChatStore.setState({
-//     generateCodeSnippet: data as ChatReferenceSnippetItem,
-//   });
-// });
-
-// addCommandEventListener('insert-into-chat', ({ data }) => {
-//   console.debug('insert-into-chat', data);
-//   if (data) {
-//     useChatStore.setState((state) => ({
-//       ...state,
-//       chatReferenceList: [
-//         ...state.chatReferenceList,
-//         data as ChatReferenceSnippetItem,
-//       ],
-//     }));
-//   }
-//   useExtensionStore.setState({ viewType: 'chat' });
-// });
-
-// addCommandEventListener('diff-view-change', (params) => {
-//   const data = params.data as DiffViewChange;
-//   console.debug('diff-view-change', data);
-//   useChatStore.setState((state) => {
-//     const isExist = state.currentEditFiles.some(
-//       (file) => file.path === data.path,
-//     );
-//     if (isExist) {
-//       return {
-//         ...state,
-//         currentEditFiles: state.currentEditFiles.map((item) =>
-//           item.path === data.path ? data : item,
-//         ),
-//       };
-//     }
-//     return {
-//       ...state,
-//       currentEditFiles: [...state.currentEditFiles, data],
-//     };
-//   });
-// });
->>>>>>> 6f4c6e37
+});