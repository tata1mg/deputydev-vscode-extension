--- conflicted
+++ resolved
@@ -149,13 +149,10 @@
   return callCommand("initiate-login", {});
 }
 
-<<<<<<< HEAD
-=======
 export function fetchClientVersion() {
-  return callCommand("get-client-version", {})
-}
-
->>>>>>> 31bb0c85
+  return callCommand("get-client-version", {});
+}
+
 export function sendWebviewFocusState(isFocused: boolean) {
   return callCommand("webview-focus-state", { focused: isFocused });
 }
@@ -202,13 +199,9 @@
 }
 
 export function showUserLogs() {
-<<<<<<< HEAD
   return callCommand("show-logs", {});
-=======
-  return callCommand('show-logs', {});
 }
 
 export function sendRetryEmbedding() {
-  return callCommand("hit-retry-embedding", {})
->>>>>>> 31bb0c85
+  return callCommand("hit-retry-embedding", {});
 }