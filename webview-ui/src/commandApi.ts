--- conflicted
+++ resolved
@@ -127,15 +127,14 @@
   return callCommand('webview-focus-state', { focused: isFocused });
 }
 
-<<<<<<< HEAD
-export function sendWorkspaceRepoChange(data : {repoPath: string}) {
-  return callCommand('workspace-repo-change', data)
-=======
 export function getSessions() {
   return callCommand('get-sessions', {});
 }
 
 export function getSessionChats() {
   return callCommand('get-session-chats', {});
->>>>>>> d50ffaf9
+}
+
+export function sendWorkspaceRepoChange(data : {repoPath: string}) {
+  return callCommand('workspace-repo-change', data)
 }