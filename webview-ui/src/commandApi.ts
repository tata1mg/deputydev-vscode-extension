--- conflicted
+++ resolved
@@ -11,16 +11,12 @@
 //   >;
 // }
 
-<<<<<<< HEAD
 export function writeFile(params: {
   filePath: string;
   raw_diff: string;
   is_inline?: boolean;
   write_mode?: boolean;
 }) {
-=======
-export function writeFile(params: { filePath: string; raw_diff: string }) {
->>>>>>> 79d81038
   return callCommand("write-file", params);
 }
 
@@ -168,15 +164,12 @@
 
 export function getSessions(limit: number, offset: number) {
   return callCommand("get-sessions", { limit, offset });
-<<<<<<< HEAD
-=======
 }
 export function getPinnedSessions() {
   return callCommand("get-pinned-sessions", { limit: 5, offset: 0 });
 }
 export function reorderPinnedSessions(data: Record<number, number>) {
   return callCommand("reorder-pinned-sessions", data);
->>>>>>> 79d81038
 }
 export function getSessionChats(sessionId: number) {
   return callCommand("get-session-chats", { sessionId });
@@ -184,8 +177,6 @@
 
 export function deleteSession(sessionId: number) {
   return callCommand("delete-session", { sessionId });
-<<<<<<< HEAD
-=======
 }
 
 export function pinUnpinSession(
@@ -194,7 +185,6 @@
   rank?: number,
 ) {
   return callCommand("pin-unpin-session", { sessionId, pin_or_unpin, rank });
->>>>>>> 79d81038
 }
 
 export function sendWorkspaceRepoChange(data: { repoPath: string }) {
