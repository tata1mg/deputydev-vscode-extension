import { UsageTrackingRequest, SaveUrlRequest } from "./types";
import { callCommand } from "./vscode";

// export function webviewReady() {
//   return callCommand('webview-ready', null);
// }

// export function searchFile(query: string, limit: number = 20) {
//   return callCommand('search-file', { query, limit }) as Promise<
//     ChatReferenceFileItem[]
//   >;
// }

export function writeFile(params: {
  filePath: string;
  raw_diff: string;
  is_inline?: boolean;
  write_mode?: boolean;
}) {
  return callCommand("write-file", params);
}

export function checkDiffApplicable(params: {
  filePath: string;
  raw_diff: string;
}) {
  return callCommand("check-diff-applicable", params);
}

// chat api calls

export function apiChat(payload: unknown) {
  return callCommand<{ name: string; data: unknown }>("api-chat", payload, {
    stream: true,
  });
}

export function apiClearChat() {
  return callCommand("api-clear-chat", null);
}

export function apiSaveSession(payload: unknown) {
  return callCommand("api-save-session", payload);
}

export function apiChatSetting(payload: unknown) {
  return callCommand("api-chat-setting", payload);
}

export function apiStopChat() {
  return callCommand("api-stop-chat", null);
}

export function keywordSearch(payload: unknown) {
  return callCommand("keyword-search", payload);
}

export function usageTracking(payload: UsageTrackingRequest) {
  return callCommand("usage-tracking", payload);
}

export function keywordTypeSearch(payload: unknown) {
  return callCommand("keyword-type-search", payload);
}

export function urlSearch(payload: { keyword: string }) {
  return callCommand("url-search", payload);
}

export function getSavedUrls() {
  return callCommand("get-saved-urls", null);
}

export function saveUrl(payload: SaveUrlRequest) {
  return callCommand("save-url", payload);
}

export function deleteSavedUrl(id: string) {
  return callCommand("delete-saved-url", { id });
}

export function updateSavedUrl(payload: { id: string; name: string }) {
  return callCommand("update-saved-url", payload);
}

// accept/reject file

/**
 * @param path: fs path
 */
export function acceptFile(path: string) {
  return callCommand("accept-file", { path });
}

/**
 * @param path: fs path
 */
export function rejectFile(path: string) {
  return callCommand("reject-file", { path });
}

export function openFile(path: string) {
  return callCommand("open-file", { path });
}

// generate code
export function cancelGenerateCode() {
  return callCommand("cancel-generate-code", null);
}

export function acceptGenerateCode() {
  return callCommand("accept-generate-code", null);
}

export function rejectGenerateCode() {
  return callCommand("reject-generate-code", null);
}

export function logToOutput(type: "info" | "warn" | "error", message: string) {
  return callCommand("log-to-output", { type, message });
}

export function showErrorMessage(message: string) {
  return callCommand("show-error-message", { message });
}

export function showInfoMessage(message: string) {
  return callCommand("show-info-message", { message });
}

// export function getOpenedFiles() {
//   return callCommand('get-opened-files', null) as Promise<
//     Omit<ChatReferenceFileItem, 'type'>[]
//   >;
// }

export function setGlobalState(data: { key: string; value: unknown }) {
  return callCommand("set-global-state", data);
}

export function getGlobalState(data: { key: string }) {
  return callCommand("get-global-state", data);
}

export function deleteGlobalState(data: { key: string }) {
  return callCommand("delete-global-state", data);
}

export function setWorkspaceState(data: { key: string; value: unknown }) {
  return callCommand("set-workspace-state", data);
}

export function getWorkspaceState(data: { key: string }) {
  return callCommand("get-workspace-state", data);
}

export function deleteWorkspaceState(data: { key: string }) {
  return callCommand("delete-workspace-state", data);
}

export function setSecretState(data: { key: string; value: unknown }) {
  return callCommand("set-secret-state", data);
}

export function getSecretState(data: { key: string }) {
  return callCommand("get-secret-state", data);
}

export function deleteSecretState(data: { key: string }) {
  return callCommand("delete-secret-state", data);
}

export function initiateLogin() {
  return callCommand("initiate-login", {});
}

export function fetchClientVersion() {
  return callCommand("get-client-version", {});
}

export function sendWebviewFocusState(isFocused: boolean) {
  return callCommand("webview-focus-state", { focused: isFocused });
}

export function getSessions(limit: number, offset: number) {
  return callCommand("get-sessions", { limit, offset });
}
export function getPinnedSessions() {
  return callCommand("get-pinned-sessions", { limit: 5, offset: 0 });
}
export function reorderPinnedSessions(data: Record<number, number>) {
  return callCommand("reorder-pinned-sessions", data);
}
export function getSessionChats(sessionId: number) {
  return callCommand("get-session-chats", { sessionId });
}

export function deleteSession(sessionId: number) {
  return callCommand("delete-session", { sessionId });
}

export function pinUnpinSession(
  sessionId: number,
  pin_or_unpin: string,
  rank?: number,
) {
  return callCommand("pin-unpin-session", { sessionId, pin_or_unpin, rank });
}

export function sendWorkspaceRepoChange(data: { repoPath: string }) {
  return callCommand("workspace-repo-change", data);
}

export function openBrowserPage(url: string) {
  return callCommand("open-requested-browser-page", { url });
}

export function signOut() {
  return callCommand("sign-out", {});
}

export function getProfileUiData() {
  return callCommand("fetch-profile-ui-data", {});
}

export function showUserLogs() {
  return callCommand("show-logs", {});
}

export function sendRetryEmbedding() {
  return callCommand("hit-retry-embedding", {});
}

<<<<<<< HEAD


// terminal
export function acceptTerminalCommand(tool_use_id: string , command: string) {
  return callCommand("accept-terminal-command", {tool_use_id, command});
}
export function rejectTerminalCommand() {
  return callCommand("reject-terminal-command", {});
}
 export function createNewWorkspace(tool_use_id: string) {
  return callCommand("create-new-workspace", {tool_use_id});
}
export function editTerminalCommand(data: {user_query: string, old_command: string}) {
  return callCommand("edit-terminal-command", data);
=======
export function webviewInitialized() {
  return callCommand("webview-initialized", {});
}

export function submitFeedback(feedback: string, queryId: number) {
  return callCommand("submit-feedback", {feedback, queryId})
>>>>>>> 3c1b1385
}<|MERGE_RESOLUTION|>--- conflicted
+++ resolved
@@ -231,7 +231,6 @@
   return callCommand("hit-retry-embedding", {});
 }
 
-<<<<<<< HEAD
 
 
 // terminal
@@ -246,12 +245,12 @@
 }
 export function editTerminalCommand(data: {user_query: string, old_command: string}) {
   return callCommand("edit-terminal-command", data);
-=======
+}
+
 export function webviewInitialized() {
   return callCommand("webview-initialized", {});
 }
 
 export function submitFeedback(feedback: string, queryId: number) {
   return callCommand("submit-feedback", {feedback, queryId})
->>>>>>> 3c1b1385
 }