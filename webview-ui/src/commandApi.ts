--- conflicted
+++ resolved
@@ -1,10 +1,5 @@
-<<<<<<< HEAD
-import { UsageTrackingRequest, SaveUrlRequest, Settings } from "./types";
-import { callCommand } from "./vscode";
-=======
-import { UsageTrackingRequest, SaveUrlRequest } from './types';
+import { UsageTrackingRequest, SaveUrlRequest, Settings } from './types';
 import { callCommand } from './vscode';
->>>>>>> 43c58e05
 
 // export function webviewReady() {
 //   return callCommand('webview-ready', null);
@@ -65,42 +60,24 @@
   return callCommand('keyword-type-search', payload);
 }
 
-<<<<<<< HEAD
-export function urlSearch(payload: { keyword: string, isSettings?: boolean }) {
-  return callCommand("url-search", payload);
+export function urlSearch(payload: { keyword: string; isSettings?: boolean }) {
+  return callCommand('url-search', payload);
 }
 
 export function getSavedUrls(payload: { isSettings?: boolean } = {}) {
-  return callCommand("get-saved-urls", payload);
-=======
-export function urlSearch(payload: { keyword: string }) {
-  return callCommand('url-search', payload);
-}
-
-export function getSavedUrls() {
-  return callCommand('get-saved-urls', null);
->>>>>>> 43c58e05
+  return callCommand('get-saved-urls', payload);
 }
 
 export function saveUrl(payload: SaveUrlRequest) {
   return callCommand('save-url', payload);
 }
 
-<<<<<<< HEAD
 export function deleteSavedUrl(id: string, isSettings?: boolean) {
-  return callCommand("delete-saved-url", { id, isSettings });
-}
-
-export function updateSavedUrl(payload: { id: string; name: string, isSettings?: boolean }) {
-  return callCommand("update-saved-url", payload);
-=======
-export function deleteSavedUrl(id: string) {
-  return callCommand('delete-saved-url', { id });
-}
-
-export function updateSavedUrl(payload: { id: string; name: string }) {
+  return callCommand('delete-saved-url', { id, isSettings });
+}
+
+export function updateSavedUrl(payload: { id: string; name: string; isSettings?: boolean }) {
   return callCommand('update-saved-url', payload);
->>>>>>> 43c58e05
 }
 
 // accept/reject file
@@ -124,7 +101,7 @@
 }
 
 export function createOrOpenFile(path: string) {
-  return callCommand("open-or-create-file", { path });
+  return callCommand('open-or-create-file', { path });
 }
 
 // generate code
@@ -236,7 +213,7 @@
 }
 
 export function saveSettings(data: Settings) {
-  return callCommand("save-settings", data);
+  return callCommand('save-settings', data);
 }
 
 export function signOut() {
@@ -257,30 +234,16 @@
 
 // terminal
 export function acceptTerminalCommand(tool_use_id: string, command: string) {
-<<<<<<< HEAD
-  return callCommand("accept-terminal-command", { tool_use_id, command });
-=======
   return callCommand('accept-terminal-command', { tool_use_id, command });
->>>>>>> 43c58e05
 }
 export function rejectTerminalCommand() {
   return callCommand('reject-terminal-command', {});
 }
 export function createNewWorkspace(tool_use_id: string) {
-<<<<<<< HEAD
-  return callCommand("create-new-workspace", { tool_use_id });
-}
-export function editTerminalCommand(data: {
-  user_query: string;
-  old_command: string;
-}) {
-  return callCommand("edit-terminal-command", data);
-=======
   return callCommand('create-new-workspace', { tool_use_id });
 }
 export function editTerminalCommand(data: { user_query: string; old_command: string }) {
   return callCommand('edit-terminal-command', data);
->>>>>>> 43c58e05
 }
 
 export function webviewInitialized() {
@@ -288,21 +251,13 @@
 }
 
 export function initializeSettings() {
-  return callCommand("initialize-settings", {});
+  return callCommand('initialize-settings', {});
 }
 
 export function submitFeedback(feedback: string, queryId: number) {
-<<<<<<< HEAD
-  return callCommand("submit-feedback", { feedback, queryId });
-}
-
-export function enhanceUserQuery(userQuery: string) {
-  return callCommand("enhance-user-query", { userQuery });
-=======
   return callCommand('submit-feedback', { feedback, queryId });
 }
 
 export function enhanceUserQuery(userQuery: string) {
   return callCommand('enhance-user-query', { userQuery });
->>>>>>> 43c58e05
 }