{
  "name": "deputydev",
  "displayName": "DeputyDev",
  "description": "DeputyDev",
<<<<<<< HEAD
  "version": "8.1.2",
=======
  "version": "8.2.0",
>>>>>>> f7b032c9
  "license": "UNLICENSED",
  "publisher": "Tata1mg",
  "engines": {
    "vscode": "^1.93.0"
  },
  "icon": "assets/dd_logo_light.png",
  "categories": [
    "Other"
  ],
  "repository": {
    "type": "git",
    "url": "https://github.com/tata1mg/"
  },
  "activationEvents": [
    "onStartupFinished"
  ],
  "main": "./out/extension.js",
  "contributes": {
    "customEditors": [
      {
        "viewType": "deputydev.changeProposer",
        "displayName": "DeputyDev Change Proposer",
        "selector": [
          {
            "filenamePattern": "ddproposed://*"
          }
        ],
        "priority": "default"
      }
    ],
    "resourceLabelFormatters": [
      {
        "scheme": "ddproposed",
        "formatting": {
          "label": "${path} (DeputyDev Changes)",
          "separator": "/",
          "workspaceSuffix": "DeputyDev Proposed Changes"
        }
      }
    ],
    "keybindings": [
      {
        "command": "deputydev.editThisCode",
        "key": "cmd+i",
        "win": "ctrl+i",
        "linux": "ctrl+i",
        "when": "editorHasSelection"
      },
      {
        "command": "deputydev.chatWithDeputy",
        "key": "cmd+l",
        "win": "ctrl+l",
        "linux": "ctrl+l",
        "when": "editorHasSelection"
      }
    ],
    "commands": [
      {
        "command": "deputydev.editThisCode",
        "category": "DeputyDev",
        "title": "Edit this code"
      },
      {
        "command": "deputydev.changeProposer",
        "category": "DeputyDev",
        "title": "Open in Custom Editor"
      },
      {
        "command": "deputydev.chatWithDeputy",
        "category": "DeputyDev",
        "title": "Chat with Deputy"
      },
      {
        "command": "deputydev.closeApp",
        "category": "DeputyDev",
        "title": "Close Application"
      },
      {
        "command": "deputydev.acceptChanges",
        "category": "DeputyDev",
        "title": "Accept Changes"
      },
      {
        "command": "deputydev.rejectChanges",
        "category": "DeputyDev",
        "title": "Reject Changes"
      },
      {
        "command": "deputydev.AcceptChange",
        "category": "DeputyDev",
        "title": "Accept Single Change",
        "icon": "$(check)"
      },
      {
        "command": "deputydev.RejectChange",
        "category": "DeputyDev",
        "title": "Reject Single Change",
        "icon": "$(x)"
      },
      {
        "command": "deputydev.AddButtonClick",
        "title": "New Conversation",
        "icon": "$(add)"
      },
      {
        "command": "deputydev.HistoryButtonClick",
        "title": "Past Conversations",
        "icon": "$(history)"
      },
      {
        "command": "deputydev.SettingsButtonClick",
        "title": "Settings",
        "icon": "$(gear)"
      },
      {
        "command": "deputydev.UserProfile",
        "title": "Profile",
        "icon": "$(account)"
      },
      {
        "command": "deputydev.ConfirmModify",
        "title": "Confirm Modify",
        "icon": "$(check)"
      },
      {
        "command": "deputydev.aiEdit",
        "title": "Modify",
        "enablement": "!commentIsEmpty"
      },
      {
        "command": "deputydev.ViewLogs",
        "title": "Logs",
        "category": "DeputyDev"
      },
      {
        "command": "deputydev.ViewHelp",
        "title": "Help",
        "category": "DeputyDev"
      },
      {
        "command": "deputydev.ViewFAQ",
        "title": "FAQ",
        "category": "DeputyDev"
      },
      {
        "command": "deputydev.addTerminalOutputToChat",
        "title": "Add to DeputyDev",
        "category": "DeputyDev"
      }
    ],
    "menus": {
      "comments/commentThread/context": [
        {
          "command": "deputydev.aiEdit",
          "group": "inline@1",
          "when": "commentController == DeputyDevAI"
        }
      ],
      "view/title": [
        {
          "command": "deputydev.AddButtonClick",
          "when": "view == deputydev-sidebar && deputydev.isAuthenticated",
          "group": "navigation@1"
        },
        {
          "command": "deputydev.HistoryButtonClick",
          "when": "view == deputydev-sidebar && deputydev.isAuthenticated",
          "group": "navigation@2"
        },
        {
          "command": "deputydev.UserProfile",
          "when": "view == deputydev-sidebar && deputydev.isAuthenticated",
          "group": "navigation@3"
        },
        {
          "command": "deputydev.SettingsButtonClick",
          "when": "view == deputydev-sidebar && deputydev.isAuthenticated",
          "group": "navigation@4"
        },
        {
          "command": "deputydev.ViewLogs",
          "when": "view == deputydev-sidebar",
          "group": "menu@1"
        },
        {
          "command": "deputydev.ViewHelp",
          "when": "view == deputydev-sidebar",
          "group": "menu@2"
        },
        {
          "command": "deputydev.ViewFAQ",
          "when": "view == deputydev-sidebar",
          "group": "menu@3"
        }
      ],
      "editor/context": [
        {
          "command": "deputydev.editThisCode",
          "when": "editorHasSelection && !editorReadonly",
          "group": "my_group@1"
        },
        {
          "command": "deputydev.chatWithDeputy",
          "when": "editorHasSelection",
          "group": "my_group@1"
        }
      ],
      "terminal/context": [
        {
          "command": "deputydev.addTerminalOutputToChat",
          "group": "navigation"
        }
      ]
    },
    "viewsContainers": {
      "activitybar": [
        {
          "id": "deputydev-sidebar-view",
          "title": "DeputyDev",
          "icon": "assets/dd_logo_light.png"
        }
      ]
    },
    "views": {
      "deputydev-sidebar-view": [
        {
          "type": "webview",
          "id": "deputydev-sidebar",
          "name": "DeputyDev",
          "icon": "assets/dd_logo_light.png"
        }
      ]
    },
    "configuration": {
      "title": "DeputyDev",
      "properties": {
        "deputydev.inlineDiff.enable": {
          "type": "boolean",
          "default": true,
          "description": "Enable inline diff in the editor (preview), restart VS Code after changing."
        },
        "deputydev.outputChannelName": {
          "type": "string",
          "default": "DeputyDev",
          "description": "Set the name of the output channel."
        }
      }
    }
  },
  "scripts": {
    "build:all": "yarn build:webviews:sidebar && yarn build:webviews:changeProposer && yarn vscode:prepublish",
    "install:all": "yarn install && yarn --cwd ./webviews/sidebar install && yarn --cwd ./webviews/changeProposer install",
    "start:webviews:sidebar": "yarn --cwd ./webviews/sidebar run start",
    "build:webviews:sidebar": "yarn --cwd ./webviews/sidebar run build",
    "build:webviews:changeProposer": "yarn --cwd ./webviews/changeProposer run build",
    "watch:webviews:sidebar": "yarn --cwd ./webviews/sidebar run watch",
    "vscode:prepublish": "yarn run compile",
    "compile": "node esbuild.js",
    "watch:extension": "tsc -watch -p ./",
    "watch:all": "concurrently \"yarn watch:webviews:sidebar\" \"yarn watch:extension\"",
    "watch": "yarn watch:extension",
    "pretest": "yarn run compile && yarn run lint",
    "lint": "eslint src --ext ts,tsx",
    "lint:fix": "eslint src --ext ts,tsx --fix",
    "format": "prettier --write \"**/*.{ts,tsx,json,md}\"",
    "lint:webviews:sidebar": "yarn --cwd ./webviews/sidebar run lint",
    "lint:fix:webviews:sidebar": "yarn --cwd ./webviews/sidebar run lint:fix",
    "format:webviews:sidebar": "yarn --cwd ./webviews/sidebar run format",
    "lint:all": "yarn lint && yarn lint:webviews:sidebar",
    "lint:fix:all": "yarn lint:fix && yarn lint:fix:webviews:sidebar",
    "format:all": "yarn format && yarn format:webviews:sidebar",
    "prepare": "husky"
  },
  "devDependencies": {
    "@types/diff": "^7.0.2",
    "@types/event-source-polyfill": "^1.0.5",
    "@types/node": "^22.13.14",
    "@types/ps-tree": "^1.1.6",
    "@types/vscode": "1.93.0",
    "@types/ws": "^8.18.0",
    "@typescript-eslint/eslint-plugin": "^8.28.0",
    "@typescript-eslint/parser": "^8.28.0",
    "concurrently": "^9.1.2",
    "esbuild": "^0.25.1",
    "eslint": "^9.23.0",
    "eslint-config-prettier": "^8.8.0",
    "eslint-plugin-prettier": "^5.2.6",
    "husky": "^9.1.7",
    "prettier": "^3.5.3",
    "typescript": "^5.8.2"
  },
  "dependencies": {
    "@eslint/eslintrc": "^3.3.1",
    "@eslint/js": "^9.28.0",
    "axios": "^1.8.4",
    "diff": "^7.0.0",
    "execa": "^9.5.3",
    "form-data": "^4.0.3",
    "ignore": "^7.0.5",
    "os-name": "^6.0.0",
    "p-wait-for": "^5.0.2",
    "path": "^0.12.7",
    "ps-tree": "^1.2.0",
    "strip-ansi": "^7.1.0",
    "tar": "^7.4.3",
    "uuid": "^11.0.5",
    "ws": "^8.18.1"
  }
}<|MERGE_RESOLUTION|>--- conflicted
+++ resolved
@@ -2,11 +2,7 @@
   "name": "deputydev",
   "displayName": "DeputyDev",
   "description": "DeputyDev",
-<<<<<<< HEAD
-  "version": "8.1.2",
-=======
-  "version": "8.2.0",
->>>>>>> f7b032c9
+  "version": "8.2.1",
   "license": "UNLICENSED",
   "publisher": "Tata1mg",
   "engines": {
