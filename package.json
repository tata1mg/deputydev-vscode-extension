{
  "name": "deputydev",
  "displayName": "DeputyDev",
  "description": "DeputyDev",
<<<<<<< HEAD
  "version": "11.0.1",
=======
  "version": "11.2.0",
>>>>>>> 7ead4aec
  "license": "UNLICENSED",
  "publisher": "Tata1mg",
  "engines": {
    "vscode": "^1.93.0"
  },
  "icon": "assets/dd_logo_light.png",
  "categories": [
    "Other"
  ],
  "repository": {
    "type": "git",
    "url": "https://github.com/tata1mg/"
  },
  "activationEvents": [
    "onStartupFinished"
  ],
  "main": "./out/extension.js",
  "contributes": {
    "customEditors": [
      {
        "viewType": "deputydev.changeProposer",
        "displayName": "DeputyDev Change Proposer",
        "selector": [
          {
            "filenamePattern": "ddproposed://*"
          }
        ],
        "priority": "default"
      }
    ],
    "resourceLabelFormatters": [
      {
        "scheme": "ddproposed",
        "formatting": {
          "label": "${path} (DeputyDev Changes)",
          "separator": "/",
          "workspaceSuffix": "DeputyDev Proposed Changes"
        }
      }
    ],
    "keybindings": [
      {
        "command": "deputydev.editThisCode",
        "key": "cmd+i",
        "win": "ctrl+i",
        "linux": "ctrl+i",
        "when": "editorHasSelection"
      },
      {
        "command": "deputydev.chatWithDeputy",
        "key": "cmd+l",
        "win": "ctrl+l",
        "linux": "ctrl+l",
        "when": "editorHasSelection"
      }
    ],
    "commands": [
      {
        "command": "deputydev.OpenCodeReview",
        "category": "DeputyDev",
        "title": "Code Review",
        "icon": "$(git-pull-request)"
      },
      {
        "command": "deputydev.editThisCode",
        "category": "DeputyDev",
        "title": "Edit this code"
      },
      {
        "command": "deputydev.changeProposer",
        "category": "DeputyDev",
        "title": "Open in Custom Editor"
      },
      {
        "command": "deputydev.chatWithDeputy",
        "category": "DeputyDev",
        "title": "Chat with Deputy"
      },
      {
        "command": "deputydev.closeApp",
        "category": "DeputyDev",
        "title": "Close Application"
      },
      {
        "command": "deputydev.acceptChanges",
        "category": "DeputyDev",
        "title": "Accept Changes"
      },
      {
        "command": "deputydev.rejectChanges",
        "category": "DeputyDev",
        "title": "Reject Changes"
      },
      {
        "command": "deputydev.AcceptChange",
        "category": "DeputyDev",
        "title": "Accept Single Change",
        "icon": "$(check)"
      },
      {
        "command": "deputydev.RejectChange",
        "category": "DeputyDev",
        "title": "Reject Single Change",
        "icon": "$(x)"
      },
      {
        "command": "deputydev.AddButtonClick",
        "title": "New Conversation",
        "icon": "$(add)"
      },
      {
        "command": "deputydev.HistoryButtonClick",
        "title": "Past Conversations",
        "icon": "$(history)"
      },
      {
        "command": "deputydev.SettingsButtonClick",
        "title": "Settings",
        "icon": "$(gear)"
      },
      {
        "command": "deputydev.UserProfile",
        "title": "Profile",
        "icon": "$(account)"
      },
      {
        "command": "deputydev.ConfirmModify",
        "title": "Confirm Modify",
        "icon": "$(check)"
      },
      {
        "command": "deputydev.aiEdit",
        "title": "Modify",
        "enablement": "!commentIsEmpty"
      },
      {
        "command": "deputydev.ViewLogs",
        "title": "Logs",
        "category": "DeputyDev"
      },
      {
        "command": "deputydev.ViewHelp",
        "title": "Help",
        "category": "DeputyDev"
      },
      {
        "command": "deputydev.ViewFAQ",
        "title": "FAQ",
        "category": "DeputyDev"
      },
      {
        "command": "deputydev.addTerminalOutputToChat",
        "title": "Add to DeputyDev",
        "category": "DeputyDev"
      },
      {
        "command": "deputydev.resolveComment",
        "title": "Resolve Comment",
        "icon": "$(check)"
      },
      {
        "command": "deputydev.fixWithDeputyDev",
        "title": "Fix with DeputyDev",
        "icon": "$(sparkle)"
      },
      {
        "command": "deputydev.collapseAllComments",
        "title": "Collapse All Comments",
        "icon": "$(collapse-all)"
      },
      {
        "command": "deputydev.ignoreComment",
        "title": "Ignore Comment",
        "icon": "$(circle-slash)"
      }
    ],
    "menus": {
      "comments/commentThread/title": [
        {
          "command": "deputydev.resolveComment",
          "when": "commentThread == editable && commentController == DeputyDevCodeReview",
          "group": "inline@1"
        },
        {
          "command": "deputydev.ignoreComment",
          "when": "commentThread == editable && commentController == DeputyDevCodeReview",
          "group": "inline@2"
        },
        {
          "command": "deputydev.fixWithDeputyDev",
          "when": "commentThread == editable && commentController == DeputyDevCodeReview",
          "group": "inline@3"
        },
        {
          "command": "deputydev.collapseAllComments",
          "when": "commentThread == editable && commentController == DeputyDevCodeReview",
          "group": "inline@4"
        }
      ],
      "comments/commentThread/context": [
        {
          "command": "deputydev.aiEdit",
          "group": "inline@1",
          "when": "commentController == DeputyDevAI"
        }
      ],
      "view/title": [
        {
          "command": "deputydev.AddButtonClick",
          "when": "view == deputydev-sidebar && deputydev.isAuthenticated",
          "group": "navigation@1"
        },
        {
          "command": "deputydev.HistoryButtonClick",
          "when": "view == deputydev-sidebar && deputydev.isAuthenticated",
          "group": "navigation@2"
        },
        {
          "command": "deputydev.OpenCodeReview",
          "when": "view == deputydev-sidebar && deputydev.isAuthenticated",
          "group": "navigation@3"
        },
        {
          "command": "deputydev.UserProfile",
          "when": "view == deputydev-sidebar && deputydev.isAuthenticated",
          "group": "navigation@4"
        },
        {
          "command": "deputydev.SettingsButtonClick",
          "when": "view == deputydev-sidebar && deputydev.isAuthenticated",
          "group": "navigation@5"
        },
        {
          "command": "deputydev.ViewLogs",
          "when": "view == deputydev-sidebar",
          "group": "menu@1"
        },
        {
          "command": "deputydev.ViewHelp",
          "when": "view == deputydev-sidebar",
          "group": "menu@2"
        },
        {
          "command": "deputydev.ViewFAQ",
          "when": "view == deputydev-sidebar",
          "group": "menu@3"
        }
      ],
      "editor/context": [
        {
          "command": "deputydev.editThisCode",
          "when": "editorHasSelection && !editorReadonly",
          "group": "my_group@1"
        },
        {
          "command": "deputydev.chatWithDeputy",
          "when": "editorHasSelection",
          "group": "my_group@1"
        }
      ],
      "terminal/context": [
        {
          "command": "deputydev.addTerminalOutputToChat",
          "group": "navigation"
        }
      ]
    },
    "viewsContainers": {
      "activitybar": [
        {
          "id": "deputydev-sidebar-view",
          "title": "DeputyDev",
          "icon": "assets/dd_logo_light.png"
        }
      ]
    },
    "views": {
      "deputydev-sidebar-view": [
        {
          "type": "webview",
          "id": "deputydev-sidebar",
          "name": "DeputyDev",
          "icon": "assets/dd_logo_light.png"
        }
      ]
    },
    "configuration": {
      "title": "DeputyDev",
      "properties": {
        "deputydev.inlineDiff.enable": {
          "type": "boolean",
          "default": true,
          "description": "Enable inline diff in the editor (preview), restart VS Code after changing."
        },
        "deputydev.outputChannelName": {
          "type": "string",
          "default": "DeputyDev",
          "description": "Set the name of the output channel."
        }
      }
    }
  },
  "scripts": {
    "build:all": "yarn build:webviews:sidebar && yarn build:webviews:changeProposer && yarn vscode:prepublish",
    "install:all": "yarn install && yarn --cwd ./webviews/sidebar install && yarn --cwd ./webviews/changeProposer install",
    "start:webviews:sidebar": "yarn --cwd ./webviews/sidebar run start",
    "build:webviews:sidebar": "yarn --cwd ./webviews/sidebar run build",
    "build:webviews:changeProposer": "yarn --cwd ./webviews/changeProposer run build",
    "watch:webviews:sidebar": "yarn --cwd ./webviews/sidebar run watch",
    "vscode:prepublish": "yarn run compile",
    "compile": "node esbuild.js",
    "watch:extension": "tsc -watch -p ./",
    "watch:all": "concurrently \"yarn watch:webviews:sidebar\" \"yarn watch:extension\"",
    "watch": "yarn watch:extension",
    "pretest": "yarn run compile && yarn run lint",
    "lint": "eslint src --ext ts,tsx",
    "lint:fix": "eslint src --ext ts,tsx --fix",
    "format": "prettier --write \"**/*.{ts,tsx,json,md}\"",
    "lint:webviews:sidebar": "yarn --cwd ./webviews/sidebar run lint",
    "lint:fix:webviews:sidebar": "yarn --cwd ./webviews/sidebar run lint:fix",
    "format:webviews:sidebar": "yarn --cwd ./webviews/sidebar run format",
    "lint:all": "yarn lint && yarn lint:webviews:sidebar",
    "lint:fix:all": "yarn lint:fix && yarn lint:fix:webviews:sidebar",
    "format:all": "yarn format && yarn format:webviews:sidebar",
    "prepare": "husky"
  },
  "devDependencies": {
    "@types/diff": "^7.0.2",
    "@types/event-source-polyfill": "^1.0.5",
    "@types/node": "^22.13.14",
    "@types/ps-tree": "^1.1.6",
    "@types/vscode": "1.93.0",
    "@types/ws": "^8.18.0",
    "@typescript-eslint/eslint-plugin": "^8.28.0",
    "@typescript-eslint/parser": "^8.28.0",
    "concurrently": "^9.1.2",
    "esbuild": "^0.25.1",
    "eslint": "^9.23.0",
    "eslint-config-prettier": "^8.8.0",
    "eslint-plugin-prettier": "^5.2.6",
    "husky": "^9.1.7",
    "prettier": "^3.5.3",
    "typescript": "^5.8.2"
  },
  "dependencies": {
    "@eslint/eslintrc": "^3.3.1",
    "@eslint/js": "^9.28.0",
    "axios": "^1.8.4",
    "diff": "^7.0.0",
    "dotenv": "^17.2.1",
    "execa": "^9.5.3",
    "form-data": "^4.0.4",
    "ignore": "^7.0.5",
    "os-name": "^6.0.0",
    "p-wait-for": "^5.0.2",
    "path": "^0.12.7",
    "ps-tree": "^1.2.0",
    "strip-ansi": "^7.1.0",
    "tar": "^7.4.3",
    "uuid": "^11.0.5",
    "ws": "^8.18.1"
  }
}<|MERGE_RESOLUTION|>--- conflicted
+++ resolved
@@ -2,11 +2,7 @@
   "name": "deputydev",
   "displayName": "DeputyDev",
   "description": "DeputyDev",
-<<<<<<< HEAD
-  "version": "11.0.1",
-=======
   "version": "11.2.0",
->>>>>>> 7ead4aec
   "license": "UNLICENSED",
   "publisher": "Tata1mg",
   "engines": {
