{
  "name": "deputydev",
  "displayName": "DeputyDev",
  "description": "DeputyDev",
<<<<<<< HEAD
  "version": "2.8.0",
=======
  "version": "2.7.1",
>>>>>>> 05e9b90f
  "license": "UNLICENSED",
  "publisher": "Tata1mg",
  "engines": {
    "vscode": "^1.84.0"
  },
  "icon": "assets/dd_logo_light.png",
  "categories": [
    "Other"
  ],
  "repository": {
    "type": "git",
    "url": "https://github.com/tata1mg/"
  },
  "activationEvents": [
    "onCommand:deputydev.editThisCode",
    "onCommand:deputydev.acceptChanges",
    "onCommand:deputydev.rejectChanges",
    "onCommand:deputydev.AcceptAllChanges",
    "onCommand:deputydev.RejectAllChanges",
    "onCommand:deputydev.AcceptChange",
    "onCommand:deputydev.RejectChange",
    "onStartupFinished"
  ],
  "main": "./out/extension.js",
  "contributes": {
    "keybindings": [
      {
        "command": "deputydev.editThisCode",
        "key": "cmd+i",
        "win": "ctrl+i",
        "linux": "ctrl+i",
        "when": "editorHasSelection"
      },
      {
        "command": "deputydev.chatWithDeputy",
        "key": "cmd+l",
        "win": "ctrl+l",
        "linux": "ctrl+l",
        "when": "editorHasSelection"
      }
    ],
    "commands": [
      {
        "command": "deputydev.editThisCode",
        "category": "DeputyDev",
        "title": "Edit this code"
      },
      {
        "command": "deputydev.chatWithDeputy",
        "category": "DeputyDev",
        "title": "Chat with Deputy"
      },
      {
        "command": "deputydev.closeApp",
        "category": "DeputyDev",
        "title": "Close Application"
      },
      {
        "command": "deputydev.acceptChanges",
        "category": "DeputyDev",
        "title": "Accept Changes"
      },
      {
        "command": "deputydev.rejectChanges",
        "category": "DeputyDev",
        "title": "Reject Changes"
      },
      {
        "command": "deputydev.AcceptAllChanges",
        "category": "DeputyDev",
        "title": "Accept All Changes",
        "icon": "$(check-all)"
      },
      {
        "command": "deputydev.RejectAllChanges",
        "category": "DeputyDev",
        "title": "Reject All Changes",
        "icon": "$(close-all)"
      },
      {
        "command": "deputydev.AcceptChange",
        "category": "DeputyDev",
        "title": "Accept Single Change",
        "icon": "$(check)"
      },
      {
        "command": "deputydev.RejectChange",
        "category": "DeputyDev",
        "title": "Reject Single Change",
        "icon": "$(x)"
      },
      {
        "command": "deputydev.AddButtonClick",
        "title": "New Conversation",
        "icon": "$(add)"
      },
      {
        "command": "deputydev.HistoryButtonClick",
        "title": "Past Conversations",
        "icon": "$(history)"
      },
      {
        "command": "deputydev.SettingsButtonClick",
        "title": "Settings",
        "icon": "$(gear)"
      },
      {
        "command": "deputydev.UserProfile",
        "title": "Profile",
        "icon": "$(account)"
      },
      {
        "command": "deputydev.ConfirmModify",
        "title": "Confirm Modify",
        "icon": "$(check)"
      },
      {
        "command": "deputydev.aiEdit",
        "title": "Modify",
        "enablement": "!commentIsEmpty"
      },
      {
        "command": "deputydev.ViewLogs",
        "title": "View Logs",
        "category": "DeputyDev"
      },
      {
        "command": "deputydev.addTerminalOutputToChat",
        "title": "Add to DeputyDev",
        "category": "DeputyDev"
      }
    ],
    "menus": {
      "comments/commentThread/context": [
        {
          "command": "deputydev.aiEdit",
          "group": "inline@1",
          "when": "commentController == DeputyDevAI"
        }
      ],
      "view/title": [
        {
          "command": "deputydev.AddButtonClick",
          "when": "view == deputydev-sidebar && deputydev.isAuthenticated",
          "group": "navigation@1"
        },
        {
          "command": "deputydev.HistoryButtonClick",
          "when": "view == deputydev-sidebar && deputydev.isAuthenticated",
          "group": "navigation@2"
        },
        {
          "command": "deputydev.UserProfile",
          "when": "view == deputydev-sidebar && deputydev.isAuthenticated",
          "group": "navigation@3"
        },
        {
          "command": "deputydev.SettingsButtonClick",
          "when": "view == deputydev-sidebar && deputydev.isAuthenticated",
          "group": "navigation@4"
        },
        {
          "command": "deputydev.ViewLogs",
          "when": "view == deputydev-sidebar",
          "group": "menu@2"
        }
      ],
      "editor/context": [
        {
          "command": "deputydev.editThisCode",
          "when": "editorHasSelection && !editorReadonly",
          "group": "my_group@1"
        },
        {
          "command": "deputydev.chatWithDeputy",
          "when": "editorHasSelection",
          "group": "my_group@1"
        }
      ],
      "editor/title": [
        {
          "command": "deputydev.ConfirmModify",
          "group": "navigation@1",
          "when": "isInDiffEditor && resourceScheme == 'deputydev'"
        },
        {
          "command": "deputydev.AcceptAllChanges",
          "when": "deputydev.hasChanges",
          "group": "navigation@2"
        },
        {
          "command": "deputydev.RejectAllChanges",
          "when": "deputydev.hasChanges",
          "group": "navigation@3"
        }
      ],
      "terminal/context": [
        {
          "command": "deputydev.addTerminalOutputToChat",
          "group": "navigation"
        }
      ]
    },
    "viewsContainers": {
      "activitybar": [
        {
          "id": "deputydev-sidebar-view",
          "title": "DeputyDev",
          "icon": "assets/dd_logo_light.png"
        }
      ]
    },
    "views": {
      "deputydev-sidebar-view": [
        {
          "type": "webview",
          "id": "deputydev-sidebar",
          "name": "DeputyDev",
          "icon": "assets/dd_logo_light.png"
        }
      ]
    },
    "configuration": {
      "title": "DeputyDev",
      "properties": {
        "deputydev.inlineDiff.enable": {
          "type": "boolean",
          "default": true,
          "description": "Enable inline diff in the editor (preview), restart VS Code after changing."
        },
        "deputydev.outputChannelName": {
          "type": "string",
          "default": "DeputyDev",
          "description": "Set the name of the output channel."
        }
      }
    }
  },
  "scripts": {
    "build:all": "yarn vscode:prepublish && yarn build:ui",
    "install:all": "yarn install && yarn --cwd ./webview-ui install",
    "start:ui": "yarn --cwd ./webview-ui run start",
    "build:ui": "yarn --cwd ./webview-ui run build",
    "watch:ui": "yarn --cwd ./webview-ui run watch",
    "vscode:prepublish": "yarn run compile",
    "compile": "node esbuild.js",
    "watch:extension": "tsc -watch -p ./",
    "watch:all": "concurrently \"yarn watch:ui\" \"yarn watch:extension\"",
    "watch": "yarn watch:extension",
    "pretest": "yarn run compile && yarn run lint",
    "lint": "eslint src --ext ts,tsx",
    "lint:fix": "eslint src --ext ts,tsx --fix",
    "format": "prettier --write \"**/*.{ts,tsx,json,md}\"",
    "lint:ui": "yarn --cwd ./webview-ui run lint",
    "lint:fix:ui": "yarn --cwd ./webview-ui run lint:fix",
    "format:ui": "yarn --cwd ./webview-ui run format",
    "lint:all": "yarn lint && yarn lint:ui",
    "lint:fix:all": "yarn lint:fix && yarn lint:fix:ui",
    "format:all": "yarn format && yarn format:ui",
    "prepare": "husky"
  },
  "devDependencies": {
    "@types/diff": "^7.0.2",
    "@types/event-source-polyfill": "^1.0.5",
    "@types/glob": "^8.1.0",
    "@types/lodash": "^4.17.16",
    "@types/markdown-it": "^14.1.2",
    "@types/node": "^22.13.14",
    "@types/vscode": "1.84.0",
    "@types/ws": "^8.18.0",
    "@typescript-eslint/eslint-plugin": "^8.28.0",
    "@typescript-eslint/parser": "^8.28.0",
    "concurrently": "^9.1.2",
    "esbuild": "^0.25.1",
    "eslint": "^9.23.0",
    "eslint-config-prettier": "^8.8.0",
    "eslint-plugin-prettier": "^5.2.6",
    "event-source-polyfill": "^1.0.31",
    "glob": "^11.0.1",
    "husky": "^9.1.7",
    "prettier": "^3.5.3",
    "typescript": "^5.8.2",
    "vscode-test": "^1.6.1"
  },
  "dependencies": {
    "adm-zip": "^0.5.16",
    "axios": "^1.8.4",
    "deepmerge": "^4.3.1",
    "diff": "^7.0.0",
    "eventsource-parser": "^3.0.1",
    "fuse.js": "^7.1.0",
    "globby": "14.1.0",
    "lodash": "^4.17.21",
    "markdown-it": "^14.1.0",
    "nanoid": "5.1.5",
    "os-name": "^6.0.0",
    "p-wait-for": "^5.0.2",
    "path": "^0.12.7",
    "sse.js": "^2.6.0",
    "tar": "^7.4.3",
    "uuid": "^11.0.5",
    "ws": "^8.18.1"
  }
}<|MERGE_RESOLUTION|>--- conflicted
+++ resolved
@@ -2,11 +2,7 @@
   "name": "deputydev",
   "displayName": "DeputyDev",
   "description": "DeputyDev",
-<<<<<<< HEAD
   "version": "2.8.0",
-=======
-  "version": "2.7.1",
->>>>>>> 05e9b90f
   "license": "UNLICENSED",
   "publisher": "Tata1mg",
   "engines": {
