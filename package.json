{
  "name": "deputydev",
  "displayName": "DeputyDev",
  "description": "DeputyDev",
  "version": "0.0.1",
  "license": "UNLICENSED",
  "engines": {
    "vscode": "^1.93.0"
  },
  "categories": [
    "Other"
  ],
  "activationEvents": [
    "onCommand:deputydev.editThisCode",
    "onCommand:deputydev.acceptChanges",
    "onCommand:deputydev.rejectChanges",
    "onCommand:deputydev.AcceptAllChanges",
    "onCommand:deputydev.rejectAllChanges",
    "onCommand:deputydev.AcceptChange",
    "onCommand:deputydev.RejectChange",
    "onStartupFinished"
  ],
  "main": "./out/extension.js",
  "contributes": {
    "commands": [
      {
        "command": "deputydev.editThisCode",
        "category": "DeputyDev",
        "title": "Edit this code"
      },
      {
        "command": "deputydev.chatWithDeputy",
        "category": "DeputyDev",
        "title": "Chat with Deputy"
      },
      {
        "command": "deputydev.closeApp",
        "category": "DeputyDev",
        "title": "Close Application"
      },
      {
        "command": "deputydev.acceptChanges",
        "category": "DeputyDev",
        "title": "Accept Changes"
      },
      {
        "command": "deputydev.rejectChanges",
        "category": "DeputyDev",
        "title": "Reject Changes"
      },
      {
        "command": "deputydev.AcceptAllChanges",
        "category": "DeputyDev",
        "title": "Accept All Changes",
        "icon": "$(check-all)"
      },
      {
        "command": "deputydev.rejectAllChanges",
        "category": "DeputyDev",
        "title": "Reject All Changes",
        "icon": "$(close-all)"
      },
      {
        "command": "deputydev.AcceptChange",
        "category": "DeputyDev",
        "title": "Accept Single Change",
        "icon": "$(check)"
      },
      {
        "command": "deputydev.RejectChange",
        "category": "DeputyDev",
        "title": "Reject Single Change",
        "icon": "$(x)"
      },
      {
        "command": "deputydev.SettingButtonClick",
        "title": "Settings",
        "icon": "$(settings-gear)"
      },
      {
        "command": "deputydev.AddButtonClick",
        "title": "New",
        "icon": "$(add)"
      },
      {
<<<<<<< HEAD
				"command": "deputydev.aiEdit",
				"title": "Edit",
				"enablement": "!commentIsEmpty"
			}
=======
        "command": "deputydev.ConfirmModify",
        "title": "Confirm Modify",
        "icon": "$(check)"
      }
>>>>>>> 7ae0bac8
    ],
    "menus": {
			"comments/commentThread/context": [
				{
					"command": "deputydev.aiEdit",
					"group": "inline@1",
					"when": "commentController == DeputyDevAI"
				}
			],
      "view/title": [
        {
          "command": "deputydev.AddButtonClick",
          "when": "view == deputydev-sidebar",
          "group": "navigation@1"
        },
        {
          "command": "deputydev.SettingButtonClick",
          "when": "view == deputydev-sidebar",
          "group": "navigation@2"
        }
      ],
      "editor/context": [
        {
          "command": "deputydev.editThisCode",
          "when": "editorHasSelection && !editorReadonly",
          "group": "my_group@1"
        },
        {
          "command": "deputydev.chatWithDeputy",
          "when": "editorHasSelection",
          "group": "my_group@1"
        }
      ],
      "editor/title": [
        {
          "command": "deputydev.ConfirmModify",
          "group": "navigation@1",
          "when": "isInDiffEditor && resourceScheme == 'deputydev'"
        },
        {
          "command": "deputydev.AcceptAllChanges",
          "when": "deputydev.hasChanges",
          "group": "navigation@2"
        },
        {
          "command": "deputydev.rejectAllChanges",
          "when": "deputydev.hasChanges",
          "group": "navigation@3"
        }
      ]
    },
    "viewsContainers": {
      "activitybar": [
        {
          "id": "deputydev-sidebar-view",
          "title": "DeputyDev Extension",
          "icon": "assets/icon.svg"
        }
      ]
    },
    "views": {
      "deputydev-sidebar-view": [
        {
          "type": "webview",
          "id": "deputydev-sidebar",
          "name": "AI Assistant",
          "icon": "assets/icon.svg"
        }
      ]
    },
    "configuration": {
      "title": "Deputydev",
      "properties": {
        "deputydev.inlineDiff.enable": {
          "type": "boolean",
          "default": true,
          "description": "Enable inline diff in the editor(preview), restart vscode after changing"
        }
      }
    }
  },
  "scripts": {
    "install:all": "yarn install && yarn --cwd ./webview-ui install",
    "start:ui": "yarn --cwd ./webview-ui run start",
    "build:ui": "yarn --cwd ./webview-ui run build",
    "watch:ui": "yarn --cwd ./webview-ui run watch",
    "vscode:prepublish": "yarn run compile",
    "compile": "tsc -p ./",
    "watch:extension": "tsc -watch -p ./",
    "watch:all": "concurrently \"yarn watch:ui\" \"yarn watch:extension\"",
    "watch": "yarn watch:extension",
    "pretest": "yarn run compile && yarn run lint",
    "lint": "eslint src --ext ts"
  },
  "devDependencies": {
    "@types/event-source-polyfill": "^1.0.5",
    "@types/glob": "^8.1.0",
    "@types/markdown-it": "^14.1.2",
    "@types/node": "^22.10.7",
    "@types/vscode": "^1.96.0",
    "@types/ws": "^8.5.14",
    "@typescript-eslint/eslint-plugin": "^8.21.0",
    "@typescript-eslint/parser": "^8.21.0",
    "concurrently": "^9.1.2",
    "eslint": "^9.18.0",
    "event-source-polyfill": "^1.0.31",
    "glob": "^11.0.1",
    "prettier": "^3.4.2",
    "typescript": "^5.7.3",
    "vscode-test": "^1.6.1"
  },
  "dependencies": {
    "@types/diff": "^7.0.0",
    "@types/lodash": "^4.17.15",
    "axios": "^1.7.9",
    "deepmerge": "^4.3.1",
    "diff": "^7.0.0",
    "eventsource-parser": "^3.0.0",
    "fuse.js": "^7.1.0",
    "globby": "11",
    "lodash": "^4.17.21",
    "markdown-it": "^14.1.0",
    "nanoid": "3",
    "path": "^0.12.7",
    "sse.js": "^2.6.0",
    "ts-import": "4.0.0-beta.6",
    "uuid": "^11.0.5",
    "ws": "^8.18.1"
  }
}<|MERGE_RESOLUTION|>--- conflicted
+++ resolved
@@ -83,17 +83,15 @@
         "icon": "$(add)"
       },
       {
-<<<<<<< HEAD
+        "command": "deputydev.ConfirmModify",
+        "title": "Confirm Modify",
+        "icon": "$(check)"
+      },
+      {
 				"command": "deputydev.aiEdit",
 				"title": "Edit",
 				"enablement": "!commentIsEmpty"
 			}
-=======
-        "command": "deputydev.ConfirmModify",
-        "title": "Confirm Modify",
-        "icon": "$(check)"
-      }
->>>>>>> 7ae0bac8
     ],
     "menus": {
 			"comments/commentThread/context": [
