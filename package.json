--- conflicted
+++ resolved
@@ -2,11 +2,7 @@
   "name": "deputydev",
   "displayName": "DeputyDev",
   "description": "DeputyDev",
-<<<<<<< HEAD
-  "version": "4.0.0",
-=======
-  "version": "2.8.1",
->>>>>>> 58d4dfcf
+  "version": "3.0.0",
   "license": "UNLICENSED",
   "publisher": "Tata1mg",
   "engines": {
