--- conflicted
+++ resolved
@@ -2,11 +2,7 @@
   "name": "deputydev",
   "displayName": "DeputyDev",
   "description": "DeputyDev",
-<<<<<<< HEAD
-  "version": "4.0.0",
-=======
   "version": "4.0.3",
->>>>>>> f8ab0933
   "license": "UNLICENSED",
   "publisher": "Tata1mg",
   "engines": {
